--- conflicted
+++ resolved
@@ -146,12 +146,7 @@
   tests/spread/rockcraft/:
     summary: tests for rockcraft core functionality, independent of host system
     systems:
-<<<<<<< HEAD
-    - ubuntu-22.04-64
-    - ubuntu-22.04
-=======
       - ubuntu-22.04-64
->>>>>>> 6f1048ac
 
   tests/spread/foreign/:
     summary: tests that rockcraft and rocks work on different host systems
