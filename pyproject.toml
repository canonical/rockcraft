[project]
name = "rockcraft"
description = "Create rocks"
dynamic = ["version"]
dependencies = [
    "craft-application>=5.7.1",
    "craft-archives>=2.2.0",
    "craft-cli>=3.1.2",
    "craft-parts>=2.20.1",
    "craft-platforms>=0.10.0",
    "craft-providers>=3.0.0",
    "overrides>=7.7.0",
    # setuptools >= 80.9 has a noisy warning about pkg_resources
    "setuptools~=80.8.0",
    "spdx-lookup>=0.3.3",
    "tabulate>=0.9.0",
]
classifiers = [
    "Development Status :: 5 - Production/Stable",
    "Intended Audience :: Developers",
    "License :: OSI Approved :: GNU General Public License v3 (GPLv3)",
    "Operating System :: MacOS :: MacOS X",
    "Operating System :: POSIX :: Linux",
    "Programming Language :: Python :: 3",
    "Programming Language :: Python :: 3.10",
    "Programming Language :: Python :: 3.12",
]
requires-python = ">= 3.10"
license = {file = "LICENSE"}
authors = [
    { name = "Canonical Ltd.", email = "snapcraft@lists.snapcraft.io" },
]
readme = { file = "README.md", content-type = "text/markdown" }

[project.scripts]
rockcraft = "rockcraft.cli:run"

[dependency-groups]
lint = [
    "codespell[toml]",
]
types = [
    "mypy[reports]~=1.17.1",
    "types-Pygments",
    "types-PyYAML",
    "types-colorama",
    "types-setuptools",
    "types-tabulate",
]
docs = [
<<<<<<< HEAD
    "canonical-sphinx[full]~=0.4.0",
    "pydantic-kitbash",
=======
    "canonical-sphinx[full]~=0.5.1",
>>>>>>> 2262e300
    "sphinx-autobuild~=2024.2",
    "sphinx-lint~=1.0",
    # sphinx-prompt >=1.9.0 needs Sphinx 8 but apparently doesn't declare it
    # https://github.com/sbrunner/sphinx-prompt/releases/tag/1.9.0
    "sphinx-prompt~=1.8.0",
    "sphinx-pydantic==0.1.1",
<<<<<<< HEAD
    # sphinx-sitemap is pinned to 2.6 because https://github.com/jdillard/sphinx-sitemap/pull/95
    # conflicts with our vendoring of craft-parts docs.
    "sphinx-sitemap~=2.6.0",
    "sphinx-toolbox~=3.5",
    "sphinxcontrib-details-directive",
=======
    "sphinx-sitemap>=2.6.0",
    "sphinx-toolbox~=4.0",
    "sphinx-lint~=1.0",
>>>>>>> 2262e300
    "sphinxext-rediraffe==0.2.7",
]
dev = [
    "build>=0.7.0",
    "coverage[toml]~=7.4",
    "poetry>=2.0.0",  # Needed for testing the poetry plugin.
    "poetry-plugin-export",
    "pytest~=8.0",
    "pytest-check",
    "pytest-cov~=6.0",
    "pytest-mock~=3.12",
    "mypy[reports]~=1.17.1",
    "types-Pygments",
    "types-colorama",
    "types-setuptools",
]
tics = ["flake8", "pylint"]
dev-jammy = [
    # 2.4 for Jammy
    "python-apt~=2.4.0;sys_platform=='linux'",
]
dev-noble = [
    # 2.7 for Noble
    "python-apt~=2.7.0;sys_platform=='linux'",
]
dev-oracular = [
    # 2.9 for Oracular+
    "python-apt>=2.9.0,<2.9.9;sys_platform=='linux'",
]
dev-plucky = [
    # 2.9 for Oracular+
    "python-apt>=2.9.0;sys_platform=='linux'",
]
dev-questing = [
    "python-apt~=3.0.0;sys_platform=='linux'",
]
release = [
    "twine",
    "wheel",
]

[tool.uv]
constraint-dependencies = [
    # Basic constraints to allow --resolution=lowest
    "cffi>=1.15",
    "iniconfig>=1.1.0",
    "httplib2>=0.20.0",
    "libnacl>=2.0",
    "lxml>=5.0",
    "markdown>=3.0",
    "markupsafe>=2.0",
    "oauthlib>=3.0.0",
    "protobuf>=5.0",
    "pynacl>=1.5",
    "pyparsing>=3.0.0",
    "pyproject-hooks>=1.0.0",
    "pytz>=2020",
    "pyyaml>=5.0",
    "regex>=2021.11.10",
    "setuptools>=50",
    "sphinx-basic-ng>=1.0.0b1",
    "tornado>=4.0",
    "urllib3>=2.0",
    "webencodings>=0.4.0",
    "wheel>=0.38",
]
conflicts = [
    [
        { group = "dev-jammy" },
        { group = "dev-noble" },
        { group = "dev-oracular" },
        { group = "dev-plucky" },
        { group = "dev-questing" },
    ],
]

[build-system]
requires = ["setuptools>=69.0", "setuptools_scm[toml]>=7.1"]
build-backend = "setuptools.build_meta"

[tool.setuptools_scm]
write_to = "rockcraft/_version.py"
# the version comes from the latest annotated git tag formatted as 'X.Y.Z'
# version scheme:
#   - X.Y.Z.post<commits since tag>+g<hash>.d<%Y%m%d>
# parts of scheme:
#   - X.Y.Z - most recent git tag
#   - post<commits since tag>+g<hash> - present when current commit is not tagged
#   - .d<%Y%m%d> - present when working dir is dirty
# version scheme when no tags exist:
#   - 0.0.post<total commits>+g<hash>
version_scheme = "post-release"
# deviations from the default 'git describe' command:
# - only match annotated tags
# - only match tags formatted as 'X.Y.Z'
git_describe_command = [
    "git",
    "describe",
    "--dirty",
    "--long",
    "--match",
    "[0-9]*.[0-9]*.[0-9]*",
    "--exclude",
    "*[^0-9.]*",
]

[tool.setuptools.packages.find]
include = ["rockcraft", "extensions"]
namespaces = true

[tool.codespell]
ignore-words-list = "buildd,crate,keyserver,comandos,ro,dedent,dedented"
skip = ".tox,.git,build,.*_cache,__pycache__,*.tar,*.snap,*.png,./node_modules,./docs/_build,.direnv,.venv,venv,.vscode"
quiet-level = 3
check-filenames = true

[tool.isort]
multi_line_output = 3
include_trailing_comma = true
force_grid_wrap = 0
use_parentheses = true
ensure_newline_before_comments = true
line_length = 88

[tool.pytest.ini_options]
minversion = "7.0"
testpaths = "tests"
xfail_strict = true
addopts = "--ignore=tests/spread"
markers = ["slow: slow tests"]

[tool.coverage.run]
branch = true
omit = ["tests/**"]

[tool.coverage.report]
skip_empty = true
exclude_also = ["if (typing\\.)?TYPE_CHECKING:"]

[tool.pyright]
strict = ["rockcraft"]
pythonVersion = "3.10"
pythonPlatform = "Linux"
exclude = [
    "**/.*",
    "**/__pycache__",
    # pyright might not like the annotations generated by setuptools_scm
    "**/_version.py",
    # Rockcraft-specific:
    "docs/sphinx-starter-pack",
    "docs/how-to/code",
    "docs/tutorial/code/flask",
    "docs/tutorial/code/django",
    "docs/tutorial/code/fastapi",
    "tests/spread/general/extension-django/example_django"
]

[tool.mypy]
python_version = "3.10"
exclude = [
    "build",
    "results",
    "tests/spread"
]
warn_unused_configs = true
warn_redundant_casts = true
strict_equality = true
extra_checks = true
#warn_return_any = true
disallow_subclassing_any = true
disallow_untyped_decorators = true
#disallow_any_generics = true

[[tool.mypy.overrides]]
module = ["rockcraft"]
disallow_untyped_defs = true
no_implicit_optional = true

[[tool.mypy.overrides]]
module = ["tests.*"]
strict = false

[[tool.mypy.overrides]]
module = ["craft_archives"]
ignore_missing_imports = true

[tool.ruff]
line-length = 88
target-version = "py310"
src = ["rockcraft", "tests"]
extend-exclude = [
    "docs",
    "rockcraft/_version.py",
    "tests/spread",
]

[tool.ruff.format]
docstring-code-format = true
line-ending = "lf"
quote-style = "double"

[tool.ruff.lint]
# Follow ST063 - Maintaining and updating linting specifications for updating these.
# Handy link: https://docs.astral.sh/ruff/rules/
select = [ # Base linting rule selections.
    # See the internal document for discussion:
    # https://docs.google.com/document/d/1i1n8pDmFmWi4wTDpk-JfnWCVUThPJiggyPi2DYwBBu4/edit
    # All sections here are stable in ruff and shouldn't randomly introduce
    # failures with ruff updates.
    "F",     # The rules built into Flake8
    "E",
    "W",     # pycodestyle errors and warnings
    "I",     # isort checking
    "N",     # PEP8 naming
    "D",     # Implement pydocstyle checking as well.
    "UP",    # Pyupgrade - note that some of are excluded below due to Python versions
    "YTT",   # flake8-2020: Misuse of `sys.version` and `sys.version_info`
    "ANN",   # Type annotations.
    "ASYNC", # Catching blocking calls in async functions
    # flake8-bandit: security testing. https://docs.astral.sh/ruff/rules/#flake8-bandit-s
    # https://bandit.readthedocs.io/en/latest/plugins/index.html#complete-test-plugin-listing
    "S101",
    "S102", # assert or exec
    "S103",
    "S108", # File permissions and tempfiles - use #noqa to silence when appropriate.
    "S104", # Network binds
    "S105",
    "S106",
    "S107", # Hardcoded passwords
    "S110", # try-except-pass (use contextlib.suppress instead)
    "S113", # Requests calls without timeouts
    "S3",   # Serialising, deserialising, hashing, crypto, etc.
    "S5",   # Unsafe cryptography or YAML loading.
    "S602", # Subprocess call with shell=true
    "S701", # jinja2 templates without autoescape
    "BLE",  # Do not catch blind exceptions
    "FBT",  # Disallow boolean positional arguments (make them keyword-only)
    "B0",   # Common mistakes and typos.
    "A",    # Shadowing built-ins.
    "COM",  # Trailing commas
    "C4",   # Encourage comprehensions, which tend to be faster than alternatives.
    "T10",  # Don't call the debugger in production code
    "ISC",  # Implicit string concatenation that can cause subtle issues
    "ICN",  # Only use common conventions for import aliases.
    "INP",  # Implicit namespace packages
    # flake8-pie: miscellaneous linters (enabled individually because they're not really related)
    "PIE790", # Unnecessary pass statement
    "PIE794", # Multiple definitions of class field
    "PIE796", # Duplicate value in an enum (reasonable to noqa for backwards compatibility)
    "PIE804", # Don't use a dict with unnecessary kwargs
    "PIE807", # prefer `list` over `lambda: []`
    "PIE810", # Use a tuple rather than multiple calls. E.g. `mystr.startswith(("Hi", "Hello"))`
    "PYI",    # Linting for type stubs.
    "PT",     # Pytest
    "Q",      # Consistent quotations
    "RSE",    # Errors on pytest raises.
    "RET",    # Simpler logic after return, raise, continue or break
    "SLF",    # Prevent accessing private class members.
    "SIM",    # Code simplification
    "TID",    # Tidy imports
    "TC001",  # Checks for first-party imports that are only used for type annotations
    "TC002",  # Checks for third-party imports that are only used for type annotations
    "TC003",  # Checks for standard library imports that are only used for type annotations
    "TC004",  # Remove imports from type-checking guard blocks if used at runtime
    "TC005",  # Delete empty type-checking blocks
    "ARG",    # Unused arguments
    "PTH",    # Migrate to pathlib
    "FIX",    # All TODOs, FIXMEs, etc. should be turned into issues instead.
    "ERA",    # Don't check in commented out code
    "PGH",    # Pygrep hooks
    "PL",     # Pylint
    "TRY",    # Cleaner try/except,
    "FLY",    # Detect things that would be better as f-strings.
    "PERF",   # Catch things that can slow down the application like unnecessary casts to list.
    "RUF001",
    "RUF002",
    "RUF003", # Ambiguous unicode characters
    "RUF005", # Encourages unpacking rather than concatenation
    "RUF008", # Do not use mutable default values for dataclass attributes
    "B035",   # Don't use static keys in dict comprehensions.
    "RUF013", # Prohibit implicit Optionals (PEP 484)
    "RUF100", # #noqa directive that doesn't flag anything
    "RUF200", # If ruff fails to parse pyproject.toml...
]
ignore = [
    #"E203",  # Whitespace before ":"  -- Commented because ruff doesn't currently check E203
    "E501",   # Line too long (reason: ruff will automatically fix this for us)
    "D105",   # Missing docstring in magic method (reason: magic methods already have definitions)
    "D107",   # Missing docstring in __init__ (reason: documented in class docstring)
    "D203",   # 1 blank line required before class docstring (reason: pep257 default)
    "D213",   # Multi-line docstring summary should start at the second line (reason: pep257 default)
    "D215",   # Section underline is over-indented (reason: pep257 default)
    "A003",   # Class attribute shadowing built-in (reason: Class attributes don't often get bare references)
    "SIM117", # Use a single `with` statement with multiple contexts instead of nested `with` statements
    # (reason: this creates long lines that get wrapped and reduces readability)
    "PLW1641", # eq-without-hash (most of our classes should be unhashable)

    # Ignored due to conflicts with ruff's formatter:
    # https://docs.astral.sh/ruff/formatter/#conflicting-lint-rules
    "COM812", # Missing trailing comma - mostly the same, but marginal differences.
    "ISC001", # Single-line implicit string concatenation.

    # Ignored due to common usage in current code
    "TRY003", # Avoid specifying long messages outside the exception class

    # Rockcraft-specific rule ignores
    "PLC0415",# Rockcraft in particular uses non top-level imports frequently.
]

[tool.ruff.lint.flake8-annotations]
allow-star-arg-any = true

[tool.ruff.lint.flake8-builtins]
strict-checking = true

[tool.ruff.lint.pydocstyle]
ignore-decorators = [ # Functions with these decorators don't have to have docstrings.
    "typing.overload", # Default configuration
    # The next four are all variations on override, so child classes don't have to repeat parent classes' docstrings.
    "overrides.override",
    "overrides.overrides",
    "typing.override",
    "typing_extensions.override",
]

[tool.ruff.lint.pylint]
max-args = 8

[tool.ruff.lint.pep8-naming]
# Allow Pydantic's `@validator` decorator to trigger class method treatment.
classmethod-decorators = ["pydantic.validator", "pydantic.root_validator"]

[tool.ruff.lint.per-file-ignores]
"tests/**.py" = [ # Some things we want for the main project are unnecessary in tests.
    "D",       # Ignore docstring rules in tests
    "ANN",     # Ignore type annotations in tests
    "ARG",     # Allow unused arguments in tests (e.g. for fake functions/methods/classes)
    "S101",    # Allow assertions in tests
    "S103",    # Allow `os.chmod` setting a permissive mask `0o555` on file or directory
    "S108",    # Allow Probable insecure usage of temporary file or directory
    "PLR0913", # Allow many arguments for test functions (useful if we need many fixtures)
    "PLR2004", # Allow magic values in tests
    "SLF",     # Allow accessing private members from tests.
]
"__init__.py" = [
    "I001", # isort leaves init files alone by default, this makes ruff ignore them too.
    "F401", # Allows unused imports in __init__ files.
]

# Rockcraft-specific configuration after this line ----------

[project.optional-dependencies]
store = [
    "craft-store",
]

[project.urls]
Documentation = "https://rockcraft.readthedocs.io/en/latest/"
Homepage = "https://github.com/canonical/rockcraft"
Issues = "https://github.com/canonical/rockcraft/issues"
Source = "https://github.com/canonical/rockcraft.git"

[[tool.uv.index]]
name = "python-apt-wheels"
url = "https://people.canonical.com/~lengau/python-apt-ubuntu-wheels/"
explicit = true

[tool.uv.sources]
python-apt = { index = "python-apt-wheels" }<|MERGE_RESOLUTION|>--- conflicted
+++ resolved
@@ -48,29 +48,19 @@
     "types-tabulate",
 ]
 docs = [
-<<<<<<< HEAD
-    "canonical-sphinx[full]~=0.4.0",
+    "canonical-sphinx[full]~=0.5.1",
     "pydantic-kitbash",
-=======
-    "canonical-sphinx[full]~=0.5.1",
->>>>>>> 2262e300
     "sphinx-autobuild~=2024.2",
+    "sphinx-pydantic==0.1.1",
+    # sphinx-sitemap is pinned to 2.6 because https://github.com/jdillard/sphinx-sitemap/pull/95
+    # conflicts with our vendoring of craft-parts docs.
+    "sphinx-sitemap~=2.6.0",
+    "sphinx-toolbox~=4.0",
     "sphinx-lint~=1.0",
     # sphinx-prompt >=1.9.0 needs Sphinx 8 but apparently doesn't declare it
     # https://github.com/sbrunner/sphinx-prompt/releases/tag/1.9.0
     "sphinx-prompt~=1.8.0",
-    "sphinx-pydantic==0.1.1",
-<<<<<<< HEAD
-    # sphinx-sitemap is pinned to 2.6 because https://github.com/jdillard/sphinx-sitemap/pull/95
-    # conflicts with our vendoring of craft-parts docs.
-    "sphinx-sitemap~=2.6.0",
-    "sphinx-toolbox~=3.5",
     "sphinxcontrib-details-directive",
-=======
-    "sphinx-sitemap>=2.6.0",
-    "sphinx-toolbox~=4.0",
-    "sphinx-lint~=1.0",
->>>>>>> 2262e300
     "sphinxext-rediraffe==0.2.7",
 ]
 dev = [
