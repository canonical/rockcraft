[project]
<<<<<<< HEAD
name = "rockcraft"
description = "Create rocks"
dynamic = ["version", "readme"]
dependencies = [
    "craft-application~=5.4",
    "craft-archives~=2.1",
    "craft-cli~=3.0",
    "craft-parts~=2.16",
    "craft-platforms~=0.9",
    # craft-providers is pinned to 2.2 until this is fixed:
    # https://github.com/canonical/craft-providers/issues/753
    "craft-providers~=2.3",
    "overrides",
    # setuptools >= 80.9 has a noisy warning about pkg_resources
    "setuptools~=80.8.0",
    "spdx-lookup",
    "tabulate",
]
=======
name = "starcraft"
description = "The basis for Starcraft team packages"
dynamic = ["version"]
dependencies = []
>>>>>>> dc41fe43
classifiers = [
    "Development Status :: 5 - Production/Stable",
    "Intended Audience :: Developers",
    "License :: OSI Approved :: GNU General Public License v3 (GPLv3)",
    "Operating System :: MacOS :: MacOS X",
    "Operating System :: POSIX :: Linux",
    "Programming Language :: Python :: 3",
    "Programming Language :: Python :: 3.10",
    "Programming Language :: Python :: 3.12",
]
<<<<<<< HEAD
requires-python = ">= 3.10"
license = {file = "LICENSE"}
authors = [
    { name = "Canonical Ltd.", email = "snapcraft@lists.snapcraft.io" },
]
=======
license = "GPL-3.0"
requires-python = ">=3.10"
readme = { file = "README.md", content-type = "text/markdown" }
>>>>>>> dc41fe43

[project.scripts]
rockcraft = "rockcraft.cli:run"

[dependency-groups]
lint = [
    "codespell[toml]",
]
types = [
    "mypy[reports]~=1.16.0",
    "types-Pygments",
    "types-PyYAML",
    "types-colorama",
    "types-setuptools",
    "types-tabulate",
]
docs = [
    "canonical-sphinx[full]~=0.4.0",
<<<<<<< HEAD
    "pydantic-kitbash==0.0.6",
=======
>>>>>>> dc41fe43
    "sphinx-autobuild~=2024.2",
    "sphinx-lint~=1.0",
    "sphinx-pydantic==0.1.1",
<<<<<<< HEAD
    # sphinx-sitemap is pinned to 2.6 because https://github.com/jdillard/sphinx-sitemap/pull/95
    # conflicts with our vendoring of craft-parts docs.
    "sphinx-sitemap~=2.6.0",
=======
    "sphinx-sitemap>=2.6.0",
>>>>>>> dc41fe43
    "sphinx-toolbox~=3.5",
    "sphinxcontrib-details-directive",
    "sphinxext-rediraffe==0.2.7",
]
dev = [
    "build>=0.7.0",
    "coverage[toml]~=7.4",
    "poetry>=2.0.0",  # Needed for testing the poetry plugin.
    "poetry-plugin-export",
    "pytest~=8.0",
    "pytest-check",
    "pytest-cov~=6.0",
    "pytest-mock~=3.12",
    "mypy[reports]~=1.16.0",
    "types-Pygments",
    "types-colorama",
    "types-setuptools",
]
tics = ["flake8", "pylint"]
dev-jammy = [
    # 2.4 for Jammy
    "python-apt~=2.4.0;sys_platform=='linux'",
]
dev-noble = [
    # 2.7 for Noble
    "python-apt~=2.7.0;sys_platform=='linux'",
]
dev-oracular = [
    # 2.9 for Oracular+
    "python-apt>=2.9.0,<2.9.9;sys_platform=='linux'",
]
dev-plucky = [
    # 2.9 for Oracular+
    "python-apt>=2.9.0;sys_platform=='linux'",
]
release = [
    "twine",
    "wheel",
]

[tool.uv]
constraint-dependencies = [
    # Basic constraints to allow --resolution=lowest
    "cffi>=1.15",
    "iniconfig>=1.1.0",
    "httplib2>=0.20.0",
    "libnacl>=2.0",
    "lxml>=5.0",
    "markdown>=3.0",
    "markupsafe>=2.0",
    "oauthlib>=3.0.0",
    "protobuf>=5.0",
    "pynacl>=1.5",
    "pyparsing>=3.0.0",
    "pyproject-hooks>=1.0.0",
    "pytz>=2020",
    "pyyaml>=5.0",
    "regex>=2021.11.10",
    "setuptools>=50",
    "sphinx-basic-ng>=1.0.0b1",
    "tornado>=4.0",
    "urllib3>=2.0",
    "webencodings>=0.4.0",
    "wheel>=0.38",
]
conflicts = [
    [
        { group = "dev-jammy" },
        { group = "dev-noble" },
        { group = "dev-oracular" },
        { group = "dev-plucky" },
    ],
]

[build-system]
requires = ["setuptools>=69.0", "setuptools_scm[toml]>=7.1"]
build-backend = "setuptools.build_meta"

<<<<<<< HEAD
[tool.setuptools.dynamic]
readme = {file = "README.rst"}
=======
>>>>>>> dc41fe43

[tool.setuptools_scm]
write_to = "rockcraft/_version.py"
# the version comes from the latest annotated git tag formatted as 'X.Y.Z'
# version scheme:
#   - X.Y.Z.post<commits since tag>+g<hash>.d<%Y%m%d>
# parts of scheme:
#   - X.Y.Z - most recent git tag
#   - post<commits since tag>+g<hash> - present when current commit is not tagged
#   - .d<%Y%m%d> - present when working dir is dirty
# version scheme when no tags exist:
#   - 0.0.post<total commits>+g<hash>
version_scheme = "post-release"
# deviations from the default 'git describe' command:
# - only match annotated tags
# - only match tags formatted as 'X.Y.Z'
git_describe_command = [
    "git",
    "describe",
    "--dirty",
    "--long",
    "--match",
    "[0-9]*.[0-9]*.[0-9]*",
    "--exclude",
    "*[^0-9.]*",
]

[tool.setuptools.packages.find]
include = ["rockcraft", "extensions"]
namespaces = true

[tool.codespell]
ignore-words-list = "buildd,crate,keyserver,comandos,ro,dedent,dedented"
skip = ".tox,.git,build,.*_cache,__pycache__,*.tar,*.snap,*.png,./node_modules,./docs/_build,.direnv,.venv,venv,.vscode"
quiet-level = 3
check-filenames = true

[tool.isort]
multi_line_output = 3
include_trailing_comma = true
force_grid_wrap = 0
use_parentheses = true
ensure_newline_before_comments = true
line_length = 88

[tool.pytest.ini_options]
minversion = "7.0"
testpaths = "tests"
xfail_strict = true
addopts = "--ignore=tests/spread"
markers = ["slow: slow tests"]

[tool.coverage.run]
branch = true
omit = ["tests/**"]

[tool.coverage.report]
skip_empty = true
exclude_also = ["if (typing\\.)?TYPE_CHECKING:"]

[tool.pyright]
strict = ["rockcraft"]
pythonVersion = "3.10"
pythonPlatform = "Linux"
exclude = [
    "**/.*",
    "**/__pycache__",
    # pyright might not like the annotations generated by setuptools_scm
    "**/_version.py",
    # Rockcraft-specific:
    "docs/sphinx-starter-pack",
    "docs/how-to/code",
    "docs/tutorial/code/flask",
    "docs/tutorial/code/django",
    "docs/tutorial/code/fastapi",
    "tests/spread/general/extension-django/example_django"
]

[tool.mypy]
python_version = "3.10"
exclude = [
    "build",
    "results",
    "tests/spread"
]
warn_unused_configs = true
warn_redundant_casts = true
strict_equality = true
extra_checks = true
#warn_return_any = true
disallow_subclassing_any = true
disallow_untyped_decorators = true
#disallow_any_generics = true

[[tool.mypy.overrides]]
module = ["rockcraft"]
disallow_untyped_defs = true
no_implicit_optional = true

[[tool.mypy.overrides]]
module = ["tests.*"]
strict = false

[[tool.mypy.overrides]]
module = ["craft_archives"]
ignore_missing_imports = true

[tool.ruff]
line-length = 88
target-version = "py310"
src = ["rockcraft", "tests"]
extend-exclude = [
    "docs",
    "rockcraft/_version.py",
    "tests/spread",
]

[tool.ruff.format]
docstring-code-format = true
line-ending = "lf"
quote-style = "double"

[tool.ruff.lint]
# Follow ST063 - Maintaining and updating linting specifications for updating these.
# Handy link: https://docs.astral.sh/ruff/rules/
select = [ # Base linting rule selections.
    # See the internal document for discussion:
    # https://docs.google.com/document/d/1i1n8pDmFmWi4wTDpk-JfnWCVUThPJiggyPi2DYwBBu4/edit
    # All sections here are stable in ruff and shouldn't randomly introduce
    # failures with ruff updates.
    "F",     # The rules built into Flake8
    "E",
    "W",     # pycodestyle errors and warnings
    "I",     # isort checking
    "N",     # PEP8 naming
    "D",     # Implement pydocstyle checking as well.
    "UP",    # Pyupgrade - note that some of are excluded below due to Python versions
    "YTT",   # flake8-2020: Misuse of `sys.version` and `sys.version_info`
    "ANN",   # Type annotations.
    "ASYNC", # Catching blocking calls in async functions
    # flake8-bandit: security testing. https://docs.astral.sh/ruff/rules/#flake8-bandit-s
    # https://bandit.readthedocs.io/en/latest/plugins/index.html#complete-test-plugin-listing
    "S101",
    "S102", # assert or exec
    "S103",
    "S108", # File permissions and tempfiles - use #noqa to silence when appropriate.
    "S104", # Network binds
    "S105",
    "S106",
    "S107", # Hardcoded passwords
    "S110", # try-except-pass (use contextlib.suppress instead)
    "S113", # Requests calls without timeouts
    "S3",   # Serialising, deserialising, hashing, crypto, etc.
    "S5",   # Unsafe cryptography or YAML loading.
    "S602", # Subprocess call with shell=true
    "S701", # jinja2 templates without autoescape
    "BLE",  # Do not catch blind exceptions
    "FBT",  # Disallow boolean positional arguments (make them keyword-only)
    "B0",   # Common mistakes and typos.
    "A",    # Shadowing built-ins.
    "COM",  # Trailing commas
    "C4",   # Encourage comprehensions, which tend to be faster than alternatives.
    "T10",  # Don't call the debugger in production code
    "ISC",  # Implicit string concatenation that can cause subtle issues
    "ICN",  # Only use common conventions for import aliases.
    "INP",  # Implicit namespace packages
    # flake8-pie: miscellaneous linters (enabled individually because they're not really related)
    "PIE790", # Unnecessary pass statement
    "PIE794", # Multiple definitions of class field
    "PIE796", # Duplicate value in an enum (reasonable to noqa for backwards compatibility)
    "PIE804", # Don't use a dict with unnecessary kwargs
    "PIE807", # prefer `list` over `lambda: []`
    "PIE810", # Use a tuple rather than multiple calls. E.g. `mystr.startswith(("Hi", "Hello"))`
    "PYI",    # Linting for type stubs.
    "PT",     # Pytest
    "Q",      # Consistent quotations
    "RSE",    # Errors on pytest raises.
    "RET",    # Simpler logic after return, raise, continue or break
    "SLF",    # Prevent accessing private class members.
    "SIM",    # Code simplification
    "TID",    # Tidy imports
    # The team have chosen to only use type-checking blocks when necessary to prevent circular imports.
    # As such, the only enabled type-checking checks are those that warn of an import that needs to be
    # removed from a type-checking block.
    "TC004",  # Remove imports from type-checking guard blocks if used at runtime
    "TC005",  # Delete empty type-checking blocks
    "ARG",    # Unused arguments
    "PTH",    # Migrate to pathlib
    "FIX",    # All TODOs, FIXMEs, etc. should be turned into issues instead.
    "ERA",    # Don't check in commented out code
    "PGH",    # Pygrep hooks
    "PL",     # Pylint
    "TRY",    # Cleaner try/except,
    "FLY",    # Detect things that would be better as f-strings.
    "PERF",   # Catch things that can slow down the application like unnecessary casts to list.
    "RUF001",
    "RUF002",
    "RUF003", # Ambiguous unicode characters
    "RUF005", # Encourages unpacking rather than concatenation
    "RUF008", # Do not use mutable default values for dataclass attributes
    "B035",   # Don't use static keys in dict comprehensions.
    "RUF013", # Prohibit implicit Optionals (PEP 484)
    "RUF100", # #noqa directive that doesn't flag anything
    "RUF200", # If ruff fails to parse pyproject.toml...
]
ignore = [
    #"E203",  # Whitespace before ":"  -- Commented because ruff doesn't currently check E203
    "E501",   # Line too long (reason: ruff will automatically fix this for us)
    "D105",   # Missing docstring in magic method (reason: magic methods already have definitions)
    "D107",   # Missing docstring in __init__ (reason: documented in class docstring)
    "D203",   # 1 blank line required before class docstring (reason: pep257 default)
    "D213",   # Multi-line docstring summary should start at the second line (reason: pep257 default)
    "D215",   # Section underline is over-indented (reason: pep257 default)
    "A003",   # Class attribute shadowing built-in (reason: Class attributes don't often get bare references)
    "SIM117", # Use a single `with` statement with multiple contexts instead of nested `with` statements
    # (reason: this creates long lines that get wrapped and reduces readability)
    "PLW1641", # eq-without-hash (most of our classes should be unhashable)

    # Ignored due to conflicts with ruff's formatter:
    # https://docs.astral.sh/ruff/formatter/#conflicting-lint-rules
    "COM812", # Missing trailing comma - mostly the same, but marginal differences.
    "ISC001", # Single-line implicit string concatenation.

    # Ignored due to common usage in current code
    "TRY003", # Avoid specifying long messages outside the exception class

    # Rockcraft-specific rule ignores
    "PLC0415",# Rockcraft in particular uses non top-level imports frequently.
]

[tool.ruff.lint.flake8-annotations]
allow-star-arg-any = true

[tool.ruff.lint.flake8-builtins]
strict-checking = true

[tool.ruff.lint.pydocstyle]
ignore-decorators = [ # Functions with these decorators don't have to have docstrings.
    "typing.overload", # Default configuration
    # The next four are all variations on override, so child classes don't have to repeat parent classes' docstrings.
    "overrides.override",
    "overrides.overrides",
    "typing.override",
    "typing_extensions.override",
]

[tool.ruff.lint.pylint]
max-args = 8

[tool.ruff.lint.pep8-naming]
# Allow Pydantic's `@validator` decorator to trigger class method treatment.
classmethod-decorators = ["pydantic.validator", "pydantic.root_validator"]

[tool.ruff.lint.per-file-ignores]
"tests/**.py" = [ # Some things we want for the main project are unnecessary in tests.
    "D",       # Ignore docstring rules in tests
    "ANN",     # Ignore type annotations in tests
    "ARG",     # Allow unused arguments in tests (e.g. for fake functions/methods/classes)
    "S101",    # Allow assertions in tests
    "S103",    # Allow `os.chmod` setting a permissive mask `0o555` on file or directory
    "S108",    # Allow Probable insecure usage of temporary file or directory
    "PLR0913", # Allow many arguments for test functions (useful if we need many fixtures)
    "PLR2004", # Allow magic values in tests
    "SLF",     # Allow accessing private members from tests.
]
"__init__.py" = [
    "I001", # isort leaves init files alone by default, this makes ruff ignore them too.
    "F401", # Allows unused imports in __init__ files.
]

# Rockcraft-specific configuration after this line ----------

[project.optional-dependencies]
store = [
    "craft-store",
]

[project.urls]
Documentation = "https://rockcraft.readthedocs.io/en/latest/"
Homepage = "https://github.com/canonical/rockcraft"
Issues = "https://github.com/canonical/rockcraft/issues"
Source = "https://github.com/canonical/rockcraft.git"

[[tool.uv.index]]
name = "python-apt-wheels"
url = "https://people.canonical.com/~lengau/python-apt-ubuntu-wheels/"
explicit = true

[tool.uv.sources]
python-apt = { index = "python-apt-wheels" }<|MERGE_RESOLUTION|>--- conflicted
+++ resolved
@@ -1,8 +1,7 @@
 [project]
-<<<<<<< HEAD
 name = "rockcraft"
 description = "Create rocks"
-dynamic = ["version", "readme"]
+dynamic = ["version"]
 dependencies = [
     "craft-application~=5.4",
     "craft-archives~=2.1",
@@ -18,12 +17,6 @@
     "spdx-lookup",
     "tabulate",
 ]
-=======
-name = "starcraft"
-description = "The basis for Starcraft team packages"
-dynamic = ["version"]
-dependencies = []
->>>>>>> dc41fe43
 classifiers = [
     "Development Status :: 5 - Production/Stable",
     "Intended Audience :: Developers",
@@ -34,17 +27,12 @@
     "Programming Language :: Python :: 3.10",
     "Programming Language :: Python :: 3.12",
 ]
-<<<<<<< HEAD
 requires-python = ">= 3.10"
 license = {file = "LICENSE"}
 authors = [
     { name = "Canonical Ltd.", email = "snapcraft@lists.snapcraft.io" },
 ]
-=======
-license = "GPL-3.0"
-requires-python = ">=3.10"
 readme = { file = "README.md", content-type = "text/markdown" }
->>>>>>> dc41fe43
 
 [project.scripts]
 rockcraft = "rockcraft.cli:run"
@@ -63,20 +51,13 @@
 ]
 docs = [
     "canonical-sphinx[full]~=0.4.0",
-<<<<<<< HEAD
     "pydantic-kitbash==0.0.6",
-=======
->>>>>>> dc41fe43
     "sphinx-autobuild~=2024.2",
     "sphinx-lint~=1.0",
     "sphinx-pydantic==0.1.1",
-<<<<<<< HEAD
     # sphinx-sitemap is pinned to 2.6 because https://github.com/jdillard/sphinx-sitemap/pull/95
     # conflicts with our vendoring of craft-parts docs.
     "sphinx-sitemap~=2.6.0",
-=======
-    "sphinx-sitemap>=2.6.0",
->>>>>>> dc41fe43
     "sphinx-toolbox~=3.5",
     "sphinxcontrib-details-directive",
     "sphinxext-rediraffe==0.2.7",
@@ -154,12 +135,6 @@
 [build-system]
 requires = ["setuptools>=69.0", "setuptools_scm[toml]>=7.1"]
 build-backend = "setuptools.build_meta"
-
-<<<<<<< HEAD
-[tool.setuptools.dynamic]
-readme = {file = "README.rst"}
-=======
->>>>>>> dc41fe43
 
 [tool.setuptools_scm]
 write_to = "rockcraft/_version.py"
