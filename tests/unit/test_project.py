--- conflicted
+++ resolved
@@ -57,21 +57,11 @@
 summary: "example for unit tests"
 description: "this is an example of a rockcraft.yaml for the purpose of testing rockcraft"
 license: Apache-2.0
-<<<<<<< HEAD
 
 package-repositories:
     - type: apt
       ppa: ppa/ppa
 
-=======
-entrypoint: ["/bin/hello"]
-cmd: ["world"]
-env:
-    - NAME: "VALUE"
-package-repositories:
-    - type: apt
-      ppa: ppa/ppa
->>>>>>> 2b416602
 platforms:
     {BUILD_ON_ARCH}:
     some-text:
@@ -128,12 +118,6 @@
     )
     check.equal(project.rock_license, "Apache-2.0")
     check.equal(project.build_base, "ubuntu:20.04")
-<<<<<<< HEAD
-=======
-    check.equal(project.entrypoint, ["/bin/hello"])
-    check.equal(project.cmd, ["world"])
-    check.equal(project.env, [{"NAME": "VALUE"}])
->>>>>>> 2b416602
     check.equal(project.package_repositories, [{"type": "apt", "ppa": "ppa/ppa"}])
     check.equal(
         project.parts,
@@ -144,9 +128,6 @@
             }
         },
     )
-<<<<<<< HEAD
-    check.equal(project.rock_license, "Apache-2.0")
-    check.equal(project.build_base, "ubuntu:20.04")
     check.equal(
         project.services,
         {
@@ -159,8 +140,6 @@
             )
         },
     )
-=======
->>>>>>> 2b416602
 
 
 def test_unmarshal_no_repositories(yaml_loaded_data):
@@ -190,7 +169,6 @@
         "- field 'type' required in 'package-repositories' configuration\n"
         "- field 'url' required in 'package-repositories' configuration\n"
         "- field 'key-id' required in 'package-repositories' configuration"
-<<<<<<< HEAD
     )
 
 
@@ -206,8 +184,6 @@
     assert (
         "All ROCKs have Pebble as their entrypoint, so you must use "
         "'services' to define your container application" in str(err.value)
-=======
->>>>>>> 2b416602
     )
 
 
