--- conflicted
+++ resolved
@@ -609,11 +609,7 @@
 
 
 def test_metadata_base_devel(yaml_loaded_data):
-<<<<<<< HEAD
     yaml_loaded_data["base"] = f"ubuntu@{CURRENT_DEVEL_BASE.value}"
-=======
-    yaml_loaded_data["base"] = "ubuntu@24.04"
->>>>>>> fdd2dee1
     yaml_loaded_data["build-base"] = "devel"
     project = Project.unmarshal(yaml_loaded_data)
 
@@ -748,11 +744,7 @@
 
 
 def test_get_effective_devel_base(yaml_loaded_data):
-<<<<<<< HEAD
     yaml_loaded_data["base"] = f"ubuntu@{CURRENT_DEVEL_BASE.value}"
-=======
-    yaml_loaded_data["base"] = "ubuntu@24.04"
->>>>>>> fdd2dee1
     yaml_loaded_data["build-base"] = "devel"
     project = Project.unmarshal(yaml_loaded_data)
 
