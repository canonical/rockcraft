--- conflicted
+++ resolved
@@ -16,21 +16,16 @@
 
 import sys
 from argparse import Namespace
-from unittest.mock import call
+from unittest.mock import call, patch
 
 import pytest
-<<<<<<< HEAD
 import yaml
-from craft_cli import emit
-=======
 from craft_cli import CraftError, ProvideHelpException, emit
 from craft_providers import ProviderError
->>>>>>> b189a224
 
 from rockcraft import cli, project
 
 
-<<<<<<< HEAD
 @pytest.fixture
 def lifecycle_pack_mock():
     """Mock for ui.pack."""
@@ -47,8 +42,6 @@
     patcher.stop()
 
 
-def test_run_defaults(mocker, lifecycle_pack_mock):
-=======
 @pytest.mark.parametrize("cmd", ["pull", "overlay", "build", "stage", "prime"])
 def test_run_command(mocker, cmd):
     run_mock = mocker.patch("rockcraft.lifecycle.run")
@@ -103,13 +96,11 @@
 
 def test_run_pack(mocker):
     run_mock = mocker.patch("rockcraft.lifecycle.run")
->>>>>>> b189a224
     mock_ended_ok = mocker.spy(emit, "ended_ok")
     mocker.patch.object(sys, "argv", ["rockcraft", "pack"])
     cli.run()
 
-<<<<<<< HEAD
-    assert lifecycle_pack_mock.mock_calls == [call()]
+    assert run_mock.mock_calls == [call("pack", Namespace())]
     assert mock_ended_ok.mock_calls == [call()]
 
 
@@ -131,9 +122,6 @@
     assert lifecycle_init_mock.mock_calls == [
         call(cli.commands.InitCommand._INIT_TEMPLATE_YAML)  # pylint: disable=W0212
     ]
-    assert mock_ended_ok.mock_calls == [call()]
-=======
-    assert run_mock.mock_calls == [call("pack", Namespace())]
     assert mock_ended_ok.mock_calls == [call()]
 
 
@@ -191,5 +179,4 @@
     cli.run()
 
     mock_exit.assert_called_once()
-    mock_emit.error.assert_called_once_with(output_error)
->>>>>>> b189a224
+    mock_emit.error.assert_called_once_with(output_error)