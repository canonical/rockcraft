--- conflicted
+++ resolved
@@ -144,7 +144,7 @@
                         "plugin": "npm",
                         "source": "app/",
                         "stage-packages": ["ca-certificates_data"],
-<<<<<<< HEAD
+                        "build-environment": [{"UV_USE_IO_URING": "0"}],
                     },
                     "expressjs-framework/logging": {
                         "plugin": "nil",
@@ -158,10 +158,6 @@
                             {"path": "etc/promtail", "owner": 584792, "group": 584792},
                         ],
                     },
-=======
-                        "build-environment": [{"UV_USE_IO_URING": "0"}],
-                    }
->>>>>>> 0ef96319
                 },
                 "platforms": {
                     "amd64": {},
