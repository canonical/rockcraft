--- conflicted
+++ resolved
@@ -28,11 +28,8 @@
 )
 
 __all__ = [
-<<<<<<< HEAD
     "InitCommand",
-=======
     "CleanCommand",
->>>>>>> ad384842
     "PullCommand",
     "OverlayCommand",
     "BuildCommand",
