--- conflicted
+++ resolved
@@ -80,13 +80,8 @@
         "flask-framework": textwrap.dedent(
             """\
                 name: {name}
-<<<<<<< HEAD
-                # See https://documentation.ubuntu.com/rockcraft/en/latest/explanation/bases/
-                # for chiselled and bare bases for reduced image size and enhanced security.
-=======
                 # see https://documentation.ubuntu.com/rockcraft/en/stable/explanation/bases/
                 # for more information about bases and using 'bare' bases for chiselled rocks
->>>>>>> b8025970
                 base: ubuntu@22.04 # the base environment for this Flask application
                 version: '0.1' # just for humans. Semantic versioning is recommended
                 summary: A summary of your Flask application # 79 char long summary
@@ -106,20 +101,9 @@
                 extensions:
                     - flask-framework
 
-<<<<<<< HEAD
                 # Uncomment the sections you need and adjust according to your requirements.
                 # parts:  # You need to uncomment this line to add or update any part.
 
-=======
-
-                # uncomment the sections you need and adjust according to your requirements.
-                # parts:
-                #   flask-framework/dependencies:
-                #     stage-packages:
-                #       # list required packages or slices for your flask application below.
-                #       - libpq-dev
-                #
->>>>>>> b8025970
                 #   flask-framework/install-app:
                 #     prime:
                 #       # by default, only the files in app/, templates/, static/, and app.py
