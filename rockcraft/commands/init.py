# -*- Mode:Python; indent-tabs-mode:nil; tab-width:4 -*-
#
# Copyright 2022 Canonical Ltd.
#
# This program is free software: you can redistribute it and/or modify
# it under the terms of the GNU General Public License version 3 as
# published by the Free Software Foundation.
#
# This program is distributed in the hope that it will be useful,
# but WITHOUT ANY WARRANTY; without even the implied warranty of
# MERCHANTABILITY or FITNESS FOR A PARTICULAR PURPOSE.  See the
# GNU General Public License for more details.
#
# You should have received a copy of the GNU General Public License
# along with this program.  If not, see <http://www.gnu.org/licenses/>.

"""Creation of minimalist rockcraft projects."""
import pathlib
import re
import textwrap
from pathlib import Path
from typing import TYPE_CHECKING

from craft_application.commands import AppCommand
from craft_cli import emit
from overrides import overrides  # type: ignore[reportUnknownVariableType]

from rockcraft import errors
from rockcraft.models.project import INVALID_NAME_MESSAGE, NAME_REGEX

if TYPE_CHECKING:
    import argparse


def init(rockcraft_yaml_content: str) -> None:
    """Initialize a rockcraft project.

    :param rockcraft_yaml_content: Content of the rockcraft.yaml file
    :raises RockcraftInitError: raises initialization error in case of conflicts
    with existing rockcraft.yaml files
    """
    rockcraft_yaml_path = Path("rockcraft.yaml")

    if rockcraft_yaml_path.is_file():
        raise errors.RockcraftInitError(f"{rockcraft_yaml_path} already exists!")

    if Path(f".{rockcraft_yaml_path.name}").is_file():
        raise errors.RockcraftInitError(f".{rockcraft_yaml_path} already exists!")

    rockcraft_yaml_path.write_text(rockcraft_yaml_content)

    emit.progress(f"Created {rockcraft_yaml_path}.")


class InitCommand(AppCommand):
    """Initialize a rockcraft project."""

    _INIT_TEMPLATES = {
        "simple": textwrap.dedent(
            """\
                name: {name}
                base: ubuntu@22.04 # the base environment for this rock
                version: '0.1' # just for humans. Semantic versioning is recommended
                summary: Single-line elevator pitch for your amazing rock # 79 char long summary
                description: |
                    This is {name}'s description. You have a paragraph or two to tell the
                    most important story about it. Keep it under 100 words though,
                    we live in tweetspace and your description wants to look good in the
                    container registries out there.
                platforms: # The platforms this rock should be built on and run on
                    amd64:

                parts:
                    my-part:
                        plugin: nil
                """
        ),
        "flask-framework": textwrap.dedent(
            """\
                name: {name}
                # See https://documentation.ubuntu.com/rockcraft/en/latest/reference/rockcraft.yaml/#base
                # for chiselled and bare bases for reduced image size and enhanced security.
                # TODO SOMETHING EXTRA ABOUT THIS?
                base: ubuntu@22.04 # the base environment for this Flask application
                version: '0.1' # just for humans. Semantic versioning is recommended
                summary: A summary of your Flask application # 79 char long summary
                description: |
                    This is {name}'s description. You have a paragraph or two to tell the
                    most important story about it. Keep it under 100 words though,
                    we live in tweetspace and your description wants to look good in the
                    container registries out there.
<<<<<<< HEAD
                # You can choose a license for your project.
                # See https://spdx.org/licenses /for the list of SPDX licenses.
                license: GPL-3.0  # Example for GPL-3.0 license
=======
>>>>>>> 11e12816
                platforms: # The platforms this rock should be built on and run on
                    amd64:

                # To ensure the flask-framework extension works properly, your Flask application
                # should have an `app.py` file with an `app` object as the WSGI entrypoint.
                # A `requirements.txt` file with at least the flask package should also exist.
                # TODO SEE LINK FOR EXAMPLE
                extensions:
                    - flask-framework

                # Uncomment the sections you need and adjust according to your requirements.
                # parts:  # You need to uncomment this line to add or update any part.
                #   flask-framework/install-app:
                #     prime:
                #       # By default, only the files in app/, templates/, static/, and app.py
                #       # are copied into the image. You can modify the list below to override
                #       # the default list and include or exclude specific files/directories
                #       # in your project.
                #       # Note: Prefix each entry with "flask/app/" followed by the local path.
                #       - flask/app/.env
                #       - flask/app/app.py
                #       - flask/app/webapp
                #       - flask/app/templates
                #       - flask/app/static
                #       # You may need packages to build a python package. Add it here if necessary
                #       build-packages:
                #           - pkg-config
                #           - libxmlsec1-dev

                # # You can add package slices or Debian packages to the image.
                # # Package slices are subsets of Debian packages, which result
                # # in smaller and more secure images.
                # # See https://documentation.ubuntu.com/rockcraft/en/latest/explanation/chisel/

                # # Add this part if you want to add packages slices to your image.
                # # You can find a list of packages slices in https://github.com/canonical/chisel-releases
                # flask-framework/runtime-slices:
                #   plugin: nil
                #   stage-packages:
                #   # list required package slices for your flask application below.
                #   - libxml2_libs

                # # If you want to add a Debian package to your image, add the next part
                # flask-framework/runtime-deb:
                #   plugin: nil
                #   stage-packages:
                #   # list required Debian packages for your flask application below.
                #   - libpq-dev
                """
        ),
        "django-framework": textwrap.dedent(
            """\
                name: {name}
                base: ubuntu@22.04 # the base environment for this Django application
                version: '0.1' # just for humans. Semantic versioning is recommended
                summary: A summary of your Django application # 79 char long summary
                description: |
                    This is {name}'s description. You have a paragraph or two to tell the
                    most important story about it. Keep it under 100 words though,
                    we live in tweetspace and your description wants to look good in the
                    container registries out there.
                platforms: # The platforms this rock should be built on and run on
                    amd64:

                # To ensure the django-framework extension functions properly, your Django project
                # should have a structure similar to the following with ./{snake_name}/{snake_name}/wsgi.py
                # being the WSGI entry point and contain an application object.
                # +-- {snake_name}
                # |   |-- {snake_name}
                # |   |   |-- wsgi.py
                # |   |   +-- ...
                # |   |-- manage.py
                # |   |-- migrate.sh
                # |   +-- some_app
                # |       |-- views.py
                # |       +-- ...
                # |-- requirements.txt
                # +-- rockcraft.yaml

                extensions:
                    - django-framework

                # Uncomment the sections you need and adjust according to your requirements.
                # parts:
                #   django-framework/dependencies:
                #     stage-packages:
                #       # list required packages or slices for your Django application below.
                #       - libpq-dev
            """
        ),
    }
    _DEFAULT_PROFILE = "simple"

    name = "init"
    help_msg = "Initialize a rockcraft project"
    overview = textwrap.dedent(
        """
        Initialize a rockcraft project by creating a minimalist,
        yet functional, rockcraft.yaml file in the current directory.
        """
    )

    def fill_parser(self, parser):
        """Specify command's specific parameters."""
        parser.add_argument(
            "--name", help="The name of the rock; defaults to the directory name"
        )
        parser.add_argument(
            "--profile",
            choices=list(self._INIT_TEMPLATES),
            default=self._DEFAULT_PROFILE,
            help=f"Use the specified project profile (defaults to '{self._DEFAULT_PROFILE}')",
        )

    @overrides
    def run(self, parsed_args: "argparse.Namespace") -> None:
        """Run the command."""
        name = parsed_args.name
        if name and not re.match(NAME_REGEX, name):
            raise errors.RockcraftInitError(
                f"'{name}' is not a valid rock name. " + INVALID_NAME_MESSAGE
            )

        if not name:
            name = pathlib.Path.cwd().name
            if not re.match(NAME_REGEX, name):
                name = "my-rock-name"
            emit.debug(f"Set project name to '{name}'")

        context = {"name": name, "snake_name": name.replace("-", "_").lower()}

        init(self._INIT_TEMPLATES[parsed_args.profile].format(**context))<|MERGE_RESOLUTION|>--- conflicted
+++ resolved
@@ -89,12 +89,6 @@
                     most important story about it. Keep it under 100 words though,
                     we live in tweetspace and your description wants to look good in the
                     container registries out there.
-<<<<<<< HEAD
-                # You can choose a license for your project.
-                # See https://spdx.org/licenses /for the list of SPDX licenses.
-                license: GPL-3.0  # Example for GPL-3.0 license
-=======
->>>>>>> 11e12816
                 platforms: # The platforms this rock should be built on and run on
                     amd64:
 
