--- conflicted
+++ resolved
@@ -465,11 +465,7 @@
     tl_index_path.write_bytes(json.dumps(tl_index).encode("utf-8"))
 
 
-<<<<<<< HEAD
-def _process_run(command: List[str], **kwargs) -> subprocess.CompletedProcess:
-=======
-def _process_run(command: List[str], **kwargs: Any) -> None:
->>>>>>> 21de1553
+def _process_run(command: List[str], **kwargs: Any) -> subprocess.CompletedProcess:
     """Run a command and handle its output."""
     emit.trace(f"Execute process: {command!r}, kwargs={kwargs!r}")
     try:
