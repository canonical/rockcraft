# -*- Mode:Python; indent-tabs-mode:nil; tab-width:4 -*-
#
# Copyright 2021 Canonical Ltd.
#
# This program is free software: you can redistribute it and/or modify
# it under the terms of the GNU General Public License version 3 as
# published by the Free Software Foundation.
#
# This program is distributed in the hope that it will be useful,
# but WITHOUT ANY WARRANTY; without even the implied warranty of
# MERCHANTABILITY or FITNESS FOR A PARTICULAR PURPOSE.  See the
# GNU General Public License for more details.
#
# You should have received a copy of the GNU General Public License
# along with this program.  If not, see <http://www.gnu.org/licenses/>.

"""Project definition and helpers."""

import operator
import platform as host_platform
from functools import reduce
from typing import Any, Dict, List, Literal, Optional, Tuple

import pydantic
import spdx_license_list  # type: ignore
import yaml

from rockcraft.errors import ProjectLoadError, ProjectValidationError
from rockcraft.parts import validate_part


class ArchitectureMapping(pydantic.BaseModel):
    """Maps different denominations of the same architecture."""

    description: str
    deb_arch: str
    compatible_uts_machine_archs: List[str]
    go_arch: str


_SUPPORTED_ARCHS: Dict[str, ArchitectureMapping] = {
    "amd64": ArchitectureMapping(
        description="Intel 64",
        deb_arch="amd64",
        compatible_uts_machine_archs=["amd64", "x86_64"],
        go_arch="amd64",
    ),
    "arm": ArchitectureMapping(
        description="ARM 32-bit",
        deb_arch="armhf",
        compatible_uts_machine_archs=["arm"],
        go_arch="arm",
    ),
    "arm64": ArchitectureMapping(
        description="ARM 64-bit",
        deb_arch="arm64",
        compatible_uts_machine_archs=["aarch64"],
        go_arch="arm64",
    ),
    "i386": ArchitectureMapping(
        description="Intel 386",
        deb_arch="i386",
        compatible_uts_machine_archs=["i386"],  # TODO: also include "i686", "x86_64"?
        go_arch="386",
    ),
    "ppc64le": ArchitectureMapping(
        description="PowerPC 64-bit",
        deb_arch="ppc64el",
        compatible_uts_machine_archs=["ppc64le"],
        go_arch="ppc64le",
    ),
    "riscv64": ArchitectureMapping(
        description="RISCV 64-bit",
        deb_arch="riscv64",
        compatible_uts_machine_archs=["riscv64"],
        go_arch="riscv64",
    ),
    "s390x": ArchitectureMapping(
        description="IBM Z 64-bit",
        deb_arch="s390x",
        compatible_uts_machine_archs=["s390x"],
        go_arch="s390x",
    ),
}


class Platform(pydantic.BaseModel):
    """Rockcraft project platform definition."""

    build_on: Optional[  # type: ignore
        pydantic.conlist(str, unique_items=True, min_items=1)  # type: ignore
    ] = pydantic.Field(alias="build-on")
    build_for: Optional[  # type: ignore
        pydantic.conlist(str, unique_items=True, min_items=1)  # type: ignore
    ] = pydantic.Field(alias="build-for")

    @pydantic.validator("build_for", pre=True)
    @classmethod
    def _vectorise_build_for(cls, val):
        """Vectorise target architecture if needed."""
        if isinstance(val, str):
            val = [val]
        return val

    @pydantic.root_validator(skip_on_failure=True)
    @classmethod
    def _validate_platform_set(cls, values):
        """Validate the build_on build_for combination."""
        build_for = values["build_for"] if values.get("build_for") else []
        build_on = values["build_on"] if values.get("build_on") else []

        # We can only build for 1 arch at the moment
        if len(build_for) > 1:
            raise ProjectValidationError(
                str(
                    f"Trying to build a ROCK for {build_for} "
                    "but multiple target architectures are not "
                    "currently supported. Please specify only 1 value."
                )
            )

        # If build_for is provided, then build_on must also be
        if not build_on and build_for:
            raise ProjectValidationError(
                "'build_for' expects 'build_on' to also be provided."
            )

        return values


class Project(pydantic.BaseModel):
    """Rockcraft project definition."""

    name: str
    title: Optional[str]
    summary: str
    description: str
    rock_license: str = pydantic.Field(alias="license")
    version: str
    platforms: Dict[str, Any]
    base: Literal["bare", "ubuntu:18.04", "ubuntu:20.04", "ubuntu:22.04"]
    build_base: Optional[
        Literal["ubuntu:18.04", "ubuntu:20.04", "ubuntu:22.04"]
    ] = pydantic.Field(alias="build-base")
    entrypoint: Optional[List[str]]
    cmd: Optional[List[str]]
    env: Optional[List[Dict[str, str]]]

    parts: Dict[str, Any]

    class Config:  # pylint: disable=too-few-public-methods
        """Pydantic model configuration."""

        validate_assignment = True
        extra = "forbid"
        allow_mutation = False
        allow_population_by_field_name = True
        alias_generator = lambda s: s.replace("_", "-")  # noqa: E731

    @pydantic.validator("rock_license", always=True)
    @classmethod
    def _validate_license(cls, rock_license):
        """Make sure the provided license is valid and in SPDX format."""
        if rock_license.lower() not in [
            lic.lower() for lic in spdx_license_list.LICENSES
        ]:
            raise ProjectValidationError(
                f"License {rock_license} not valid. It must be valid and in SPDX format."
            )
        return next(
            lic
            for lic in spdx_license_list.LICENSES
            if rock_license.lower() == lic.lower()
        )

    @pydantic.validator("title", always=True)
    @classmethod
    def _validate_title(cls, title, values):
        """If title is not provided, it default to the provided ROCK name."""
        if not title:
            title = values["name"]
        return title

    @pydantic.validator("build_base", always=True)
    @classmethod
    def _validate_build_base(cls, build_base, values):
        """Build-base defaults to the base value if not specified.

        :raises ProjectValidationError: If base validation fails.
        """
        if not build_base:
            base_value = values.get("base")
            if base_value == "bare":
                raise ProjectValidationError(
                    'When "base" is bare, a build-base must be specified!'
                )
            build_base = values.get("base")
        return build_base

<<<<<<< HEAD
    @pydantic.validator("parts", pre=True)
    @classmethod
    def _add_pebble_part(cls, parts):
        """Force pebble part to ensure Pebble is always installed."""
        # TODO: by adding this part at this stage, if there is an error
        # with it, a custom ProjectValidationError exception will be thrown,
        # with the message "Bad rockcraft.yaml content", which is misleading
        # since the user hasn't specified such part.
        # Is there another logical place where this insertion could happen?
        pebble_part_spec = {
            "pebble": {
                "plugin": "go",
                "source": "https://github.com/canonical/pebble.git",
                "build-environment": [
                    {"CGO_ENABLED": "0"},
                ],
                "build-snaps": ["go/1.19/stable"],
                "prime": ["bin/pebble"],
            }
        }
        parts = {**parts, **pebble_part_spec}
        return parts
=======
    @pydantic.validator("platforms")
    @classmethod
    def _validate_all_platforms(cls, platforms):
        """Make sure all provided platforms are tangible and sane."""
        _self_uts_machine = host_platform.machine().lower()

        for platform_label in platforms:
            platform = platforms[platform_label] if platforms[platform_label] else {}
            error_prefix = f"Error for platform entry '{platform_label}'"

            # Make sure the provided platform_set is valid
            try:
                platform = Platform(**platform).dict()
            except ProjectValidationError as err:
                # pylint: disable=raise-missing-from
                raise ProjectValidationError(f"{error_prefix}: {str(err)}")

            # build_on and build_for are validated
            # let's also validate the platform label
            build_on_one_of = (
                platform["build_on"] if platform["build_on"] else [platform_label]
            )

            # If the label maps to a valid architecture and
            # `build-for` is present, then both need to have the same value,
            # otherwise the project is invalid.
            if platform["build_for"]:
                build_target = platform["build_for"][0]
                if (
                    platform_label in _SUPPORTED_ARCHS
                    and platform_label != build_target
                ):
                    raise ProjectValidationError(
                        str(
                            f"{error_prefix}: if 'build_for' is provided and the "
                            "platform entry label corresponds to a valid architecture, then "
                            f"both values must match. {platform_label} != {build_target}"
                        )
                    )
            else:
                build_target = platform_label

            # Both build and target architectures must be supported
            if not any(b_o in _SUPPORTED_ARCHS for b_o in build_on_one_of):
                raise ProjectValidationError(
                    str(
                        f"{error_prefix}: trying to build ROCK in one of "
                        f"{build_on_one_of}, but none of these build architectures is supported. "
                        f"Supported architectures: {list(_SUPPORTED_ARCHS.keys())}"
                    )
                )

            if build_target not in _SUPPORTED_ARCHS:
                raise ProjectValidationError(
                    str(
                        f"{error_prefix}: trying to build ROCK for target "
                        f"architecture {build_target}, which is not supported. "
                        f"Supported architectures: {list(_SUPPORTED_ARCHS.keys())}"
                    )
                )

            # The underlying build machine must be compatible
            # with both build_on and build_for
            # TODO: in the future, this may be removed
            # as Rockcraft gains the ability to natively build
            # for multiple architectures
            build_for_compatible_uts = _SUPPORTED_ARCHS[
                build_target
            ].compatible_uts_machine_archs
            if _self_uts_machine not in build_for_compatible_uts:
                raise ProjectValidationError(
                    str(
                        f"{error_prefix}: this machine's architecture ({_self_uts_machine}) "
                        "is not compatible with the ROCK's target architecture. Can only "
                        f"build a ROCK for {build_target} if the host is compatible with {build_for_compatible_uts}."
                    )
                )

            build_on_compatible_uts = list(
                reduce(
                    operator.add,
                    map(
                        lambda m: _SUPPORTED_ARCHS[m].compatible_uts_machine_archs,
                        build_on_one_of,
                    ),
                )
            )
            if _self_uts_machine not in build_on_compatible_uts:
                raise ProjectValidationError(
                    str(
                        f"{error_prefix}: this ROCK must be built on one of the "
                        f"following architectures: {build_on_compatible_uts}. "
                        f"This machine ({_self_uts_machine}) is not one of those."
                    )
                )

            # Add variant, if needed, and return sanitized platform
            if build_target == "arm":
                platform["build_for_variant"] = "v7"
            elif build_target == "arm64":
                platform["build_for_variant"] = "v8"

            platforms[platform_label] = platform

        return platforms
>>>>>>> 3a87e663

    @pydantic.validator("parts", each_item=True)
    @classmethod
    def _validate_parts(cls, item):
        """Verify each part (craft-parts will re-validate this)."""
        validate_part(item)
        return item

    @classmethod
    def unmarshal(cls, data: Dict[str, Any]) -> "Project":
        """Create and populate a new ``Project`` object from dictionary data.

        The unmarshal method validates entries in the input dictionary, populating
        the corresponding fields in the data object.

        :param data: The dictionary data to unmarshal.

        :return: The newly created object.

        :raise TypeError: If data is not a dictionary.
        """
        if not isinstance(data, dict):
            raise TypeError("project data is not a dictionary")

        try:
            project = Project(**data)
        except pydantic.ValidationError as err:
            raise ProjectValidationError(_format_pydantic_errors(err.errors())) from err

        return project

    def generate_metadata(
        self, generation_time: str, base_digest: bytes
    ) -> Tuple[dict, dict]:
        """Generate the ROCK's metadata (both the OCI annotation and internal metadata.

        :param generation_time: the UTC time at the time of calling this method
        :param base_digest: digest of the base image

        :return: both the OCI annotation and internal metadata, as a tuple
        """
        metadata = {
            "name": self.name,
            "summary": self.summary,
            "title": self.title,
            "version": self.version,
            "created": generation_time,
            "base": self.base,
            "base-digest": base_digest.hex(),
        }

        annotations = {
            "org.opencontainers.image.version": self.version,
            "org.opencontainers.image.title": self.title,
            "org.opencontainers.image.ref.name": self.name,
            "org.opencontainers.image.licenses": self.rock_license,
            "org.opencontainers.image.created": generation_time,
            "org.opencontainers.image.base.digest": base_digest.hex(),
        }

        return (annotations, metadata)


def _format_pydantic_errors(errors, *, file_name: str = "rockcraft.yaml"):
    """Format errors.

    Example 1: Single error.

    Bad rockcraft.yaml content:
    - field: <some field>
      reason: <some reason>

    Example 2: Multiple errors.

    Bad rockcraft.yaml content:
    - field: <some field>
      reason: <some reason>
    - field: <some field 2>
      reason: <some reason 2>
    """
    combined = [f"Bad {file_name} content:"]
    for error in errors:
        formatted_loc = _format_pydantic_error_location(error["loc"])
        formatted_msg = _format_pydantic_error_message(error["msg"])

        if formatted_msg == "field required":
            field_name, location = _printable_field_location_split(formatted_loc)
            combined.append(
                f"- field {field_name} required in {location} configuration"
            )
        elif formatted_msg == "extra fields not permitted":
            field_name, location = _printable_field_location_split(formatted_loc)
            combined.append(
                f"- extra field {field_name} not permitted in {location} configuration"
            )
        else:
            combined.append(f"- {formatted_msg} in field {formatted_loc!r}")

    return "\n".join(combined)


def _format_pydantic_error_location(loc):
    """Format location."""
    loc_parts = []
    for loc_part in loc:
        if isinstance(loc_part, str):
            loc_parts.append(loc_part)
        elif isinstance(loc_part, int):
            # Integer indicates an index. Go
            # back and fix up previous part.
            previous_part = loc_parts.pop()
            previous_part += f"[{loc_part}]"
            loc_parts.append(previous_part)
        else:
            raise RuntimeError(f"unhandled loc: {loc_part}")

    loc = ".".join(loc_parts)

    # Filter out internal __root__ detail.
    loc = loc.replace(".__root__", "")
    return loc


def _format_pydantic_error_message(msg):
    """Format pydantic's error message field."""
    # Replace shorthand "str" with "string".
    msg = msg.replace("str type expected", "string type expected")
    return msg


def _printable_field_location_split(location: str) -> Tuple[str, str]:
    """Return split field location.

    If top-level, location is returned as unquoted "top-level".
    If not top-level, location is returned as quoted location, e.g.

    (1) field1[idx].foo => 'foo', 'field1[idx]'
    (2) field2 => 'field2', top-level

    :returns: Tuple of <field name>, <location> as printable representations.
    """
    loc_split = location.split(".")
    field_name = repr(loc_split.pop())

    if loc_split:
        return field_name, repr(".".join(loc_split))

    return field_name, "top-level"


def load_project(filename: str) -> Project:
    """Load and unmarshal the project YAML file.

    :param filename: The YAML file to load.

    :returns: The populated project data.

    :raises ProjectLoadError: If loading fails.
    :raises ProjectValidationError: If data validation fails.
    """
    try:
        with open(filename, encoding="utf-8") as yaml_file:
            yaml_data = yaml.safe_load(yaml_file)
    except OSError as err:
        msg = err.strerror
        if err.filename:
            msg = f"{msg}: {err.filename!r}."
        raise ProjectLoadError(msg) from err

    return Project.unmarshal(yaml_data)<|MERGE_RESOLUTION|>--- conflicted
+++ resolved
@@ -197,7 +197,6 @@
             build_base = values.get("base")
         return build_base
 
-<<<<<<< HEAD
     @pydantic.validator("parts", pre=True)
     @classmethod
     def _add_pebble_part(cls, parts):
@@ -220,7 +219,7 @@
         }
         parts = {**parts, **pebble_part_spec}
         return parts
-=======
+
     @pydantic.validator("platforms")
     @classmethod
     def _validate_all_platforms(cls, platforms):
@@ -326,7 +325,6 @@
             platforms[platform_label] = platform
 
         return platforms
->>>>>>> 3a87e663
 
     @pydantic.validator("parts", each_item=True)
     @classmethod
