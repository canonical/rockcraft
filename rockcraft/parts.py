# -*- Mode:Python; indent-tabs-mode:nil; tab-width:4 -*-
#
# Copyright (C) 2021 Canonical Ltd.
#
# This program is free software: you can redistribute it and/or modify
# it under the terms of the GNU General Public License version 3 as
# published by the Free Software Foundation.
#
# This program is distributed in the hope that it will be useful,
# but WITHOUT ANY WARRANTY; without even the implied warranty of
# MERCHANTABILITY or FITNESS FOR A PARTICULAR PURPOSE.  See the
# GNU General Public License for more details.
#
# You should have received a copy of the GNU General Public License
# along with this program.  If not, see <http://www.gnu.org/licenses/>.

"""Craft-parts lifecycle."""
import contextlib
import pathlib
import subprocess
from typing import Any, Dict, List, Optional

import craft_parts
from craft_archives import repo
from craft_cli import emit
from craft_parts import ActionType, Step, callbacks
from craft_parts.errors import CallbackRegistrationError
from xdg import BaseDirectory  # type: ignore

from rockcraft.errors import PartsLifecycleError

_LIFECYCLE_STEPS = {
    "pull": Step.PULL,
    "overlay": Step.OVERLAY,
    "build": Step.BUILD,
    "stage": Step.STAGE,
    "prime": Step.PRIME,
}


craft_parts.Features(enable_overlay=True)


class PartsLifecycle:
    """Create and manage the parts lifecycle.

    :param all_parts: A dictionary containing the parts defined in the project.
    :param work_dir: The working directory for parts processing.
    :param base_layer_dir: The path to the extracted base root filesystem.
    :param base_layer_hash: The base image digest.

    :raises PartsLifecycleError: On error initializing the parts lifecycle.
    """

    # _OVERLAY_CALLBACK_REGISTERED = False

    def __init__(
        self,
        all_parts: Dict[str, Any],
        *,
        work_dir: pathlib.Path,
        part_names: Optional[List[str]],
        base_layer_dir: pathlib.Path,
        base_layer_hash: bytes,
        base: str,
        package_repositories: Optional[List[Dict[str, Any]]] = None,
    ) -> None:
        self._part_names = part_names
        self._package_repositories = package_repositories or []

        emit.progress("Initializing parts lifecycle")

        with contextlib.suppress(CallbackRegistrationError):
            callbacks.register_configure_overlay(_install_overlay_repositories)

        # set the cache dir for parts package management
        cache_dir = BaseDirectory.save_cache_path("rockcraft")

        try:
            self._lcm = craft_parts.LifecycleManager(
                {"parts": all_parts},
                application_name="rockcraft",
                work_dir=work_dir,
                cache_dir=cache_dir,
                base_layer_dir=base_layer_dir,
                base_layer_hash=base_layer_hash,
                ignore_local_sources=["*.rock"],
                base=base,
                package_repositories=self._package_repositories,
            )
        except craft_parts.PartsError as err:
            raise PartsLifecycleError.from_parts_error(err) from err

    def clean(self) -> None:
        """Remove lifecycle artifacts."""
        if self._part_names:
            message = "Cleaning parts: " + ", ".join(self._part_names)
        else:
            message = "Cleaning all parts"

        emit.progress(message)
        self._lcm.clean(part_names=self._part_names)

    @property
    def prime_dir(self) -> pathlib.Path:
        """Return the parts prime directory path."""
        return self._lcm.project_info.prime_dir

<<<<<<< HEAD
    def run(  # noqa PLR0912,PLR0915  Copied from pylint directive below but for ruff
=======
    @property
    def project_info(self) -> craft_parts.ProjectInfo:
        """Return the parts project info."""
        return self._lcm.project_info

    def run(
>>>>>>> e8858077
        self,
        step_name: str,
        *,
        shell: bool = False,
        shell_after: bool = False,
        debug: bool = False,
    ) -> None:
        """Run the parts lifecycle.

        :param step_name: The final step to execute.
        :param shell: Execute a shell instead of the target step.
        :param shell_after: Execute a shell after the target step.
        :param debug: Execute a shell on failure.

        :raises PartsLifecycleError: On error during lifecycle.
        :raises RuntimeError: On unexpected error.
        """
        # pylint: disable=too-many-branches,too-many-statements
        target_step = _LIFECYCLE_STEPS.get(step_name)
        if not target_step:
            raise RuntimeError(f"Invalid target step {step_name!r}")

        if shell:
            # convert shell to shell_after for the previous step
            previous_steps = target_step.previous_steps()
            target_step = previous_steps[-1] if previous_steps else None
            shell_after = True

        try:
            if target_step:
                actions = self._lcm.plan(target_step, part_names=self._part_names)
            else:
                actions = []

            if self._package_repositories:
                emit.progress("Installing package repositories")
                self._install_package_repositories()

            emit.progress("Executing parts lifecycle")

            with self._lcm.action_executor() as aex:
                for action in actions:
                    message = _action_message(action)
                    emit.progress(f"Executing parts lifecycle: {message}")
                    with emit.open_stream("Executing action") as stream:
                        aex.execute(action, stdout=stream, stderr=stream)
                    emit.progress(f"Executed: {message}", permanent=True)

            if shell_after:
                launch_shell()

            emit.progress("Executed parts lifecycle", permanent=True)
        except craft_parts.PartsError as err:
            if debug:
                emit.progress(str(err), permanent=True)
                launch_shell()
            raise PartsLifecycleError.from_parts_error(err) from err
        except RuntimeError as err:
            if debug:
                emit.progress(str(err), permanent=True)
                launch_shell()
            raise RuntimeError(f"Parts processing internal error: {err}") from err
        except OSError as err:
            msg = err.strerror
            if err.filename:
                msg = f"{err.filename}: {msg}"
            if debug:
                emit.progress(msg, permanent=True)
                launch_shell()
            raise PartsLifecycleError(msg) from err
        except Exception as err:  # noqa BLE001 - this is an error conversion.
            if debug:
                emit.progress(str(err), permanent=True)
                launch_shell()
            raise PartsLifecycleError(str(err)) from err

    def _install_package_repositories(self) -> None:
        """Install package repositories in the environment."""
        if not self._package_repositories:
            emit.debug("No package repositories specified, none to install.")
            return

        refresh_required = repo.install(
            self._package_repositories, key_assets=pathlib.Path("/dev/null")
        )
        if refresh_required:
            emit.progress("Refreshing repositories")
            self._lcm.refresh_packages_list()

        emit.progress("Package repositories installed", permanent=True)


def launch_shell(*, cwd: Optional[pathlib.Path] = None) -> None:
    """Launch a user shell for debugging environment.

    :param cwd: Working directory to start user in.
    """
    emit.progress("Launching shell on build environment...", permanent=True)
    with emit.pause():
        subprocess.run(["bash"], check=False, cwd=cwd)


def _install_overlay_repositories(overlay_dir, project_info):
    if project_info.base != "bare":
        package_repositories = project_info.package_repositories
        repo.install_in_root(
            project_repositories=package_repositories,
            root=overlay_dir,
            key_assets=pathlib.Path("/dev/null"),
        )


def _action_message(action: craft_parts.Action) -> str:
    msg = {
        Step.PULL: {
            ActionType.RUN: "pull",
            ActionType.RERUN: "repull",
            ActionType.SKIP: "skip pull",
            ActionType.UPDATE: "update sources for",
        },
        Step.OVERLAY: {
            ActionType.RUN: "overlay",
            ActionType.RERUN: "re-overlay",
            ActionType.SKIP: "skip overlay",
            ActionType.UPDATE: "update overlay for",
            ActionType.REAPPLY: "reapply",
        },
        Step.BUILD: {
            ActionType.RUN: "build",
            ActionType.RERUN: "rebuild",
            ActionType.SKIP: "skip build",
            ActionType.UPDATE: "update build for",
        },
        Step.STAGE: {
            ActionType.RUN: "stage",
            ActionType.RERUN: "restage",
            ActionType.SKIP: "skip stage",
        },
        Step.PRIME: {
            ActionType.RUN: "prime",
            ActionType.RERUN: "re-prime",
            ActionType.SKIP: "skip prime",
        },
    }

    message = f"{msg[action.step][action.action_type]} {action.part_name}"

    if action.reason:
        message += f" ({action.reason})"

    return message


def validate_part(data: Dict[str, Any]) -> None:
    """Validate the given part data against common and plugin models.

    :param data: The part data to validate.
    """
    craft_parts.validate_part(data)<|MERGE_RESOLUTION|>--- conflicted
+++ resolved
@@ -106,16 +106,12 @@
         """Return the parts prime directory path."""
         return self._lcm.project_info.prime_dir
 
-<<<<<<< HEAD
-    def run(  # noqa PLR0912,PLR0915  Copied from pylint directive below but for ruff
-=======
     @property
     def project_info(self) -> craft_parts.ProjectInfo:
         """Return the parts project info."""
         return self._lcm.project_info
 
-    def run(
->>>>>>> e8858077
+    def run(  # noqa PLR0912,PLR0915  Copied from pylint directive below but for ruff
         self,
         step_name: str,
         *,
