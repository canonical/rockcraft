# -*- Mode:Python; indent-tabs-mode:nil; tab-width:4 -*-
#
# Copyright 2023 Canonical Ltd.
#
# This program is free software: you can redistribute it and/or modify
# it under the terms of the GNU General Public License version 3 as
# published by the Free Software Foundation.
#
# This program is distributed in the hope that it will be useful,
# but WITHOUT ANY WARRANTY; without even the implied warranty of
# MERCHANTABILITY or FITNESS FOR A PARTICULAR PURPOSE.  See the
# GNU General Public License for more details.
#
# You should have received a copy of the GNU General Public License
# along with this program.  If not, see <http://www.gnu.org/licenses/>.

"""Main Rockcraft Application."""

<<<<<<< HEAD
from __future__ import annotations

from pathlib import Path
=======
>>>>>>> 99443eed
from typing import Any

from craft_application import Application, AppMetadata, util
from overrides import override  # type: ignore[reportUnknownVariableType]

from rockcraft import models
from rockcraft.models import project

APP_METADATA = AppMetadata(
    name="rockcraft",
    summary="A tool to create OCI images",
    ProjectClass=project.Project,
    source_ignore_patterns=["*.rock"],
)


class Rockcraft(Application):
    """Rockcraft application definition."""

    @override
    def _extra_yaml_transform(self, yaml_data: dict[str, Any]) -> dict[str, Any]:
        return models.transform_yaml(Path.cwd(), yaml_data)

    @override
    def _configure_services(self, platform: str | None, build_for: str | None) -> None:
        if build_for is None:
            build_for = util.get_host_architecture()

        self.services.set_kwargs("image", work_dir=self._work_dir, build_for=build_for)
        self.services.set_kwargs(
            "package",
            platform=platform,
            build_for=build_for,
        )
        super()._configure_services(platform, build_for)<|MERGE_RESOLUTION|>--- conflicted
+++ resolved
@@ -16,12 +16,6 @@
 
 """Main Rockcraft Application."""
 
-<<<<<<< HEAD
-from __future__ import annotations
-
-from pathlib import Path
-=======
->>>>>>> 99443eed
 from typing import Any
 
 from craft_application import Application, AppMetadata, util
