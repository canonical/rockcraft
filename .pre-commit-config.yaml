--- conflicted
+++ resolved
@@ -13,11 +13,7 @@
       - id: fix-byte-order-marker
       - id: mixed-line-ending
   - repo: https://github.com/astral-sh/ruff-pre-commit
-<<<<<<< HEAD
     rev: "v0.12.10"
-=======
-    rev: "v0.12.9"
->>>>>>> 70c6dd69
     hooks:
       # Run the linter
       - id: ruff
