--- conflicted
+++ resolved
@@ -52,13 +52,8 @@
 You can report any issues or bugs on the project's [GitHub
 repository](https://github.com/canonical/Rockcraft/issues).
 
-<<<<<<< HEAD
 Rockcraft is covered by the [Ubuntu Code of
-Conduct](https://ubuntu.com/community/ethos/code-of-conduct).
-=======
-Starcraft is covered by the [Ubuntu Code of
 Conduct](https://ubuntu.com/community/docs/ethos/code-of-conduct).
->>>>>>> 2262e300
 
 ## Contribute to Rockcraft
 
