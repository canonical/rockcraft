# .readthedocs.yaml
# Read the Docs configuration file
# See https://docs.readthedocs.io/en/stable/config-file/v2.html for details
---
# Required
version: 2

build:
  os: ubuntu-22.04
  tools:
    python: "3.10"
  jobs:
    post_checkout:
<<<<<<< HEAD
      - git fetch --tags --depth 1 # Also fetch tags
      - git describe --always      # Useful for debugging
=======
      - git fetch --tags --unshallow  # Also fetch tags
      - git describe                  # Make sure we get a proper version
>>>>>>> 4b94e99a

# Build documentation in the docs/ directory with Sphinx
sphinx:
  configuration: docs/conf.py
  builder: dirhtml
  fail_on_warning: true

# Optionally set the version of Python
# and requirements required to build your docs
python:
  install:
    - requirements: requirements-doc.txt
    - method: pip
      path: .<|MERGE_RESOLUTION|>--- conflicted
+++ resolved
@@ -11,13 +11,8 @@
     python: "3.10"
   jobs:
     post_checkout:
-<<<<<<< HEAD
-      - git fetch --tags --depth 1 # Also fetch tags
-      - git describe --always      # Useful for debugging
-=======
       - git fetch --tags --unshallow  # Also fetch tags
       - git describe                  # Make sure we get a proper version
->>>>>>> 4b94e99a
 
 # Build documentation in the docs/ directory with Sphinx
 sphinx:
