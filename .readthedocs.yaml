--- conflicted
+++ resolved
@@ -10,10 +10,7 @@
   builder: dirhtml
   configuration: docs/conf.py
   fail_on_warning: true
-<<<<<<< HEAD
-=======
 
->>>>>>> dc41fe43
 # Optionally build your docs in additional formats such as PDF
 # formats:
 #  - pdf
