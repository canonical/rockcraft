--- conflicted
+++ resolved
@@ -26,8 +26,5 @@
    4. Bundle a Node.js app within a rock <node-app.rst>
    5. Build a rock for a Flask application <flask.rst>
    6. Build a rock for a Django application <django.rst>
-<<<<<<< HEAD
-   7. Build a rock for a Go application <go.rst>
-=======
    7. Build a rock for a FastAPI application <fastapi.rst>
->>>>>>> a714bb21
+   8. Build a rock for a Go application <go.rst>
