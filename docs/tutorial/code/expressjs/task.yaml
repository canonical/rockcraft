###########################################
# IMPORTANT
# Comments matter!
# The docs use the wrapping comments as
# markers for including said instructions
# as snippets in the docs.
###########################################
summary: Getting started with ExpressJS tutorial

<<<<<<< HEAD
kill-timeout: 45m
=======
# This test can fail and crash during 'restore'; run it last so it doesn't abort
# tests that come after.
priority: -200

>>>>>>> 2139bcd2
environment:

execute: |
  # [docs:install-deps]
  sudo apt-get update -y && sudo apt-get install npm -y
  # [docs:install-deps-end]

  # [docs:init-app]
  sudo npm install -g express-generator@4
  express app
  cd app && npm install
  # [docs:init-app-end]

  npm start &
  cd ..
  retry -n 5 --wait 2 curl --fail localhost:3000

  # [docs:curl-expressjs]
  curl --fail localhost:3000
  # [docs:curl-expressjs-end]

  kill $!
  kill $(lsof -t -i:3000)

  # [docs:create-rockcraft-yaml]
  rockcraft init --profile expressjs-framework
  # [docs:create-rockcraft-yaml-end]

  sed -i "s/name: .*/name: expressjs-hello-world/g" rockcraft.yaml

  # [docs:experimental]
  export ROCKCRAFT_ENABLE_EXPERIMENTAL_EXTENSIONS=true
  # [docs:experimental-end]

  # [docs:pack]
  rockcraft pack
  # [docs:pack-end]

  # [docs:ls-rock]
  ls *.rock -l --block-size=MB
  # [docs:ls-rock-end]

  # [docs:skopeo-copy]
  sudo rockcraft.skopeo --insecure-policy \
    copy oci-archive:expressjs-hello-world_0.1_amd64.rock \
    docker-daemon:expressjs-hello-world:0.1
  # [docs:skopeo-copy-end]

  # [docs:docker-images]
  sudo docker images expressjs-hello-world:0.1
  # [docs:docker-images-end]

  # [docs:docker-run]
  sudo docker run --rm -d -p 3000:3000 \
    --name expressjs-hello-world expressjs-hello-world:0.1
  # [docs:docker-run-end]
  retry -n 5 --wait 2 curl --fail localhost:3000

  # [docs:curl-expressjs-rock]
  curl --fail localhost:3000
  # [docs:curl-expressjs-rock-end]

  # [docs:get-logs]
  sudo docker exec expressjs-hello-world pebble logs expressjs
  # [docs:get-logs-end]

  # [docs:stop-docker]
  sudo docker stop expressjs-hello-world
  sudo docker rmi expressjs-hello-world:0.1 --force
  # [docs:stop-docker-end]

  mv time.js app/routes/
  original_line="var app = express();"
  # Remove comments from time_app.js
  sed -i 's:^//.*::g' time_app.js
  append_line="$(cat time_app.js | tr '\n' ' ')"
  sed -i "/$original_line/a$append_line" app/app.js
  sed -i "s/version: .*/version: 0.2/g" rockcraft.yaml

  # [docs:docker-run-update]
  rockcraft pack
  sudo rockcraft.skopeo --insecure-policy \
    copy oci-archive:expressjs-hello-world_0.2_amd64.rock \
    docker-daemon:expressjs-hello-world:0.2
  sudo docker images expressjs-hello-world:0.2
  sudo docker run --rm -d -p 3000:3000 \
    --name expressjs-hello-world expressjs-hello-world:0.2
  # [docs:docker-run-update-end]
  retry -n 5 --wait 2 curl --fail localhost:3000/time

  # [docs:curl-time]
  curl --fail localhost:3000/time
  # [docs:curl-time-end]

  # [docs:stop-docker-updated]
  sudo docker stop expressjs-hello-world
  sudo docker rmi expressjs-hello-world:0.2 --force
  # [docs:stop-docker-updated-end]

  # [docs:cleanup]
  # delete all the files created during the tutorial
  sudo npm uninstall -g express-generator@4
  sudo apt-get remove npm -y
  rm -rf app
  rm expressjs-hello-world_0.1_amd64.rock \
    expressjs-hello-world_0.2_amd64.rock \
    rockcraft.yaml
  # [docs:cleanup-end]<|MERGE_RESOLUTION|>--- conflicted
+++ resolved
@@ -7,14 +7,11 @@
 ###########################################
 summary: Getting started with ExpressJS tutorial
 
-<<<<<<< HEAD
 kill-timeout: 45m
-=======
 # This test can fail and crash during 'restore'; run it last so it doesn't abort
 # tests that come after.
 priority: -200
 
->>>>>>> 2139bcd2
 environment:
 
 execute: |
