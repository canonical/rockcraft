--- conflicted
+++ resolved
@@ -181,7 +181,6 @@
 else:
     sitemap_url_scheme = "latest/{link}"
 
-<<<<<<< HEAD
 # Do (not) include module names.
 add_module_names = True
 
@@ -261,8 +260,6 @@
     craft_parts_docs_path, target_is_directory=True
 )
 
-# endregion
-=======
 # endregion
 
 # We have many links on sites that frequently respond with 503s to GitHub runners.
@@ -278,5 +275,4 @@
     r"^https://([\w-]*\.)?npmjs.org",
     r"^https://rsync.samba.org",
     r"^https://ubuntu.com",
-]
->>>>>>> 74e7e3e9
+]