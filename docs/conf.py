#
# Copyright 2021 Canonical Ltd.
#
# This program is free software; you can redistribute it and/or
# modify it under the terms of the GNU Lesser General Public
# License version 3 as published by the Free Software Foundation.
#
# This program is distributed in the hope that it will be useful,
# but WITHOUT ANY WARRANTY; without even the implied warranty of
# MERCHANTABILITY or FITNESS FOR A PARTICULAR PURPOSE.  See the GNU
# Lesser General Public License for more details.
#
# You should have received a copy of the GNU Lesser General Public License
# along with this program; if not, write to the Free Software Foundation,
# Inc., 51 Franklin Street, Fifth Floor, Boston, MA  02110-1301, USA.
#

# Configuration file for the Sphinx documentation builder.
#
# This file only contains a selection of the most common options. For a full
# list see the documentation:
# https://www.sphinx-doc.org/en/master/usage/configuration.html

# -- Path setup --------------------------------------------------------------

# If extensions (or modules to document with autodoc) are in another directory,
# add these directories to sys.path here. If the directory is relative to the
# documentation root, use os.path.abspath to make it absolute, like shown here.
#

import pathlib
import sys

sys.path.insert(0, str(pathlib.Path("..").absolute()))

import rockcraft  # noqa: E402

# -- Project information -----------------------------------------------------

project = "Rockcraft"
copyright = "2021, Canonical Ltd."
author = "Canonical Ltd."

# The full version, including alpha/beta/rc tags
release = rockcraft.__version__

# Update with the favicon for your product
html_favicon = "_static/favicon.png"

html_context = {
    # Change to the discourse instance you want to be able to link to
    # (use an empty value if you don't want to link)
    "discourse": "https://discourse.ubuntu.com/c/rocks/117",
    # Change to the GitHub info for your project
    "github_url": "https://github.com/canonical/rockcraft",
    # Change to the branch for this version of the documentation
    "github_version": "main",
    # Change to the folder that contains the documentation (usually "/" or "/docs/")
    "github_folder": "/docs/",
    # Change to an empty value if your GitHub repo doesn't have issues enabled
    "github_issues": "enabled",
}


if "discourse" in html_context:
    html_context["discourse_prefix"] = html_context["discourse"] + "/t/"

# -- General configuration ---------------------------------------------------

# Add any Sphinx extension module names here, as strings. They can be
# extensions coming with Sphinx (named 'sphinx.ext.*') or your custom
# ones.
extensions = [
    "sphinx.ext.autodoc",
    "sphinx.ext.napoleon",
    "sphinx.ext.viewcode",
    "sphinx_copybutton",
    "sphinx_autodoc_typehints",  # must be loaded after napoleon
    "sphinx-pydantic",
    "sphinx_design",
]


# List of patterns, relative to source directory, that match files and
# directories to ignore when looking for source files.
# This pattern also affects html_static_path and html_extra_path.
<<<<<<< HEAD
exclude_patterns = [
    "_build",
    "Thumbs.db",
    ".DS_Store",
    "env",
    "sphinx-starter-pack",
    "common",
]

# Links to ignore when checking links
linkcheck_ignore = [
    "http://0.0.0.0:8080",
    "https://github.com/canonical/craft-actions#rockcraft-pack",
    "https://github.com/canonical/pebble#layer-specification",
]
=======
exclude_patterns = ["_build", "Thumbs.db", ".DS_Store", "env", "common"]
>>>>>>> 2148b5be


# -- Options for HTML output -------------------------------------------------


# Find the current builder
builder = "dirhtml"
if "-b" in sys.argv:
    builder = sys.argv[sys.argv.index("-b") + 1]

# Setting templates_path for epub makes the build fail
if builder == "dirhtml" or builder == "html":
    templates_path = ["_templates"]


# The theme to use for HTML and HTML Help pages.  See the documentation for
# a list of builtin themes.
#
html_theme = "furo"
html_last_updated_fmt = ""
html_permalinks_icon = "¶"
html_theme_options = {
    "light_css_variables": {
        "color-sidebar-background-border": "none",
        "font-stack": "Ubuntu, -apple-system, Segoe UI, Roboto, Oxygen, Cantarell, Fira Sans, Droid Sans, Helvetica Neue, sans-serif",
        "font-stack--monospace": "Ubuntu Mono, Consolas, Monaco, Courier, monospace",
        "color-foreground-primary": "#111",
        "color-foreground-secondary": "var(--color-foreground-primary)",
        "color-foreground-muted": "#333",
        "color-background-secondary": "#FFF",
        "color-background-hover": "#f2f2f2",
        "color-brand-primary": "#111",
        "color-brand-content": "#06C",
        "color-api-background": "#cdcdcd",
        "color-inline-code-background": "rgba(0,0,0,.03)",
        "color-sidebar-link-text": "#111",
        "color-sidebar-item-background--current": "#ebebeb",
        "color-sidebar-item-background--hover": "#f2f2f2",
        "toc-font-size": "var(--font-size--small)",
        "color-admonition-title-background--note": "var(--color-background-primary)",
        "color-admonition-title-background--tip": "var(--color-background-primary)",
        "color-admonition-title-background--important": "var(--color-background-primary)",
        "color-admonition-title-background--caution": "var(--color-background-primary)",
        "color-admonition-title--note": "#24598F",
        "color-admonition-title--tip": "#24598F",
        "color-admonition-title--important": "#C7162B",
        "color-admonition-title--caution": "#F99B11",
        "color-highlighted-background": "#EbEbEb",
        "color-link-underline": "var(--color-background-primary)",
        "color-link-underline--hover": "var(--color-background-primary)",
        "color-version-popup": "#772953",
    },
    "dark_css_variables": {
        "color-foreground-secondary": "var(--color-foreground-primary)",
        "color-foreground-muted": "#CDCDCD",
        "color-background-secondary": "var(--color-background-primary)",
        "color-background-hover": "#666",
        "color-brand-primary": "#fff",
        "color-brand-content": "#06C",
        "color-sidebar-link-text": "#f7f7f7",
        "color-sidebar-item-background--current": "#666",
        "color-sidebar-item-background--hover": "#333",
        "color-admonition-background": "transparent",
        "color-admonition-title-background--note": "var(--color-background-primary)",
        "color-admonition-title-background--tip": "var(--color-background-primary)",
        "color-admonition-title-background--important": "var(--color-background-primary)",
        "color-admonition-title-background--caution": "var(--color-background-primary)",
        "color-admonition-title--note": "#24598F",
        "color-admonition-title--tip": "#24598F",
        "color-admonition-title--important": "#C7162B",
        "color-admonition-title--caution": "#F99B11",
        "color-highlighted-background": "#666",
        "color-link-underline": "var(--color-background-primary)",
        "color-link-underline--hover": "var(--color-background-primary)",
        "color-version-popup": "#F29879",
    },
}


# Add any paths that contain custom static files (such as style sheets) here,
# relative to this directory. They are copied after the builtin static files,
# so a file named "default.css" will overwrite the builtin "default.css".
html_static_path = ["_static"]

# These paths are either relative to html_static_path
# or fully qualified paths (eg. https://...)
html_css_files = ["css/custom.css", "github_issue_links.css", "custom.css"]

html_js_files = []
if "github_issues" in html_context and html_context["github_issues"]:
    html_js_files.append("github_issue_links.js")

# Do (not) include module names.
add_module_names = True

# sphinx_autodoc_typehints
set_type_checking_flag = True
typehints_fully_qualified = False
always_document_param_types = True
typehints_document_rtype = True

# Enable support for google-style instance attributes.
napoleon_use_ivar = True<|MERGE_RESOLUTION|>--- conflicted
+++ resolved
@@ -84,7 +84,6 @@
 # List of patterns, relative to source directory, that match files and
 # directories to ignore when looking for source files.
 # This pattern also affects html_static_path and html_extra_path.
-<<<<<<< HEAD
 exclude_patterns = [
     "_build",
     "Thumbs.db",
@@ -100,9 +99,7 @@
     "https://github.com/canonical/craft-actions#rockcraft-pack",
     "https://github.com/canonical/pebble#layer-specification",
 ]
-=======
-exclude_patterns = ["_build", "Thumbs.db", ".DS_Store", "env", "common"]
->>>>>>> 2148b5be
+
 
 
 # -- Options for HTML output -------------------------------------------------
