# Copyright 2023-2024 Canonical Ltd.
#
# This program is free software; you can redistribute it and/or
# modify it under the terms of the GNU Lesser General Public
# License version 3 as published by the Free Software Foundation.
#
# This program is distributed in the hope that it will be useful,
# but WITHOUT ANY WARRANTY; without even the implied warranty of
# MERCHANTABILITY or FITNESS FOR A PARTICULAR PURPOSE.  See the GNU
# Lesser General Public License for more details.
#
# You should have received a copy of the GNU Lesser General Public License
# along with this program; if not, write to the Free Software Foundation,
# Inc., 51 Franklin Street, Fifth Floor, Boston, MA  02110-1301, USA.
#

import datetime
import os
import pathlib
import sys

import craft_parts
import craft_parts_docs
import rockcraft

project = "Rockcraft"
author = "Canonical Group Ltd"

# The full version, including alpha/beta/rc tags
release = rockcraft.__version__
# The commit hash in the dev release version confuses the spellchecker
if ".post" in release:
    release = "dev"

copyright = "2022-%s, %s" % (datetime.date.today().year, author)

# region Configuration for canonical-sphinx

ogp_site_url = "https://canonical-rockcraft.readthedocs-hosted.com/"
ogp_site_name = project
ogp_image = "https://assets.ubuntu.com/v1/253da317-image-document-ubuntudocs.svg"

html_context = {
    "product_page": "",  # Rockcraft doesn't have a marketing page
    "github_url": "https://github.com/canonical/rockcraft",
    "repo_default_branch": "main",
    "repo_folder": "/docs/",
    "github_issues": "https://github.com/canonical/rockcraft/issues",
    "matrix": "https://matrix.to/#/#rockcraft:ubuntu.com",
    "discourse": "https://discourse.ubuntu.com/c/rocks/117",
    "display_contributors": False,
}

html_theme_options = {
    "source_edit_link": "https://github.com/canonical/rockcraft",
}

html_static_path = ["_static"]
templates_path = ["_templates"]

<<<<<<< HEAD
=======
# Static resources for Google Analytics
>>>>>>> 2262e300
html_css_files = [
    'css/cookie-banner.css'
]

html_js_files = [
    'js/bundle.js',
]

extensions = [
    "canonical_sphinx",
    "notfound.extension",
    "pydantic_kitbash",
    "sphinx_sitemap",
]

# endregion
extensions.extend(
    [
        "sphinx.ext.autodoc",
        "sphinx.ext.ifconfig",
        "sphinx.ext.napoleon",
        "sphinx.ext.viewcode",
        "sphinx_autodoc_typehints",  # must be loaded after napoleon
        "sphinxcontrib.details.directive",
        "sphinx_toolbox.collapse",
        "sphinxext.rediraffe",
    ]
)

exclude_patterns = [
    "_build",
    "Thumbs.db",
    ".DS_Store",
    "env",
    "sphinx-starter-pack",
    # Excluded here because they are either included explicitly in other
    # documents (so they generate "duplicate label" errors) or they aren't
    # used in this documentation at all (so they generate "unreferenced"
    # errors).
    "common/craft-parts/explanation/file-migration.rst",
    "common/craft-parts/explanation/filesets.rst",
    "common/craft-parts/explanation/lifecycle.rst",
    "common/craft-parts/explanation/overlay_parameters.rst",
    "common/craft-parts/explanation/overlays.rst",
    "common/craft-parts/explanation/how_parts_are_built.rst",
    "common/craft-parts/explanation/overlay_step.rst",
    "common/craft-parts/explanation/gradle_plugin.rst",
    "common/craft-parts/how-to/customise-the-build-with-craftctl.rst",
    "common/craft-parts/how-to/use_parts.rst",
    "common/craft-parts/reference/partition_specific_output_directory_variables.rst",
    "common/craft-parts/reference/parts_steps.rst",
    "common/craft-parts/reference/step_execution_environment.rst",
    "common/craft-parts/reference/step_output_directories.rst",
    "common/craft-parts/reference/plugins/poetry_plugin.rst",
    "common/craft-parts/reference/plugins/python_plugin.rst",
    "common/craft-parts/reference/plugins/uv_plugin.rst",
    # Extra non-craft-parts exclusions can be added after this comment
    "reuse/*",
]

# Linkcheck settings

# This doesn't seem to have any effect
linkcheck_retries = 3

# URLs to skip
linkcheck_ignore = [
    "http://0.0.0.0:8080",
    "https://github.com/canonical/craft-actions#rockcraft-pack",
    "https://canonical-pebble.readthedocs-hosted.com/en/latest/reference/layer-specification/",
    "https://juju.is/cloud-native-kubernetes-usage-report-2021#selection-criteria-for-container-images",
    "https://matrix.to/#/#rocks:ubuntu.com",
    "https://matrix.to/#/#rockcraft:ubuntu.com",
    "https://www.gnu.org/*",
    # Ignore changelog links to Rockcraft releases, because the changelog entries
    # are written before the actual release is tagged.
    "https://github.com/canonical/rockcraft/releases/tag/.*",
    "https://github.com/canonical/spread#selecting-which-tasks-to-run",
    # Ignore opencontainer's anchors as linkchecker is not able to check them.
    "https://specs.opencontainers.org/image-spec/config/",
]

# Don't check links in the "common" subdirectory, as those are the responsibility of
# the libraries.
linkcheck_exclude_documents = ["^common/.*"]
linkcheck_anchors_ignore = ["slice-definitions"]

rst_epilog = """
.. include:: /reuse/links.txt
"""

# region Options for extensions

# Client-side page redirects.
rediraffe_redirects = "redirects.txt"

# Sitemap configuration: https://sphinx-sitemap.readthedocs.io/
html_baseurl = "https://documentation.ubuntu.com/rockcraft/"
if "READTHEDOCS_VERSION" in os.environ:
    version = os.environ["READTHEDOCS_VERSION"]
    sitemap_url_scheme = "{version}{link}"
else:
    sitemap_url_scheme = "latest/{link}"

# Do (not) include module names.
add_module_names = True

# sphinx_autodoc_typehints
set_type_checking_flag = True
typehints_fully_qualified = False
always_document_param_types = True
typehints_document_rtype = True

# Enable support for google-style instance attributes.
napoleon_use_ivar = True

# TODO: this is a boilerplate copy from the sphinx-docs. It should
# be built on top of it instead of duplicating its content
# Not found
# The URL prefix for the notfound extension depends on whether the documentation uses versions.
# For documentation on documentation.ubuntu.com, we also must add the slug.
url_version = ""
url_lang = ""
slug = "rockcraft"

# Determine if the URL uses versions and language
if (
    "READTHEDOCS_CANONICAL_URL" in os.environ
    and os.environ["READTHEDOCS_CANONICAL_URL"]
):
    url_parts = os.environ["READTHEDOCS_CANONICAL_URL"].split("/")

    if (
        len(url_parts) >= 2
        and "READTHEDOCS_VERSION" in os.environ
        and os.environ["READTHEDOCS_VERSION"] == url_parts[-2]
    ):
        url_version = url_parts[-2] + "/"

    if (
        len(url_parts) >= 3
        and "READTHEDOCS_LANGUAGE" in os.environ
        and os.environ["READTHEDOCS_LANGUAGE"] == url_parts[-3]
    ):
        url_lang = url_parts[-3] + "/"

# Set notfound_urls_prefix to the slug (if defined) and the version/language affix
if slug:
    notfound_urls_prefix = "/" + slug + "/" + url_lang + url_version
elif len(url_lang + url_version) > 0:
    notfound_urls_prefix = "/" + url_lang + url_version
else:
    notfound_urls_prefix = ""

notfound_context = {
    "title": "Page not found",
    "body": "<p><strong>Sorry, but the documentation page that you are looking for was not found.</strong></p>\n\n<p>Documentation changes over time, and pages are moved around. We try to redirect you to the updated content where possible, but unfortunately, that didn't work this time (maybe because the content you were looking for does not exist in this version of the documentation).</p>\n<p>You can try to use the navigation to locate the content you're looking for, or search for a similar page.</p>\n",
}
# endregion

# region Autgenerate documentation

project_dir = pathlib.Path(__file__).parents[1].resolve()
sys.path.insert(0, str(project_dir.absolute()))

model_dir = pathlib.Path(craft_parts.__file__).parent.resolve()
sys.path.append(str(model_dir.absolute()))


def generate_cli_docs(nil):
    gen_cli_docs_path = (project_dir / "tools/docs/gen_cli_docs.py").resolve()
    os.system("%s %s" % (gen_cli_docs_path, project_dir / "docs"))


def setup(app):
    app.connect("builder-inited", generate_cli_docs)


# Setup libraries documentation snippets for use in rockcraft docs.
common_docs_path = pathlib.Path(__file__).parent / "common"
craft_parts_docs_path = pathlib.Path(craft_parts_docs.__file__).parent / "craft-parts"
(common_docs_path / "craft-parts").unlink(missing_ok=True)
(common_docs_path / "craft-parts").symlink_to(
    craft_parts_docs_path, target_is_directory=True
)

# endregion<|MERGE_RESOLUTION|>--- conflicted
+++ resolved
@@ -58,10 +58,7 @@
 html_static_path = ["_static"]
 templates_path = ["_templates"]
 
-<<<<<<< HEAD
-=======
 # Static resources for Google Analytics
->>>>>>> 2262e300
 html_css_files = [
     'css/cookie-banner.css'
 ]
