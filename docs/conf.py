#
# Copyright 2021 Canonical Ltd.
#
# This program is free software; you can redistribute it and/or
# modify it under the terms of the GNU Lesser General Public
# License version 3 as published by the Free Software Foundation.
#
# This program is distributed in the hope that it will be useful,
# but WITHOUT ANY WARRANTY; without even the implied warranty of
# MERCHANTABILITY or FITNESS FOR A PARTICULAR PURPOSE.  See the GNU
# Lesser General Public License for more details.
#
# You should have received a copy of the GNU Lesser General Public License
# along with this program; if not, write to the Free Software Foundation,
# Inc., 51 Franklin Street, Fifth Floor, Boston, MA  02110-1301, USA.
#

# Configuration file for the Sphinx documentation builder.
#
# This file only contains a selection of the most common options. For a full
# list see the documentation:
# https://www.sphinx-doc.org/en/master/usage/configuration.html

# -- Path setup --------------------------------------------------------------

# If extensions (or modules to document with autodoc) are in another directory,
# add these directories to sys.path here. If the directory is relative to the
# documentation root, make it absolute.
#

import os
import pathlib
import sys

project_dir = pathlib.Path("..").resolve()
sys.path.insert(0, str(project_dir.absolute()))

import rockcraft  # noqa: E402

# -- Project information -----------------------------------------------------

project = "Rockcraft"
copyright = "2021, Canonical Ltd."
author = "Canonical Ltd."

# The full version, including alpha/beta/rc tags
release = rockcraft.__version__

# Update with the favicon for your product
html_favicon = "_static/favicon.png"

html_context = {
    # Change to the discourse instance you want to be able to link to
    # (use an empty value if you don't want to link)
    "discourse": "https://discourse.ubuntu.com/c/rocks/117",
    # Change to the GitHub info for your project
    "github_url": "https://github.com/canonical/rockcraft",
    # Change to the branch for this version of the documentation
    "github_version": "main",
    # Change to the folder that contains the documentation (usually "/" or "/docs/")
    "github_folder": "/docs/",
    # Change to an empty value if your GitHub repo doesn't have issues enabled
    "github_issues": "enabled",
}


if "discourse" in html_context:
    html_context["discourse_prefix"] = html_context["discourse"] + "/t/"

# -- General configuration ---------------------------------------------------

# Add any Sphinx extension module names here, as strings. They can be
# extensions coming with Sphinx (named 'sphinx.ext.*') or your custom
# ones.
extensions = [
    "sphinx.ext.autodoc",
    "sphinx.ext.ifconfig",
    "sphinx.ext.napoleon",
    "sphinx.ext.viewcode",
    "sphinx_copybutton",
    "sphinx_autodoc_typehints",  # must be loaded after napoleon
    "sphinx-pydantic",
    "sphinx_design",
]


# List of patterns, relative to source directory, that match files and
# directories to ignore when looking for source files.
# This pattern also affects html_static_path and html_extra_path.
exclude_patterns = [
    "_build",
    "Thumbs.db",
    ".DS_Store",
    "env",
    "sphinx-starter-pack",
    "common",
]

# Links to ignore when checking links
linkcheck_ignore = [
    "http://0.0.0.0:8080",
    "https://github.com/canonical/craft-actions#rockcraft-pack",
    "https://github.com/canonical/pebble#layer-specification",
]

<<<<<<< HEAD
rst_prolog = """
.. |br| raw:: html

   <br />
"""

=======
rst_epilog = """
.. include:: /reuse/links.txt
"""
>>>>>>> 13bf8368

# -- Options for HTML output -------------------------------------------------


# Find the current builder
builder = "dirhtml"
if "-b" in sys.argv:
    builder = sys.argv[sys.argv.index("-b") + 1]

# Setting templates_path for epub makes the build fail
if builder == "dirhtml" or builder == "html":
    templates_path = ["_templates"]


# The theme to use for HTML and HTML Help pages.  See the documentation for
# a list of builtin themes.
#
html_theme = "furo"
html_last_updated_fmt = ""
html_permalinks_icon = "¶"
html_theme_options = {
    "light_css_variables": {
        "color-sidebar-background-border": "none",
        "font-stack": "Ubuntu, -apple-system, Segoe UI, Roboto, Oxygen, Cantarell, Fira Sans, Droid Sans, Helvetica Neue, sans-serif",
        "font-stack--monospace": "Ubuntu Mono, Consolas, Monaco, Courier, monospace",
        "color-foreground-primary": "#111",
        "color-foreground-secondary": "var(--color-foreground-primary)",
        "color-foreground-muted": "#333",
        "color-background-secondary": "#FFF",
        "color-background-hover": "#f2f2f2",
        "color-brand-primary": "#111",
        "color-brand-content": "#06C",
        "color-api-background": "#cdcdcd",
        "color-inline-code-background": "rgba(0,0,0,.03)",
        "color-sidebar-link-text": "#111",
        "color-sidebar-item-background--current": "#ebebeb",
        "color-sidebar-item-background--hover": "#f2f2f2",
        "toc-font-size": "var(--font-size--small)",
        "color-admonition-title-background--note": "var(--color-background-primary)",
        "color-admonition-title-background--tip": "var(--color-background-primary)",
        "color-admonition-title-background--important": "var(--color-background-primary)",
        "color-admonition-title-background--caution": "var(--color-background-primary)",
        "color-admonition-title--note": "#24598F",
        "color-admonition-title--tip": "#24598F",
        "color-admonition-title--important": "#C7162B",
        "color-admonition-title--caution": "#F99B11",
        "color-highlighted-background": "#EbEbEb",
        "color-link-underline": "var(--color-background-primary)",
        "color-link-underline--hover": "var(--color-background-primary)",
        "color-version-popup": "#772953",
    },
    "dark_css_variables": {
        "color-foreground-secondary": "var(--color-foreground-primary)",
        "color-foreground-muted": "#CDCDCD",
        "color-background-secondary": "var(--color-background-primary)",
        "color-background-hover": "#666",
        "color-brand-primary": "#fff",
        "color-brand-content": "#06C",
        "color-sidebar-link-text": "#f7f7f7",
        "color-sidebar-item-background--current": "#666",
        "color-sidebar-item-background--hover": "#333",
        "color-admonition-background": "transparent",
        "color-admonition-title-background--note": "var(--color-background-primary)",
        "color-admonition-title-background--tip": "var(--color-background-primary)",
        "color-admonition-title-background--important": "var(--color-background-primary)",
        "color-admonition-title-background--caution": "var(--color-background-primary)",
        "color-admonition-title--note": "#24598F",
        "color-admonition-title--tip": "#24598F",
        "color-admonition-title--important": "#C7162B",
        "color-admonition-title--caution": "#F99B11",
        "color-highlighted-background": "#666",
        "color-link-underline": "var(--color-background-primary)",
        "color-link-underline--hover": "var(--color-background-primary)",
        "color-version-popup": "#F29879",
    },
}


# Add any paths that contain custom static files (such as style sheets) here,
# relative to this directory. They are copied after the builtin static files,
# so a file named "default.css" will overwrite the builtin "default.css".
html_static_path = ["_static"]

# These paths are either relative to html_static_path
# or fully qualified paths (eg. https://...)
html_css_files = ["css/custom.css", "github_issue_links.css", "custom.css"]

html_js_files = []
if "github_issues" in html_context and html_context["github_issues"]:
    html_js_files.append("github_issue_links.js")

# Do (not) include module names.
add_module_names = True

# sphinx_autodoc_typehints
set_type_checking_flag = True
typehints_fully_qualified = False
always_document_param_types = True
typehints_document_rtype = True

# Enable support for google-style instance attributes.
napoleon_use_ivar = True


def generate_cli_docs(nil):
    gen_cli_docs_path = (project_dir / "tools" / "docs" / "gen_cli_docs.py").resolve()
    os.system("%s %s" % (gen_cli_docs_path, project_dir / "docs"))


def setup(app):
    app.connect("builder-inited", generate_cli_docs)<|MERGE_RESOLUTION|>--- conflicted
+++ resolved
@@ -103,18 +103,9 @@
     "https://github.com/canonical/pebble#layer-specification",
 ]
 
-<<<<<<< HEAD
-rst_prolog = """
-.. |br| raw:: html
-
-   <br />
-"""
-
-=======
 rst_epilog = """
 .. include:: /reuse/links.txt
 """
->>>>>>> 13bf8368
 
 # -- Options for HTML output -------------------------------------------------
 
