.. _rocks_explanation:

Rocks
=====

Rocks are Ubuntu-based container images that meet the security, stability, and
reliability requirements of cloud-native software.

Rocks comply with the `Open Container Initiative`_'s (OCI) `image format
specification <OCI_image_spec_>`_, and can be stored in any OCI-compliant
container registry (e.g. DockerHub, ECR, ACR,..) and used by any OCI-compliant
tool (e.g. Docker, Podman, Kubernetes,...).

Interoperability between rocks and other containers also extends to how
container images are built, allowing rocks to be used as bases for existing
build instructions, such as Dockerfiles, for further customisation and
development.

.. _what-sets-rocks-apart:

What sets rocks apart?
~~~~~~~~~~~~~~~~~~~~~~

* **Opinionated and consistent design**: all rocks follow the same design,
  aiming to minimise your full-stack disparity and adoption overhead, e.g.

  * :ref:`explanation-pebble` **is the official entrypoint for all
    rocks**, providing a predictable and powerful abstraction layer
    between the user and the container application;
  * Rocks extend the OCI image information by including additional **metadata**
    inside each rock (e.g. at ``/.rock/metadata.yaml``), allowing container
    applications to easily inspect the properties of the image they are running
    on, at execution time;
* **User-centric experience**: rocks are described in a :ref:`declarative
<<<<<<< HEAD
  format <rockcraft.yaml_reference>` and **built on top of familiar and reliable
=======
  format <reference-rockcraft-yaml>` and **built on top of familiar and reliable
>>>>>>> 26c5d64c
  Ubuntu images**, offering an open and up-to-date user experience;
* **Seamless chiselling experience**: rocks can be effortlessly
  :ref:`chiselled <explanation-chisel>` using off-the-shelf primitives,
  harnessing all the advantages of "distroless" to deliver **compact
  and secure Ubuntu-based container images**.


Design
~~~~~~

Given their compliance with the `OCI image specification <OCI_image_spec_>`_,
all rocks are constituted by OCI metadata (like the image's `index`_,
`manifest`_ and `configuration`_) plus the actual `OCI layers`_ with the
container filesystem contents.

Typically, container users won't be directly building or accessing the raw OCI
components that form an image. However, these are frequently used as the
underlying source of truth when inspecting container images with tools like
`Docker`_ or `skopeo`_. As an example, the command ``docker inspect`` will,
in general, source the requested information from the image's OCI
`configuration`_.

On the other hand, the `OCI layers`_ are the literal filesystem contents that
result from the user's instructions at image build time, and that can be
accessed by the container application at runtime.

The following diagram depicts the different OCI components in the context of a
rock, highlighting where the aforementioned design features (like the Pebble
entrypoint) fit in.

.. figure:: /_static/rock_diagram.png
   :width: 75%
   :align: center
   :alt: Rock diagram

.. _`index`: https://github.com/opencontainers/image-spec/blob/main/image-index.md
.. _`manifest`: https://github.com/opencontainers/image-spec/blob/main/manifest.md
.. _`configuration`: https://github.com/opencontainers/image-spec/blob/main/config.md<|MERGE_RESOLUTION|>--- conflicted
+++ resolved
@@ -32,11 +32,7 @@
     applications to easily inspect the properties of the image they are running
     on, at execution time;
 * **User-centric experience**: rocks are described in a :ref:`declarative
-<<<<<<< HEAD
-  format <rockcraft.yaml_reference>` and **built on top of familiar and reliable
-=======
   format <reference-rockcraft-yaml>` and **built on top of familiar and reliable
->>>>>>> 26c5d64c
   Ubuntu images**, offering an open and up-to-date user experience;
 * **Seamless chiselling experience**: rocks can be effortlessly
   :ref:`chiselled <explanation-chisel>` using off-the-shelf primitives,
