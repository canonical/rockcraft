.. _explanation:

***********
Explanation
***********

This section of the documentation covers the concepts used by Rockcraft and
the motivations behind its development.

.. toctree::
   :maxdepth: 1

   rockcraft
   chisel
<<<<<<< HEAD
   overlay-step
=======
   rocks
   rockcraft
>>>>>>> 654c9c01
<|MERGE_RESOLUTION|>--- conflicted
+++ resolved
@@ -12,9 +12,4 @@
 
    rockcraft
    chisel
-<<<<<<< HEAD
-   overlay-step
-=======
-   rocks
-   rockcraft
->>>>>>> 654c9c01
+   overlay-step