ACR
ARGS
autotools
Autotools
boolean
centric
Charmcraft
cli
CLI
cmake
CMake
CMD
CTRL
declaratively
dev
Diátaxis
distroless
dnf
Dockerfile
Dockerfiles
DockerHub
dotnet
ECR
emacs
entrypoint
entrypoints
executables
expressjs
filesystem
filesystems
fs
gc
GiB
GID
github
GPG
<<<<<<< HEAD
Gunicorn
=======
hardcoded
>>>>>>> 99443eed
html
https
init
interoperable
io
js
json
Kubernetes
libc
libssl
lifecycle
Lifecycle
linuxcontainers
literalinclude
LLVM
localhost
lto
LTO
LTS
lxd
LXD
Multipass
nano
nginx
NGINX
NGINX's
npm
NPM
oci
OCI
openssl
OpenSSL
OpenSSL's
organize
packageName
Permalink
PID
Podman
pyfiglet
PyPI
reStructuredText
rockcraft
Rockcraft
Rockcraft's
rock's
rocks
ROCKs
runit
runtime
Runtime
rustc
scons
SCons
setuptools
skopeo
Skopeo
sliceName
snapd
snapcraft
Snapcraft
Snyk's
SPDX
SSL
subdir
subdirectory
submodules
subreaping
supervisord
symlink
symlinks
tini
toml
toolchain
triaged
ubuntu
usrmerge
UID
venv
VENV
yaml
Znet<|MERGE_RESOLUTION|>--- conflicted
+++ resolved
@@ -34,11 +34,8 @@
 GID
 github
 GPG
-<<<<<<< HEAD
 Gunicorn
-=======
 hardcoded
->>>>>>> 99443eed
 html
 https
 init
