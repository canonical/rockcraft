.. _how-to:

How-to guides
*************

If you have a specific goal but are already familiar with Rockcraft, our How-to
guides have more in-depth detail than our tutorials and can be applied to a
broader set of applications.

They'll help you achieve an end result but may require you to understand and
adapt the steps to fit your specific requirements.

.. toctree::
   :maxdepth: 1

   Get started - quick guide <get-started>
   Use Rockcraft's GitHub Action <rockcraft-pack-action>
   Contribute to Rockcraft documentation <contribute-docs>
   Build the documentation <build-docs>
   Cut existing slices with Chisel <use-chisel>
   Create a package slice for Chisel <create-slice>
   Install a custom package slice <install-slice>
<<<<<<< HEAD
   Release a slice definitions file <publish-slice>
   Convert an entrypoint to a Pebble layer <convert-to-pebble-layer.rst>
   contribute-docs
   use-chisel
   Use the flask extension <use-flask-extension.rst>
=======
   Publish a slice definition <publish-slice>
   Convert an entrypoint to a Pebble layer <convert-to-pebble-layer>
   Publish a rock to a registry <publish-a-rock.rst>
>>>>>>> 99443eed
<|MERGE_RESOLUTION|>--- conflicted
+++ resolved
@@ -20,14 +20,9 @@
    Cut existing slices with Chisel <use-chisel>
    Create a package slice for Chisel <create-slice>
    Install a custom package slice <install-slice>
-<<<<<<< HEAD
    Release a slice definitions file <publish-slice>
    Convert an entrypoint to a Pebble layer <convert-to-pebble-layer.rst>
-   contribute-docs
-   use-chisel
-   Use the flask extension <use-flask-extension.rst>
-=======
    Publish a slice definition <publish-slice>
    Convert an entrypoint to a Pebble layer <convert-to-pebble-layer>
    Publish a rock to a registry <publish-a-rock.rst>
->>>>>>> 99443eed
+   Use the flask extension <use-flask-extension.rst>