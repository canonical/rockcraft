--- conflicted
+++ resolved
@@ -23,8 +23,5 @@
    Publish a slice definition <publish-slice>
    Convert an entrypoint to a Pebble layer <convert-to-pebble-layer>
    Publish a rock to a registry <publish-a-rock.rst>
-<<<<<<< HEAD
-   Use the flask extension <use-flask-extension.rst>
-=======
    Migrate a Docker image to a chiselled rock <migrate-to-chiselled-rock.rst>
->>>>>>> 86fa8780
+   Use the flask extension <use-flask-extension.rst>