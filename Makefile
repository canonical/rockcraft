--- conflicted
+++ resolved
@@ -30,11 +30,8 @@
 	rm -f .coverage
 	rm -rf htmlcov/
 	rm -rf .pytest_cache
-<<<<<<< HEAD
 	$(MAKE) -C docs clean
-=======
 	rm -rf .mypy_cache
->>>>>>> 73a14897
 
 .PHONY: coverage
 coverage: ## Run pytest with coverage report.
