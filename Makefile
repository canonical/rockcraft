--- conflicted
+++ resolved
@@ -36,14 +36,6 @@
 endif
 	snapcraft pack
 
-<<<<<<< HEAD
-.PHONY: publish
-publish: publish-pypi  ## Publish packages
-
-.PHONY: publish-pypi
-publish-pypi: clean package-pip lint-twine  ##- Publish Python packages to pypi
-	uv tool run twine upload dist/*
-
 schema: install-uv  ## Generate the schema file.
 	mkdir -p schema
 	uv run python tools/schema/schema.py > schema/rockcraft.json
@@ -55,8 +47,6 @@
     # The line below can be used to use the go-based jv command instead.
     # xargs -I {} sh -c 'echo "\e[32mValidating {}\e[0m"; jv schema/rockcraft.json {}'
 
-=======
->>>>>>> dc41fe43
 # Find dependencies that need installing
 APT_PACKAGES :=
 ifeq ($(wildcard /usr/include/libxml2/libxml/xpath.h),)
