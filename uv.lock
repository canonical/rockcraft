version = 1
revision = 1
requires-python = ">=3.10"
resolution-markers = [
    "python_full_version >= '3.13'",
    "python_full_version == '3.12.*'",
<<<<<<< HEAD
    "python_full_version < '3.12'",
=======
    "python_full_version == '3.11.*'",
    "python_full_version < '3.11'",
>>>>>>> e5aea09b
]
conflicts = [[
    { package = "rockcraft", group = "dev-jammy" },
    { package = "rockcraft", group = "dev-noble" },
    { package = "rockcraft", group = "dev-oracular" },
    { package = "rockcraft", group = "dev-plucky" },
]]

[manifest]
constraints = [
    { name = "cffi", specifier = ">=1.15" },
    { name = "httplib2", specifier = ">=0.20.0" },
    { name = "iniconfig", specifier = ">=1.1.0" },
    { name = "libnacl", specifier = ">=2.0" },
    { name = "lxml", specifier = ">=5.0" },
    { name = "markdown", specifier = ">=3.0" },
    { name = "markupsafe", specifier = ">=2.0" },
    { name = "oauthlib", specifier = ">=3.0.0" },
    { name = "protobuf", specifier = ">=5.0" },
    { name = "pynacl", specifier = ">=1.5" },
    { name = "pyparsing", specifier = ">=3.0.0" },
    { name = "pyproject-hooks", specifier = ">=1.0.0" },
    { name = "pytz", specifier = ">=2020" },
    { name = "pyyaml", specifier = ">=5.0" },
    { name = "regex", specifier = ">=2021.11.10" },
    { name = "setuptools", specifier = ">=50" },
    { name = "sphinx-basic-ng", specifier = ">=1.0.0b1" },
    { name = "tornado", specifier = ">=4.0" },
    { name = "urllib3", specifier = ">=2.0" },
    { name = "webencodings", specifier = ">=0.4.0" },
    { name = "wheel", specifier = ">=0.38" },
]

[[package]]
name = "alabaster"
version = "0.7.16"
source = { registry = "https://pypi.org/simple" }
sdist = { url = "https://files.pythonhosted.org/packages/c9/3e/13dd8e5ed9094e734ac430b5d0eb4f2bb001708a8b7856cbf8e084e001ba/alabaster-0.7.16.tar.gz", hash = "sha256:75a8b99c28a5dad50dd7f8ccdd447a121ddb3892da9e53d1ca5cca3106d58d65", size = 23776 }
wheels = [
    { url = "https://files.pythonhosted.org/packages/32/34/d4e1c02d3bee589efb5dfa17f88ea08bdb3e3eac12bc475462aec52ed223/alabaster-0.7.16-py3-none-any.whl", hash = "sha256:b46733c07dce03ae4e150330b975c75737fa60f0a7c591b6c8bf4928a28e2c92", size = 13511 },
]

[[package]]
name = "annotated-types"
version = "0.7.0"
source = { registry = "https://pypi.org/simple" }
sdist = { url = "https://files.pythonhosted.org/packages/ee/67/531ea369ba64dcff5ec9c3402f9f51bf748cec26dde048a2f973a4eea7f5/annotated_types-0.7.0.tar.gz", hash = "sha256:aff07c09a53a08bc8cfccb9c85b05f1aa9a2a6f23728d790723543408344ce89", size = 16081 }
wheels = [
    { url = "https://files.pythonhosted.org/packages/78/b6/6307fbef88d9b5ee7421e68d78a9f162e0da4900bc5f5793f6d3d0e34fb8/annotated_types-0.7.0-py3-none-any.whl", hash = "sha256:1f02e8b43a8fbbc3f3e0d4f0f4bfc8131bcb4eebe8849b8e5c773f3a1c582a53", size = 13643 },
]

[[package]]
name = "anyio"
version = "4.9.0"
source = { registry = "https://pypi.org/simple" }
dependencies = [
    { name = "exceptiongroup", marker = "python_full_version < '3.11' or (extra == 'group-9-rockcraft-dev-jammy' and extra == 'group-9-rockcraft-dev-noble') or (extra == 'group-9-rockcraft-dev-jammy' and extra == 'group-9-rockcraft-dev-oracular') or (extra == 'group-9-rockcraft-dev-jammy' and extra == 'group-9-rockcraft-dev-plucky') or (extra == 'group-9-rockcraft-dev-noble' and extra == 'group-9-rockcraft-dev-oracular') or (extra == 'group-9-rockcraft-dev-noble' and extra == 'group-9-rockcraft-dev-plucky') or (extra == 'group-9-rockcraft-dev-oracular' and extra == 'group-9-rockcraft-dev-plucky')" },
    { name = "idna" },
    { name = "sniffio" },
    { name = "typing-extensions", marker = "python_full_version < '3.13' or (extra == 'group-9-rockcraft-dev-jammy' and extra == 'group-9-rockcraft-dev-noble') or (extra == 'group-9-rockcraft-dev-jammy' and extra == 'group-9-rockcraft-dev-oracular') or (extra == 'group-9-rockcraft-dev-jammy' and extra == 'group-9-rockcraft-dev-plucky') or (extra == 'group-9-rockcraft-dev-noble' and extra == 'group-9-rockcraft-dev-oracular') or (extra == 'group-9-rockcraft-dev-noble' and extra == 'group-9-rockcraft-dev-plucky') or (extra == 'group-9-rockcraft-dev-oracular' and extra == 'group-9-rockcraft-dev-plucky')" },
]
sdist = { url = "https://files.pythonhosted.org/packages/95/7d/4c1bd541d4dffa1b52bd83fb8527089e097a106fc90b467a7313b105f840/anyio-4.9.0.tar.gz", hash = "sha256:673c0c244e15788651a4ff38710fea9675823028a6f08a5eda409e0c9840a028", size = 190949 }
wheels = [
    { url = "https://files.pythonhosted.org/packages/a1/ee/48ca1a7c89ffec8b6a0c5d02b89c305671d5ffd8d3c94acf8b8c408575bb/anyio-4.9.0-py3-none-any.whl", hash = "sha256:9f76d541cad6e36af7beb62e978876f3b41e3e04f2c1fbf0884604c0a9c4d93c", size = 100916 },
]

[[package]]
name = "apeye"
version = "1.4.1"
source = { registry = "https://pypi.org/simple" }
dependencies = [
    { name = "apeye-core" },
    { name = "domdf-python-tools" },
    { name = "platformdirs" },
    { name = "requests" },
]
sdist = { url = "https://files.pythonhosted.org/packages/4f/6b/cc65e31843d7bfda8313a9dc0c77a21e8580b782adca53c7cb3e511fe023/apeye-1.4.1.tar.gz", hash = "sha256:14ea542fad689e3bfdbda2189a354a4908e90aee4bf84c15ab75d68453d76a36", size = 99219 }
wheels = [
    { url = "https://files.pythonhosted.org/packages/89/7b/2d63664777b3e831ac1b1d8df5bbf0b7c8bee48e57115896080890527b1b/apeye-1.4.1-py3-none-any.whl", hash = "sha256:44e58a9104ec189bf42e76b3a7fe91e2b2879d96d48e9a77e5e32ff699c9204e", size = 107989 },
]

[[package]]
name = "apeye-core"
version = "1.1.5"
source = { registry = "https://pypi.org/simple" }
dependencies = [
    { name = "domdf-python-tools" },
    { name = "idna" },
]
sdist = { url = "https://files.pythonhosted.org/packages/e5/4c/4f108cfd06923bd897bf992a6ecb6fb122646ee7af94d7f9a64abd071d4c/apeye_core-1.1.5.tar.gz", hash = "sha256:5de72ed3d00cc9b20fea55e54b7ab8f5ef8500eb33a5368bc162a5585e238a55", size = 96511 }
wheels = [
    { url = "https://files.pythonhosted.org/packages/77/9f/fa9971d2a0c6fef64c87ba362a493a4f230eff4ea8dfb9f4c7cbdf71892e/apeye_core-1.1.5-py3-none-any.whl", hash = "sha256:dc27a93f8c9e246b3b238c5ea51edf6115ab2618ef029b9f2d9a190ec8228fbf", size = 99286 },
]

[[package]]
name = "astroid"
version = "3.3.9"
source = { registry = "https://pypi.org/simple" }
dependencies = [
    { name = "typing-extensions", marker = "python_full_version < '3.11'" },
]
sdist = { url = "https://files.pythonhosted.org/packages/39/33/536530122a22a7504b159bccaf30a1f76aa19d23028bd8b5009eb9b2efea/astroid-3.3.9.tar.gz", hash = "sha256:622cc8e3048684aa42c820d9d218978021c3c3d174fb03a9f0d615921744f550", size = 398731 }
wheels = [
    { url = "https://files.pythonhosted.org/packages/de/80/c749efbd8eef5ea77c7d6f1956e8fbfb51963b7f93ef79647afd4d9886e3/astroid-3.3.9-py3-none-any.whl", hash = "sha256:d05bfd0acba96a7bd43e222828b7d9bc1e138aaeb0649707908d3702a9831248", size = 275339 },
]

[[package]]
name = "autodocsumm"
version = "0.2.14"
source = { registry = "https://pypi.org/simple" }
dependencies = [
    { name = "sphinx" },
]
sdist = { url = "https://files.pythonhosted.org/packages/03/96/92afe8a7912b327c01f0a8b6408c9556ee13b1aba5b98d587ac7327ff32d/autodocsumm-0.2.14.tar.gz", hash = "sha256:2839a9d4facc3c4eccd306c08695540911042b46eeafcdc3203e6d0bab40bc77", size = 46357 }
wheels = [
    { url = "https://files.pythonhosted.org/packages/87/bc/3f66af9beb683728e06ca08797e4e9d3e44f432f339718cae3ba856a9cad/autodocsumm-0.2.14-py3-none-any.whl", hash = "sha256:3bad8717fc5190802c60392a7ab04b9f3c97aa9efa8b3780b3d81d615bfe5dc0", size = 14640 },
]

[[package]]
name = "babel"
version = "2.17.0"
source = { registry = "https://pypi.org/simple" }
sdist = { url = "https://files.pythonhosted.org/packages/7d/6b/d52e42361e1aa00709585ecc30b3f9684b3ab62530771402248b1b1d6240/babel-2.17.0.tar.gz", hash = "sha256:0c54cffb19f690cdcc52a3b50bcbf71e07a808d1c80d549f2459b9d2cf0afb9d", size = 9951852 }
wheels = [
    { url = "https://files.pythonhosted.org/packages/b7/b8/3fe70c75fe32afc4bb507f75563d39bc5642255d1d94f1f23604725780bf/babel-2.17.0-py3-none-any.whl", hash = "sha256:4d0b53093fdfb4b21c92b5213dba5a1b23885afa8383709427046b21c366e5f2", size = 10182537 },
<<<<<<< HEAD
]

[[package]]
name = "backports-tarfile"
version = "1.2.0"
source = { registry = "https://pypi.org/simple" }
sdist = { url = "https://files.pythonhosted.org/packages/86/72/cd9b395f25e290e633655a100af28cb253e4393396264a98bd5f5951d50f/backports_tarfile-1.2.0.tar.gz", hash = "sha256:d75e02c268746e1b8144c278978b6e98e85de6ad16f8e4b0844a154557eca991", size = 86406 }
wheels = [
    { url = "https://files.pythonhosted.org/packages/b9/fa/123043af240e49752f1c4bd24da5053b6bd00cad78c2be53c0d1e8b975bc/backports.tarfile-1.2.0-py3-none-any.whl", hash = "sha256:77e284d754527b01fb1e6fa8a1afe577858ebe4e9dad8919e34c862cb399bc34", size = 30181 },
=======
>>>>>>> e5aea09b
]

[[package]]
name = "beautifulsoup4"
<<<<<<< HEAD
version = "4.13.3"
=======
version = "4.13.0"
>>>>>>> e5aea09b
source = { registry = "https://pypi.org/simple" }
dependencies = [
    { name = "soupsieve" },
    { name = "typing-extensions" },
<<<<<<< HEAD
]
sdist = { url = "https://files.pythonhosted.org/packages/f0/3c/adaf39ce1fb4afdd21b611e3d530b183bb7759c9b673d60db0e347fd4439/beautifulsoup4-4.13.3.tar.gz", hash = "sha256:1bd32405dacc920b42b83ba01644747ed77456a65760e285fbc47633ceddaf8b", size = 619516 }
wheels = [
    { url = "https://files.pythonhosted.org/packages/f9/49/6abb616eb3cbab6a7cca303dc02fdf3836de2e0b834bf966a7f5271a34d8/beautifulsoup4-4.13.3-py3-none-any.whl", hash = "sha256:99045d7d3f08f91f0d656bc9b7efbae189426cd913d830294a15eefa0ea4df16", size = 186015 },
]

[[package]]
name = "boolean-py"
version = "4.0"
source = { registry = "https://pypi.org/simple" }
sdist = { url = "https://files.pythonhosted.org/packages/a2/d9/b6e56a303d221fc0bdff2c775e4eef7fedd58194aa5a96fa89fb71634cc9/boolean.py-4.0.tar.gz", hash = "sha256:17b9a181630e43dde1851d42bef546d616d5d9b4480357514597e78b203d06e4", size = 34504 }
wheels = [
    { url = "https://files.pythonhosted.org/packages/3f/02/6389ef0529af6da0b913374dedb9bbde8eabfe45767ceec38cc37801b0bd/boolean.py-4.0-py3-none-any.whl", hash = "sha256:2876f2051d7d6394a531d82dc6eb407faa0b01a0a0b3083817ccd7323b8d96bd", size = 25909 },
]

[[package]]
name = "bracex"
version = "2.5.post1"
source = { registry = "https://pypi.org/simple" }
sdist = { url = "https://files.pythonhosted.org/packages/d6/6c/57418c4404cd22fe6275b8301ca2b46a8cdaa8157938017a9ae0b3edf363/bracex-2.5.post1.tar.gz", hash = "sha256:12c50952415bfa773d2d9ccb8e79651b8cdb1f31a42f6091b804f6ba2b4a66b6", size = 26641 }
wheels = [
    { url = "https://files.pythonhosted.org/packages/4b/02/8db98cdc1a58e0abd6716d5e63244658e6e63513c65f469f34b6f1053fd0/bracex-2.5.post1-py3-none-any.whl", hash = "sha256:13e5732fec27828d6af308628285ad358047cec36801598368cb28bc631dbaf6", size = 11558 },
=======
]
sdist = { url = "https://files.pythonhosted.org/packages/4b/d3/6f4047d1de55b7a290ef8d4b4ebf59dcc24742920ebbed0909f823424205/beautifulsoup4-4.13.0.tar.gz", hash = "sha256:b6e5afb3a2b1472c8db751a92eabf7834e5c7099f990c5e4b35f1f16b60bae64", size = 558514 }
wheels = [
    { url = "https://files.pythonhosted.org/packages/6e/74/d53cf0c527b20fc87351e6fd9d51aac9b5d1e32ec5a3a32b84671806ab40/beautifulsoup4-4.13.0-py3-none-any.whl", hash = "sha256:9c4c3dfa67aba55f6cd03769c441b21e6a369797fd6766e4b4c6b3399aae2735", size = 184993 },
>>>>>>> e5aea09b
]

[[package]]
name = "build"
version = "1.2.2.post1"
source = { registry = "https://pypi.org/simple" }
dependencies = [
    { name = "colorama", marker = "os_name == 'nt' or (extra == 'group-9-rockcraft-dev-jammy' and extra == 'group-9-rockcraft-dev-noble') or (extra == 'group-9-rockcraft-dev-jammy' and extra == 'group-9-rockcraft-dev-oracular') or (extra == 'group-9-rockcraft-dev-jammy' and extra == 'group-9-rockcraft-dev-plucky') or (extra == 'group-9-rockcraft-dev-noble' and extra == 'group-9-rockcraft-dev-oracular') or (extra == 'group-9-rockcraft-dev-noble' and extra == 'group-9-rockcraft-dev-plucky') or (extra == 'group-9-rockcraft-dev-oracular' and extra == 'group-9-rockcraft-dev-plucky')" },
    { name = "importlib-metadata", marker = "python_full_version < '3.10.2' or (extra == 'group-9-rockcraft-dev-jammy' and extra == 'group-9-rockcraft-dev-noble') or (extra == 'group-9-rockcraft-dev-jammy' and extra == 'group-9-rockcraft-dev-oracular') or (extra == 'group-9-rockcraft-dev-jammy' and extra == 'group-9-rockcraft-dev-plucky') or (extra == 'group-9-rockcraft-dev-noble' and extra == 'group-9-rockcraft-dev-oracular') or (extra == 'group-9-rockcraft-dev-noble' and extra == 'group-9-rockcraft-dev-plucky') or (extra == 'group-9-rockcraft-dev-oracular' and extra == 'group-9-rockcraft-dev-plucky')" },
    { name = "packaging" },
    { name = "pyproject-hooks" },
    { name = "tomli", marker = "python_full_version < '3.11' or (extra == 'group-9-rockcraft-dev-jammy' and extra == 'group-9-rockcraft-dev-noble') or (extra == 'group-9-rockcraft-dev-jammy' and extra == 'group-9-rockcraft-dev-oracular') or (extra == 'group-9-rockcraft-dev-jammy' and extra == 'group-9-rockcraft-dev-plucky') or (extra == 'group-9-rockcraft-dev-noble' and extra == 'group-9-rockcraft-dev-oracular') or (extra == 'group-9-rockcraft-dev-noble' and extra == 'group-9-rockcraft-dev-plucky') or (extra == 'group-9-rockcraft-dev-oracular' and extra == 'group-9-rockcraft-dev-plucky')" },
]
sdist = { url = "https://files.pythonhosted.org/packages/7d/46/aeab111f8e06793e4f0e421fcad593d547fb8313b50990f31681ee2fb1ad/build-1.2.2.post1.tar.gz", hash = "sha256:b36993e92ca9375a219c99e606a122ff365a760a2d4bba0caa09bd5278b608b7", size = 46701 }
wheels = [
    { url = "https://files.pythonhosted.org/packages/84/c2/80633736cd183ee4a62107413def345f7e6e3c01563dbca1417363cf957e/build-1.2.2.post1-py3-none-any.whl", hash = "sha256:1d61c0887fa860c01971625baae8bdd338e517b836a2f70dd1f7aa3a6b2fc5b5", size = 22950 },
]

[[package]]
name = "cachecontrol"
version = "0.14.2"
source = { registry = "https://pypi.org/simple" }
dependencies = [
    { name = "msgpack" },
    { name = "requests" },
]
sdist = { url = "https://files.pythonhosted.org/packages/b7/a4/3390ac4dfa1773f661c8780368018230e8207ec4fd3800d2c0c3adee4456/cachecontrol-0.14.2.tar.gz", hash = "sha256:7d47d19f866409b98ff6025b6a0fca8e4c791fb31abbd95f622093894ce903a2", size = 28832 }
wheels = [
    { url = "https://files.pythonhosted.org/packages/c8/63/baffb44ca6876e7b5fc8fe17b24a7c07bf479d604a592182db9af26ea366/cachecontrol-0.14.2-py3-none-any.whl", hash = "sha256:ebad2091bf12d0d200dfc2464330db638c5deb41d546f6d7aca079e87290f3b0", size = 21780 },
]

[package.optional-dependencies]
filecache = [
    { name = "filelock" },
]

[[package]]
name = "canonical-sphinx"
version = "0.4.0"
source = { registry = "https://pypi.org/simple" }
dependencies = [
    { name = "furo" },
    { name = "linkify-it-py" },
    { name = "myst-parser" },
    { name = "sphinx" },
]
sdist = { url = "https://files.pythonhosted.org/packages/7a/17/b5db416b095aeb34a706630564020a19f62ea043d594a067c40c6a20991f/canonical_sphinx-0.4.0.tar.gz", hash = "sha256:00101e7f172ad9d481e4474e0e88ae09b94bcfcfbe353473f1f7e5f37d0001eb", size = 1051897 }
wheels = [
    { url = "https://files.pythonhosted.org/packages/c9/20/264fea36a671347136d3e1b70f52723acb9d6fac116ea863ccf965ce6f6e/canonical_sphinx-0.4.0-py3-none-any.whl", hash = "sha256:97bc68e2be0bcb794d3d8d7048175564f4ce819c26372079d2790c38d48189c9", size = 1028858 },
]

[package.optional-dependencies]
full = [
    { name = "canonical-sphinx-extensions" },
    { name = "pyspelling" },
    { name = "sphinx-autobuild" },
    { name = "sphinx-copybutton" },
    { name = "sphinx-design" },
    { name = "sphinx-notfound-page" },
    { name = "sphinx-reredirects" },
    { name = "sphinx-tabs" },
    { name = "sphinxcontrib-jquery" },
    { name = "sphinxext-opengraph" },
]

[[package]]
name = "canonical-sphinx-extensions"
version = "0.0.27"
source = { registry = "https://pypi.org/simple" }
dependencies = [
    { name = "beautifulsoup4" },
    { name = "docutils" },
    { name = "gitpython" },
    { name = "requests" },
    { name = "sphinx" },
]
sdist = { url = "https://files.pythonhosted.org/packages/5d/5c/332207eef59ae7a621b0f6327a9ee1e5096ced12c5f06ee3e26b7e0419ca/canonical_sphinx_extensions-0.0.27.tar.gz", hash = "sha256:668ad29a7f8f0154bcc4eed7df393abb75bba67dc907dc343e11405f3bfa97bf", size = 32159 }
wheels = [
    { url = "https://files.pythonhosted.org/packages/dc/42/910aa5e2143be98125cd4dd84f3576817d38bee60a77a934dc0b2c31f04b/canonical_sphinx_extensions-0.0.27-py3-none-any.whl", hash = "sha256:2b3294bf3024f5a59a91a082a9ac5cbc56dc3ff61d367e0c6322982c52fe57f8", size = 60906 },
]

[[package]]
name = "certifi"
version = "2025.1.31"
source = { registry = "https://pypi.org/simple" }
sdist = { url = "https://files.pythonhosted.org/packages/1c/ab/c9f1e32b7b1bf505bf26f0ef697775960db7932abeb7b516de930ba2705f/certifi-2025.1.31.tar.gz", hash = "sha256:3d5da6925056f6f18f119200434a4780a94263f10d1c21d032a6f6b2baa20651", size = 167577 }
wheels = [
    { url = "https://files.pythonhosted.org/packages/38/fc/bce832fd4fd99766c04d1ee0eead6b0ec6486fb100ae5e74c1d91292b982/certifi-2025.1.31-py3-none-any.whl", hash = "sha256:ca78db4565a652026a4db2bcdf68f2fb589ea80d0be70e03929ed730746b84fe", size = 166393 },
<<<<<<< HEAD
]

[[package]]
name = "cffi"
version = "1.17.1"
source = { registry = "https://pypi.org/simple" }
dependencies = [
    { name = "pycparser" },
]
sdist = { url = "https://files.pythonhosted.org/packages/fc/97/c783634659c2920c3fc70419e3af40972dbaf758daa229a7d6ea6135c90d/cffi-1.17.1.tar.gz", hash = "sha256:1c39c6016c32bc48dd54561950ebd6836e1670f2ae46128f67cf49e789c52824", size = 516621 }
wheels = [
    { url = "https://files.pythonhosted.org/packages/90/07/f44ca684db4e4f08a3fdc6eeb9a0d15dc6883efc7b8c90357fdbf74e186c/cffi-1.17.1-cp310-cp310-macosx_10_9_x86_64.whl", hash = "sha256:df8b1c11f177bc2313ec4b2d46baec87a5f3e71fc8b45dab2ee7cae86d9aba14", size = 182191 },
    { url = "https://files.pythonhosted.org/packages/08/fd/cc2fedbd887223f9f5d170c96e57cbf655df9831a6546c1727ae13fa977a/cffi-1.17.1-cp310-cp310-macosx_11_0_arm64.whl", hash = "sha256:8f2cdc858323644ab277e9bb925ad72ae0e67f69e804f4898c070998d50b1a67", size = 178592 },
    { url = "https://files.pythonhosted.org/packages/de/cc/4635c320081c78d6ffc2cab0a76025b691a91204f4aa317d568ff9280a2d/cffi-1.17.1-cp310-cp310-manylinux_2_12_i686.manylinux2010_i686.manylinux_2_17_i686.manylinux2014_i686.whl", hash = "sha256:edae79245293e15384b51f88b00613ba9f7198016a5948b5dddf4917d4d26382", size = 426024 },
    { url = "https://files.pythonhosted.org/packages/b6/7b/3b2b250f3aab91abe5f8a51ada1b717935fdaec53f790ad4100fe2ec64d1/cffi-1.17.1-cp310-cp310-manylinux_2_17_aarch64.manylinux2014_aarch64.whl", hash = "sha256:45398b671ac6d70e67da8e4224a065cec6a93541bb7aebe1b198a61b58c7b702", size = 448188 },
    { url = "https://files.pythonhosted.org/packages/d3/48/1b9283ebbf0ec065148d8de05d647a986c5f22586b18120020452fff8f5d/cffi-1.17.1-cp310-cp310-manylinux_2_17_ppc64le.manylinux2014_ppc64le.whl", hash = "sha256:ad9413ccdeda48c5afdae7e4fa2192157e991ff761e7ab8fdd8926f40b160cc3", size = 455571 },
    { url = "https://files.pythonhosted.org/packages/40/87/3b8452525437b40f39ca7ff70276679772ee7e8b394934ff60e63b7b090c/cffi-1.17.1-cp310-cp310-manylinux_2_17_s390x.manylinux2014_s390x.whl", hash = "sha256:5da5719280082ac6bd9aa7becb3938dc9f9cbd57fac7d2871717b1feb0902ab6", size = 436687 },
    { url = "https://files.pythonhosted.org/packages/8d/fb/4da72871d177d63649ac449aec2e8a29efe0274035880c7af59101ca2232/cffi-1.17.1-cp310-cp310-manylinux_2_17_x86_64.manylinux2014_x86_64.whl", hash = "sha256:2bb1a08b8008b281856e5971307cc386a8e9c5b625ac297e853d36da6efe9c17", size = 446211 },
    { url = "https://files.pythonhosted.org/packages/ab/a0/62f00bcb411332106c02b663b26f3545a9ef136f80d5df746c05878f8c4b/cffi-1.17.1-cp310-cp310-musllinux_1_1_aarch64.whl", hash = "sha256:045d61c734659cc045141be4bae381a41d89b741f795af1dd018bfb532fd0df8", size = 461325 },
    { url = "https://files.pythonhosted.org/packages/36/83/76127035ed2e7e27b0787604d99da630ac3123bfb02d8e80c633f218a11d/cffi-1.17.1-cp310-cp310-musllinux_1_1_i686.whl", hash = "sha256:6883e737d7d9e4899a8a695e00ec36bd4e5e4f18fabe0aca0efe0a4b44cdb13e", size = 438784 },
    { url = "https://files.pythonhosted.org/packages/21/81/a6cd025db2f08ac88b901b745c163d884641909641f9b826e8cb87645942/cffi-1.17.1-cp310-cp310-musllinux_1_1_x86_64.whl", hash = "sha256:6b8b4a92e1c65048ff98cfe1f735ef8f1ceb72e3d5f0c25fdb12087a23da22be", size = 461564 },
    { url = "https://files.pythonhosted.org/packages/f8/fe/4d41c2f200c4a457933dbd98d3cf4e911870877bd94d9656cc0fcb390681/cffi-1.17.1-cp310-cp310-win32.whl", hash = "sha256:c9c3d058ebabb74db66e431095118094d06abf53284d9c81f27300d0e0d8bc7c", size = 171804 },
    { url = "https://files.pythonhosted.org/packages/d1/b6/0b0f5ab93b0df4acc49cae758c81fe4e5ef26c3ae2e10cc69249dfd8b3ab/cffi-1.17.1-cp310-cp310-win_amd64.whl", hash = "sha256:0f048dcf80db46f0098ccac01132761580d28e28bc0f78ae0d58048063317e15", size = 181299 },
    { url = "https://files.pythonhosted.org/packages/6b/f4/927e3a8899e52a27fa57a48607ff7dc91a9ebe97399b357b85a0c7892e00/cffi-1.17.1-cp311-cp311-macosx_10_9_x86_64.whl", hash = "sha256:a45e3c6913c5b87b3ff120dcdc03f6131fa0065027d0ed7ee6190736a74cd401", size = 182264 },
    { url = "https://files.pythonhosted.org/packages/6c/f5/6c3a8efe5f503175aaddcbea6ad0d2c96dad6f5abb205750d1b3df44ef29/cffi-1.17.1-cp311-cp311-macosx_11_0_arm64.whl", hash = "sha256:30c5e0cb5ae493c04c8b42916e52ca38079f1b235c2f8ae5f4527b963c401caf", size = 178651 },
    { url = "https://files.pythonhosted.org/packages/94/dd/a3f0118e688d1b1a57553da23b16bdade96d2f9bcda4d32e7d2838047ff7/cffi-1.17.1-cp311-cp311-manylinux_2_12_i686.manylinux2010_i686.manylinux_2_17_i686.manylinux2014_i686.whl", hash = "sha256:f75c7ab1f9e4aca5414ed4d8e5c0e303a34f4421f8a0d47a4d019ceff0ab6af4", size = 445259 },
    { url = "https://files.pythonhosted.org/packages/2e/ea/70ce63780f096e16ce8588efe039d3c4f91deb1dc01e9c73a287939c79a6/cffi-1.17.1-cp311-cp311-manylinux_2_17_aarch64.manylinux2014_aarch64.whl", hash = "sha256:a1ed2dd2972641495a3ec98445e09766f077aee98a1c896dcb4ad0d303628e41", size = 469200 },
    { url = "https://files.pythonhosted.org/packages/1c/a0/a4fa9f4f781bda074c3ddd57a572b060fa0df7655d2a4247bbe277200146/cffi-1.17.1-cp311-cp311-manylinux_2_17_ppc64le.manylinux2014_ppc64le.whl", hash = "sha256:46bf43160c1a35f7ec506d254e5c890f3c03648a4dbac12d624e4490a7046cd1", size = 477235 },
    { url = "https://files.pythonhosted.org/packages/62/12/ce8710b5b8affbcdd5c6e367217c242524ad17a02fe5beec3ee339f69f85/cffi-1.17.1-cp311-cp311-manylinux_2_17_s390x.manylinux2014_s390x.whl", hash = "sha256:a24ed04c8ffd54b0729c07cee15a81d964e6fee0e3d4d342a27b020d22959dc6", size = 459721 },
    { url = "https://files.pythonhosted.org/packages/ff/6b/d45873c5e0242196f042d555526f92aa9e0c32355a1be1ff8c27f077fd37/cffi-1.17.1-cp311-cp311-manylinux_2_17_x86_64.manylinux2014_x86_64.whl", hash = "sha256:610faea79c43e44c71e1ec53a554553fa22321b65fae24889706c0a84d4ad86d", size = 467242 },
    { url = "https://files.pythonhosted.org/packages/1a/52/d9a0e523a572fbccf2955f5abe883cfa8bcc570d7faeee06336fbd50c9fc/cffi-1.17.1-cp311-cp311-musllinux_1_1_aarch64.whl", hash = "sha256:a9b15d491f3ad5d692e11f6b71f7857e7835eb677955c00cc0aefcd0669adaf6", size = 477999 },
    { url = "https://files.pythonhosted.org/packages/44/74/f2a2460684a1a2d00ca799ad880d54652841a780c4c97b87754f660c7603/cffi-1.17.1-cp311-cp311-musllinux_1_1_i686.whl", hash = "sha256:de2ea4b5833625383e464549fec1bc395c1bdeeb5f25c4a3a82b5a8c756ec22f", size = 454242 },
    { url = "https://files.pythonhosted.org/packages/f8/4a/34599cac7dfcd888ff54e801afe06a19c17787dfd94495ab0c8d35fe99fb/cffi-1.17.1-cp311-cp311-musllinux_1_1_x86_64.whl", hash = "sha256:fc48c783f9c87e60831201f2cce7f3b2e4846bf4d8728eabe54d60700b318a0b", size = 478604 },
    { url = "https://files.pythonhosted.org/packages/34/33/e1b8a1ba29025adbdcda5fb3a36f94c03d771c1b7b12f726ff7fef2ebe36/cffi-1.17.1-cp311-cp311-win32.whl", hash = "sha256:85a950a4ac9c359340d5963966e3e0a94a676bd6245a4b55bc43949eee26a655", size = 171727 },
    { url = "https://files.pythonhosted.org/packages/3d/97/50228be003bb2802627d28ec0627837ac0bf35c90cf769812056f235b2d1/cffi-1.17.1-cp311-cp311-win_amd64.whl", hash = "sha256:caaf0640ef5f5517f49bc275eca1406b0ffa6aa184892812030f04c2abf589a0", size = 181400 },
    { url = "https://files.pythonhosted.org/packages/5a/84/e94227139ee5fb4d600a7a4927f322e1d4aea6fdc50bd3fca8493caba23f/cffi-1.17.1-cp312-cp312-macosx_10_9_x86_64.whl", hash = "sha256:805b4371bf7197c329fcb3ead37e710d1bca9da5d583f5073b799d5c5bd1eee4", size = 183178 },
    { url = "https://files.pythonhosted.org/packages/da/ee/fb72c2b48656111c4ef27f0f91da355e130a923473bf5ee75c5643d00cca/cffi-1.17.1-cp312-cp312-macosx_11_0_arm64.whl", hash = "sha256:733e99bc2df47476e3848417c5a4540522f234dfd4ef3ab7fafdf555b082ec0c", size = 178840 },
    { url = "https://files.pythonhosted.org/packages/cc/b6/db007700f67d151abadf508cbfd6a1884f57eab90b1bb985c4c8c02b0f28/cffi-1.17.1-cp312-cp312-manylinux_2_12_i686.manylinux2010_i686.manylinux_2_17_i686.manylinux2014_i686.whl", hash = "sha256:1257bdabf294dceb59f5e70c64a3e2f462c30c7ad68092d01bbbfb1c16b1ba36", size = 454803 },
    { url = "https://files.pythonhosted.org/packages/1a/df/f8d151540d8c200eb1c6fba8cd0dfd40904f1b0682ea705c36e6c2e97ab3/cffi-1.17.1-cp312-cp312-manylinux_2_17_aarch64.manylinux2014_aarch64.whl", hash = "sha256:da95af8214998d77a98cc14e3a3bd00aa191526343078b530ceb0bd710fb48a5", size = 478850 },
    { url = "https://files.pythonhosted.org/packages/28/c0/b31116332a547fd2677ae5b78a2ef662dfc8023d67f41b2a83f7c2aa78b1/cffi-1.17.1-cp312-cp312-manylinux_2_17_ppc64le.manylinux2014_ppc64le.whl", hash = "sha256:d63afe322132c194cf832bfec0dc69a99fb9bb6bbd550f161a49e9e855cc78ff", size = 485729 },
    { url = "https://files.pythonhosted.org/packages/91/2b/9a1ddfa5c7f13cab007a2c9cc295b70fbbda7cb10a286aa6810338e60ea1/cffi-1.17.1-cp312-cp312-manylinux_2_17_s390x.manylinux2014_s390x.whl", hash = "sha256:f79fc4fc25f1c8698ff97788206bb3c2598949bfe0fef03d299eb1b5356ada99", size = 471256 },
    { url = "https://files.pythonhosted.org/packages/b2/d5/da47df7004cb17e4955df6a43d14b3b4ae77737dff8bf7f8f333196717bf/cffi-1.17.1-cp312-cp312-manylinux_2_17_x86_64.manylinux2014_x86_64.whl", hash = "sha256:b62ce867176a75d03a665bad002af8e6d54644fad99a3c70905c543130e39d93", size = 479424 },
    { url = "https://files.pythonhosted.org/packages/0b/ac/2a28bcf513e93a219c8a4e8e125534f4f6db03e3179ba1c45e949b76212c/cffi-1.17.1-cp312-cp312-musllinux_1_1_aarch64.whl", hash = "sha256:386c8bf53c502fff58903061338ce4f4950cbdcb23e2902d86c0f722b786bbe3", size = 484568 },
    { url = "https://files.pythonhosted.org/packages/d4/38/ca8a4f639065f14ae0f1d9751e70447a261f1a30fa7547a828ae08142465/cffi-1.17.1-cp312-cp312-musllinux_1_1_x86_64.whl", hash = "sha256:4ceb10419a9adf4460ea14cfd6bc43d08701f0835e979bf821052f1805850fe8", size = 488736 },
    { url = "https://files.pythonhosted.org/packages/86/c5/28b2d6f799ec0bdecf44dced2ec5ed43e0eb63097b0f58c293583b406582/cffi-1.17.1-cp312-cp312-win32.whl", hash = "sha256:a08d7e755f8ed21095a310a693525137cfe756ce62d066e53f502a83dc550f65", size = 172448 },
    { url = "https://files.pythonhosted.org/packages/50/b9/db34c4755a7bd1cb2d1603ac3863f22bcecbd1ba29e5ee841a4bc510b294/cffi-1.17.1-cp312-cp312-win_amd64.whl", hash = "sha256:51392eae71afec0d0c8fb1a53b204dbb3bcabcb3c9b807eedf3e1e6ccf2de903", size = 181976 },
    { url = "https://files.pythonhosted.org/packages/8d/f8/dd6c246b148639254dad4d6803eb6a54e8c85c6e11ec9df2cffa87571dbe/cffi-1.17.1-cp313-cp313-macosx_10_13_x86_64.whl", hash = "sha256:f3a2b4222ce6b60e2e8b337bb9596923045681d71e5a082783484d845390938e", size = 182989 },
    { url = "https://files.pythonhosted.org/packages/8b/f1/672d303ddf17c24fc83afd712316fda78dc6fce1cd53011b839483e1ecc8/cffi-1.17.1-cp313-cp313-macosx_11_0_arm64.whl", hash = "sha256:0984a4925a435b1da406122d4d7968dd861c1385afe3b45ba82b750f229811e2", size = 178802 },
    { url = "https://files.pythonhosted.org/packages/0e/2d/eab2e858a91fdff70533cab61dcff4a1f55ec60425832ddfdc9cd36bc8af/cffi-1.17.1-cp313-cp313-manylinux_2_12_i686.manylinux2010_i686.manylinux_2_17_i686.manylinux2014_i686.whl", hash = "sha256:d01b12eeeb4427d3110de311e1774046ad344f5b1a7403101878976ecd7a10f3", size = 454792 },
    { url = "https://files.pythonhosted.org/packages/75/b2/fbaec7c4455c604e29388d55599b99ebcc250a60050610fadde58932b7ee/cffi-1.17.1-cp313-cp313-manylinux_2_17_aarch64.manylinux2014_aarch64.whl", hash = "sha256:706510fe141c86a69c8ddc029c7910003a17353970cff3b904ff0686a5927683", size = 478893 },
    { url = "https://files.pythonhosted.org/packages/4f/b7/6e4a2162178bf1935c336d4da8a9352cccab4d3a5d7914065490f08c0690/cffi-1.17.1-cp313-cp313-manylinux_2_17_ppc64le.manylinux2014_ppc64le.whl", hash = "sha256:de55b766c7aa2e2a3092c51e0483d700341182f08e67c63630d5b6f200bb28e5", size = 485810 },
    { url = "https://files.pythonhosted.org/packages/c7/8a/1d0e4a9c26e54746dc08c2c6c037889124d4f59dffd853a659fa545f1b40/cffi-1.17.1-cp313-cp313-manylinux_2_17_s390x.manylinux2014_s390x.whl", hash = "sha256:c59d6e989d07460165cc5ad3c61f9fd8f1b4796eacbd81cee78957842b834af4", size = 471200 },
    { url = "https://files.pythonhosted.org/packages/26/9f/1aab65a6c0db35f43c4d1b4f580e8df53914310afc10ae0397d29d697af4/cffi-1.17.1-cp313-cp313-manylinux_2_17_x86_64.manylinux2014_x86_64.whl", hash = "sha256:dd398dbc6773384a17fe0d3e7eeb8d1a21c2200473ee6806bb5e6a8e62bb73dd", size = 479447 },
    { url = "https://files.pythonhosted.org/packages/5f/e4/fb8b3dd8dc0e98edf1135ff067ae070bb32ef9d509d6cb0f538cd6f7483f/cffi-1.17.1-cp313-cp313-musllinux_1_1_aarch64.whl", hash = "sha256:3edc8d958eb099c634dace3c7e16560ae474aa3803a5df240542b305d14e14ed", size = 484358 },
    { url = "https://files.pythonhosted.org/packages/f1/47/d7145bf2dc04684935d57d67dff9d6d795b2ba2796806bb109864be3a151/cffi-1.17.1-cp313-cp313-musllinux_1_1_x86_64.whl", hash = "sha256:72e72408cad3d5419375fc87d289076ee319835bdfa2caad331e377589aebba9", size = 488469 },
    { url = "https://files.pythonhosted.org/packages/bf/ee/f94057fa6426481d663b88637a9a10e859e492c73d0384514a17d78ee205/cffi-1.17.1-cp313-cp313-win32.whl", hash = "sha256:e03eab0a8677fa80d646b5ddece1cbeaf556c313dcfac435ba11f107ba117b5d", size = 172475 },
    { url = "https://files.pythonhosted.org/packages/7c/fc/6a8cb64e5f0324877d503c854da15d76c1e50eb722e320b15345c4d0c6de/cffi-1.17.1-cp313-cp313-win_amd64.whl", hash = "sha256:f6a16c31041f09ead72d69f583767292f750d24913dadacf5756b966aacb3f1a", size = 182009 },
]

[[package]]
name = "chardet"
version = "5.2.0"
source = { registry = "https://pypi.org/simple" }
sdist = { url = "https://files.pythonhosted.org/packages/f3/0d/f7b6ab21ec75897ed80c17d79b15951a719226b9fababf1e40ea74d69079/chardet-5.2.0.tar.gz", hash = "sha256:1b3b6ff479a8c414bc3fa2c0852995695c4a026dcd6d0633b2dd092ca39c1cf7", size = 2069618 }
wheels = [
    { url = "https://files.pythonhosted.org/packages/38/6f/f5fbc992a329ee4e0f288c1fe0e2ad9485ed064cac731ed2fe47dcc38cbf/chardet-5.2.0-py3-none-any.whl", hash = "sha256:e1cf59446890a00105fe7b7912492ea04b6e6f06d4b742b2c788469e34c82970", size = 199385 },
=======
>>>>>>> e5aea09b
]

[[package]]
name = "charset-normalizer"
version = "3.4.1"
source = { registry = "https://pypi.org/simple" }
sdist = { url = "https://files.pythonhosted.org/packages/16/b0/572805e227f01586461c80e0fd25d65a2115599cc9dad142fee4b747c357/charset_normalizer-3.4.1.tar.gz", hash = "sha256:44251f18cd68a75b56585dd00dae26183e102cd5e0f9f1466e6df5da2ed64ea3", size = 123188 }
wheels = [
    { url = "https://files.pythonhosted.org/packages/0d/58/5580c1716040bc89206c77d8f74418caf82ce519aae06450393ca73475d1/charset_normalizer-3.4.1-cp310-cp310-macosx_10_9_universal2.whl", hash = "sha256:91b36a978b5ae0ee86c394f5a54d6ef44db1de0815eb43de826d41d21e4af3de", size = 198013 },
    { url = "https://files.pythonhosted.org/packages/d0/11/00341177ae71c6f5159a08168bcb98c6e6d196d372c94511f9f6c9afe0c6/charset_normalizer-3.4.1-cp310-cp310-manylinux_2_17_aarch64.manylinux2014_aarch64.whl", hash = "sha256:7461baadb4dc00fd9e0acbe254e3d7d2112e7f92ced2adc96e54ef6501c5f176", size = 141285 },
    { url = "https://files.pythonhosted.org/packages/01/09/11d684ea5819e5a8f5100fb0b38cf8d02b514746607934134d31233e02c8/charset_normalizer-3.4.1-cp310-cp310-manylinux_2_17_ppc64le.manylinux2014_ppc64le.whl", hash = "sha256:e218488cd232553829be0664c2292d3af2eeeb94b32bea483cf79ac6a694e037", size = 151449 },
    { url = "https://files.pythonhosted.org/packages/08/06/9f5a12939db324d905dc1f70591ae7d7898d030d7662f0d426e2286f68c9/charset_normalizer-3.4.1-cp310-cp310-manylinux_2_17_s390x.manylinux2014_s390x.whl", hash = "sha256:80ed5e856eb7f30115aaf94e4a08114ccc8813e6ed1b5efa74f9f82e8509858f", size = 143892 },
    { url = "https://files.pythonhosted.org/packages/93/62/5e89cdfe04584cb7f4d36003ffa2936681b03ecc0754f8e969c2becb7e24/charset_normalizer-3.4.1-cp310-cp310-manylinux_2_17_x86_64.manylinux2014_x86_64.whl", hash = "sha256:b010a7a4fd316c3c484d482922d13044979e78d1861f0e0650423144c616a46a", size = 146123 },
    { url = "https://files.pythonhosted.org/packages/a9/ac/ab729a15c516da2ab70a05f8722ecfccc3f04ed7a18e45c75bbbaa347d61/charset_normalizer-3.4.1-cp310-cp310-manylinux_2_5_i686.manylinux1_i686.manylinux_2_17_i686.manylinux2014_i686.whl", hash = "sha256:4532bff1b8421fd0a320463030c7520f56a79c9024a4e88f01c537316019005a", size = 147943 },
    { url = "https://files.pythonhosted.org/packages/03/d2/3f392f23f042615689456e9a274640c1d2e5dd1d52de36ab8f7955f8f050/charset_normalizer-3.4.1-cp310-cp310-musllinux_1_2_aarch64.whl", hash = "sha256:d973f03c0cb71c5ed99037b870f2be986c3c05e63622c017ea9816881d2dd247", size = 142063 },
    { url = "https://files.pythonhosted.org/packages/f2/e3/e20aae5e1039a2cd9b08d9205f52142329f887f8cf70da3650326670bddf/charset_normalizer-3.4.1-cp310-cp310-musllinux_1_2_i686.whl", hash = "sha256:3a3bd0dcd373514dcec91c411ddb9632c0d7d92aed7093b8c3bbb6d69ca74408", size = 150578 },
    { url = "https://files.pythonhosted.org/packages/8d/af/779ad72a4da0aed925e1139d458adc486e61076d7ecdcc09e610ea8678db/charset_normalizer-3.4.1-cp310-cp310-musllinux_1_2_ppc64le.whl", hash = "sha256:d9c3cdf5390dcd29aa8056d13e8e99526cda0305acc038b96b30352aff5ff2bb", size = 153629 },
    { url = "https://files.pythonhosted.org/packages/c2/b6/7aa450b278e7aa92cf7732140bfd8be21f5f29d5bf334ae987c945276639/charset_normalizer-3.4.1-cp310-cp310-musllinux_1_2_s390x.whl", hash = "sha256:2bdfe3ac2e1bbe5b59a1a63721eb3b95fc9b6817ae4a46debbb4e11f6232428d", size = 150778 },
    { url = "https://files.pythonhosted.org/packages/39/f4/d9f4f712d0951dcbfd42920d3db81b00dd23b6ab520419626f4023334056/charset_normalizer-3.4.1-cp310-cp310-musllinux_1_2_x86_64.whl", hash = "sha256:eab677309cdb30d047996b36d34caeda1dc91149e4fdca0b1a039b3f79d9a807", size = 146453 },
    { url = "https://files.pythonhosted.org/packages/49/2b/999d0314e4ee0cff3cb83e6bc9aeddd397eeed693edb4facb901eb8fbb69/charset_normalizer-3.4.1-cp310-cp310-win32.whl", hash = "sha256:c0429126cf75e16c4f0ad00ee0eae4242dc652290f940152ca8c75c3a4b6ee8f", size = 95479 },
    { url = "https://files.pythonhosted.org/packages/2d/ce/3cbed41cff67e455a386fb5e5dd8906cdda2ed92fbc6297921f2e4419309/charset_normalizer-3.4.1-cp310-cp310-win_amd64.whl", hash = "sha256:9f0b8b1c6d84c8034a44893aba5e767bf9c7a211e313a9605d9c617d7083829f", size = 102790 },
    { url = "https://files.pythonhosted.org/packages/72/80/41ef5d5a7935d2d3a773e3eaebf0a9350542f2cab4eac59a7a4741fbbbbe/charset_normalizer-3.4.1-cp311-cp311-macosx_10_9_universal2.whl", hash = "sha256:8bfa33f4f2672964266e940dd22a195989ba31669bd84629f05fab3ef4e2d125", size = 194995 },
    { url = "https://files.pythonhosted.org/packages/7a/28/0b9fefa7b8b080ec492110af6d88aa3dea91c464b17d53474b6e9ba5d2c5/charset_normalizer-3.4.1-cp311-cp311-manylinux_2_17_aarch64.manylinux2014_aarch64.whl", hash = "sha256:28bf57629c75e810b6ae989f03c0828d64d6b26a5e205535585f96093e405ed1", size = 139471 },
    { url = "https://files.pythonhosted.org/packages/71/64/d24ab1a997efb06402e3fc07317e94da358e2585165930d9d59ad45fcae2/charset_normalizer-3.4.1-cp311-cp311-manylinux_2_17_ppc64le.manylinux2014_ppc64le.whl", hash = "sha256:f08ff5e948271dc7e18a35641d2f11a4cd8dfd5634f55228b691e62b37125eb3", size = 149831 },
    { url = "https://files.pythonhosted.org/packages/37/ed/be39e5258e198655240db5e19e0b11379163ad7070962d6b0c87ed2c4d39/charset_normalizer-3.4.1-cp311-cp311-manylinux_2_17_s390x.manylinux2014_s390x.whl", hash = "sha256:234ac59ea147c59ee4da87a0c0f098e9c8d169f4dc2a159ef720f1a61bbe27cd", size = 142335 },
    { url = "https://files.pythonhosted.org/packages/88/83/489e9504711fa05d8dde1574996408026bdbdbd938f23be67deebb5eca92/charset_normalizer-3.4.1-cp311-cp311-manylinux_2_17_x86_64.manylinux2014_x86_64.whl", hash = "sha256:fd4ec41f914fa74ad1b8304bbc634b3de73d2a0889bd32076342a573e0779e00", size = 143862 },
    { url = "https://files.pythonhosted.org/packages/c6/c7/32da20821cf387b759ad24627a9aca289d2822de929b8a41b6241767b461/charset_normalizer-3.4.1-cp311-cp311-manylinux_2_5_i686.manylinux1_i686.manylinux_2_17_i686.manylinux2014_i686.whl", hash = "sha256:eea6ee1db730b3483adf394ea72f808b6e18cf3cb6454b4d86e04fa8c4327a12", size = 145673 },
    { url = "https://files.pythonhosted.org/packages/68/85/f4288e96039abdd5aeb5c546fa20a37b50da71b5cf01e75e87f16cd43304/charset_normalizer-3.4.1-cp311-cp311-musllinux_1_2_aarch64.whl", hash = "sha256:c96836c97b1238e9c9e3fe90844c947d5afbf4f4c92762679acfe19927d81d77", size = 140211 },
    { url = "https://files.pythonhosted.org/packages/28/a3/a42e70d03cbdabc18997baf4f0227c73591a08041c149e710045c281f97b/charset_normalizer-3.4.1-cp311-cp311-musllinux_1_2_i686.whl", hash = "sha256:4d86f7aff21ee58f26dcf5ae81a9addbd914115cdebcbb2217e4f0ed8982e146", size = 148039 },
    { url = "https://files.pythonhosted.org/packages/85/e4/65699e8ab3014ecbe6f5c71d1a55d810fb716bbfd74f6283d5c2aa87febf/charset_normalizer-3.4.1-cp311-cp311-musllinux_1_2_ppc64le.whl", hash = "sha256:09b5e6733cbd160dcc09589227187e242a30a49ca5cefa5a7edd3f9d19ed53fd", size = 151939 },
    { url = "https://files.pythonhosted.org/packages/b1/82/8e9fe624cc5374193de6860aba3ea8070f584c8565ee77c168ec13274bd2/charset_normalizer-3.4.1-cp311-cp311-musllinux_1_2_s390x.whl", hash = "sha256:5777ee0881f9499ed0f71cc82cf873d9a0ca8af166dfa0af8ec4e675b7df48e6", size = 149075 },
    { url = "https://files.pythonhosted.org/packages/3d/7b/82865ba54c765560c8433f65e8acb9217cb839a9e32b42af4aa8e945870f/charset_normalizer-3.4.1-cp311-cp311-musllinux_1_2_x86_64.whl", hash = "sha256:237bdbe6159cff53b4f24f397d43c6336c6b0b42affbe857970cefbb620911c8", size = 144340 },
    { url = "https://files.pythonhosted.org/packages/b5/b6/9674a4b7d4d99a0d2df9b215da766ee682718f88055751e1e5e753c82db0/charset_normalizer-3.4.1-cp311-cp311-win32.whl", hash = "sha256:8417cb1f36cc0bc7eaba8ccb0e04d55f0ee52df06df3ad55259b9a323555fc8b", size = 95205 },
    { url = "https://files.pythonhosted.org/packages/1e/ab/45b180e175de4402dcf7547e4fb617283bae54ce35c27930a6f35b6bef15/charset_normalizer-3.4.1-cp311-cp311-win_amd64.whl", hash = "sha256:d7f50a1f8c450f3925cb367d011448c39239bb3eb4117c36a6d354794de4ce76", size = 102441 },
    { url = "https://files.pythonhosted.org/packages/0a/9a/dd1e1cdceb841925b7798369a09279bd1cf183cef0f9ddf15a3a6502ee45/charset_normalizer-3.4.1-cp312-cp312-macosx_10_13_universal2.whl", hash = "sha256:73d94b58ec7fecbc7366247d3b0b10a21681004153238750bb67bd9012414545", size = 196105 },
    { url = "https://files.pythonhosted.org/packages/d3/8c/90bfabf8c4809ecb648f39794cf2a84ff2e7d2a6cf159fe68d9a26160467/charset_normalizer-3.4.1-cp312-cp312-manylinux_2_17_aarch64.manylinux2014_aarch64.whl", hash = "sha256:dad3e487649f498dd991eeb901125411559b22e8d7ab25d3aeb1af367df5efd7", size = 140404 },
    { url = "https://files.pythonhosted.org/packages/ad/8f/e410d57c721945ea3b4f1a04b74f70ce8fa800d393d72899f0a40526401f/charset_normalizer-3.4.1-cp312-cp312-manylinux_2_17_ppc64le.manylinux2014_ppc64le.whl", hash = "sha256:c30197aa96e8eed02200a83fba2657b4c3acd0f0aa4bdc9f6c1af8e8962e0757", size = 150423 },
    { url = "https://files.pythonhosted.org/packages/f0/b8/e6825e25deb691ff98cf5c9072ee0605dc2acfca98af70c2d1b1bc75190d/charset_normalizer-3.4.1-cp312-cp312-manylinux_2_17_s390x.manylinux2014_s390x.whl", hash = "sha256:2369eea1ee4a7610a860d88f268eb39b95cb588acd7235e02fd5a5601773d4fa", size = 143184 },
    { url = "https://files.pythonhosted.org/packages/3e/a2/513f6cbe752421f16d969e32f3583762bfd583848b763913ddab8d9bfd4f/charset_normalizer-3.4.1-cp312-cp312-manylinux_2_17_x86_64.manylinux2014_x86_64.whl", hash = "sha256:bc2722592d8998c870fa4e290c2eec2c1569b87fe58618e67d38b4665dfa680d", size = 145268 },
    { url = "https://files.pythonhosted.org/packages/74/94/8a5277664f27c3c438546f3eb53b33f5b19568eb7424736bdc440a88a31f/charset_normalizer-3.4.1-cp312-cp312-manylinux_2_5_i686.manylinux1_i686.manylinux_2_17_i686.manylinux2014_i686.whl", hash = "sha256:ffc9202a29ab3920fa812879e95a9e78b2465fd10be7fcbd042899695d75e616", size = 147601 },
    { url = "https://files.pythonhosted.org/packages/7c/5f/6d352c51ee763623a98e31194823518e09bfa48be2a7e8383cf691bbb3d0/charset_normalizer-3.4.1-cp312-cp312-musllinux_1_2_aarch64.whl", hash = "sha256:804a4d582ba6e5b747c625bf1255e6b1507465494a40a2130978bda7b932c90b", size = 141098 },
    { url = "https://files.pythonhosted.org/packages/78/d4/f5704cb629ba5ab16d1d3d741396aec6dc3ca2b67757c45b0599bb010478/charset_normalizer-3.4.1-cp312-cp312-musllinux_1_2_i686.whl", hash = "sha256:0f55e69f030f7163dffe9fd0752b32f070566451afe180f99dbeeb81f511ad8d", size = 149520 },
    { url = "https://files.pythonhosted.org/packages/c5/96/64120b1d02b81785f222b976c0fb79a35875457fa9bb40827678e54d1bc8/charset_normalizer-3.4.1-cp312-cp312-musllinux_1_2_ppc64le.whl", hash = "sha256:c4c3e6da02df6fa1410a7680bd3f63d4f710232d3139089536310d027950696a", size = 152852 },
    { url = "https://files.pythonhosted.org/packages/84/c9/98e3732278a99f47d487fd3468bc60b882920cef29d1fa6ca460a1fdf4e6/charset_normalizer-3.4.1-cp312-cp312-musllinux_1_2_s390x.whl", hash = "sha256:5df196eb874dae23dcfb968c83d4f8fdccb333330fe1fc278ac5ceeb101003a9", size = 150488 },
    { url = "https://files.pythonhosted.org/packages/13/0e/9c8d4cb99c98c1007cc11eda969ebfe837bbbd0acdb4736d228ccaabcd22/charset_normalizer-3.4.1-cp312-cp312-musllinux_1_2_x86_64.whl", hash = "sha256:e358e64305fe12299a08e08978f51fc21fac060dcfcddd95453eabe5b93ed0e1", size = 146192 },
    { url = "https://files.pythonhosted.org/packages/b2/21/2b6b5b860781a0b49427309cb8670785aa543fb2178de875b87b9cc97746/charset_normalizer-3.4.1-cp312-cp312-win32.whl", hash = "sha256:9b23ca7ef998bc739bf6ffc077c2116917eabcc901f88da1b9856b210ef63f35", size = 95550 },
    { url = "https://files.pythonhosted.org/packages/21/5b/1b390b03b1d16c7e382b561c5329f83cc06623916aab983e8ab9239c7d5c/charset_normalizer-3.4.1-cp312-cp312-win_amd64.whl", hash = "sha256:6ff8a4a60c227ad87030d76e99cd1698345d4491638dfa6673027c48b3cd395f", size = 102785 },
    { url = "https://files.pythonhosted.org/packages/38/94/ce8e6f63d18049672c76d07d119304e1e2d7c6098f0841b51c666e9f44a0/charset_normalizer-3.4.1-cp313-cp313-macosx_10_13_universal2.whl", hash = "sha256:aabfa34badd18f1da5ec1bc2715cadc8dca465868a4e73a0173466b688f29dda", size = 195698 },
    { url = "https://files.pythonhosted.org/packages/24/2e/dfdd9770664aae179a96561cc6952ff08f9a8cd09a908f259a9dfa063568/charset_normalizer-3.4.1-cp313-cp313-manylinux_2_17_aarch64.manylinux2014_aarch64.whl", hash = "sha256:22e14b5d70560b8dd51ec22863f370d1e595ac3d024cb8ad7d308b4cd95f8313", size = 140162 },
    { url = "https://files.pythonhosted.org/packages/24/4e/f646b9093cff8fc86f2d60af2de4dc17c759de9d554f130b140ea4738ca6/charset_normalizer-3.4.1-cp313-cp313-manylinux_2_17_ppc64le.manylinux2014_ppc64le.whl", hash = "sha256:8436c508b408b82d87dc5f62496973a1805cd46727c34440b0d29d8a2f50a6c9", size = 150263 },
    { url = "https://files.pythonhosted.org/packages/5e/67/2937f8d548c3ef6e2f9aab0f6e21001056f692d43282b165e7c56023e6dd/charset_normalizer-3.4.1-cp313-cp313-manylinux_2_17_s390x.manylinux2014_s390x.whl", hash = "sha256:2d074908e1aecee37a7635990b2c6d504cd4766c7bc9fc86d63f9c09af3fa11b", size = 142966 },
    { url = "https://files.pythonhosted.org/packages/52/ed/b7f4f07de100bdb95c1756d3a4d17b90c1a3c53715c1a476f8738058e0fa/charset_normalizer-3.4.1-cp313-cp313-manylinux_2_17_x86_64.manylinux2014_x86_64.whl", hash = "sha256:955f8851919303c92343d2f66165294848d57e9bba6cf6e3625485a70a038d11", size = 144992 },
    { url = "https://files.pythonhosted.org/packages/96/2c/d49710a6dbcd3776265f4c923bb73ebe83933dfbaa841c5da850fe0fd20b/charset_normalizer-3.4.1-cp313-cp313-manylinux_2_5_i686.manylinux1_i686.manylinux_2_17_i686.manylinux2014_i686.whl", hash = "sha256:44ecbf16649486d4aebafeaa7ec4c9fed8b88101f4dd612dcaf65d5e815f837f", size = 147162 },
    { url = "https://files.pythonhosted.org/packages/b4/41/35ff1f9a6bd380303dea55e44c4933b4cc3c4850988927d4082ada230273/charset_normalizer-3.4.1-cp313-cp313-musllinux_1_2_aarch64.whl", hash = "sha256:0924e81d3d5e70f8126529951dac65c1010cdf117bb75eb02dd12339b57749dd", size = 140972 },
    { url = "https://files.pythonhosted.org/packages/fb/43/c6a0b685fe6910d08ba971f62cd9c3e862a85770395ba5d9cad4fede33ab/charset_normalizer-3.4.1-cp313-cp313-musllinux_1_2_i686.whl", hash = "sha256:2967f74ad52c3b98de4c3b32e1a44e32975e008a9cd2a8cc8966d6a5218c5cb2", size = 149095 },
    { url = "https://files.pythonhosted.org/packages/4c/ff/a9a504662452e2d2878512115638966e75633519ec11f25fca3d2049a94a/charset_normalizer-3.4.1-cp313-cp313-musllinux_1_2_ppc64le.whl", hash = "sha256:c75cb2a3e389853835e84a2d8fb2b81a10645b503eca9bcb98df6b5a43eb8886", size = 152668 },
    { url = "https://files.pythonhosted.org/packages/6c/71/189996b6d9a4b932564701628af5cee6716733e9165af1d5e1b285c530ed/charset_normalizer-3.4.1-cp313-cp313-musllinux_1_2_s390x.whl", hash = "sha256:09b26ae6b1abf0d27570633b2b078a2a20419c99d66fb2823173d73f188ce601", size = 150073 },
    { url = "https://files.pythonhosted.org/packages/e4/93/946a86ce20790e11312c87c75ba68d5f6ad2208cfb52b2d6a2c32840d922/charset_normalizer-3.4.1-cp313-cp313-musllinux_1_2_x86_64.whl", hash = "sha256:fa88b843d6e211393a37219e6a1c1df99d35e8fd90446f1118f4216e307e48cd", size = 145732 },
    { url = "https://files.pythonhosted.org/packages/cd/e5/131d2fb1b0dddafc37be4f3a2fa79aa4c037368be9423061dccadfd90091/charset_normalizer-3.4.1-cp313-cp313-win32.whl", hash = "sha256:eb8178fe3dba6450a3e024e95ac49ed3400e506fd4e9e5c32d30adda88cbd407", size = 95391 },
    { url = "https://files.pythonhosted.org/packages/27/f2/4f9a69cc7712b9b5ad8fdb87039fd89abba997ad5cbe690d1835d40405b0/charset_normalizer-3.4.1-cp313-cp313-win_amd64.whl", hash = "sha256:b1ac5992a838106edb89654e0aebfc24f5848ae2547d22c2c3f66454daa11971", size = 102702 },
    { url = "https://files.pythonhosted.org/packages/0e/f6/65ecc6878a89bb1c23a086ea335ad4bf21a588990c3f535a227b9eea9108/charset_normalizer-3.4.1-py3-none-any.whl", hash = "sha256:d98b1668f06378c6dbefec3b92299716b931cd4e6061f3c875a71ced1780ab85", size = 49767 },
]

[[package]]
name = "cleo"
version = "2.1.0"
source = { registry = "https://pypi.org/simple" }
dependencies = [
    { name = "crashtest" },
    { name = "rapidfuzz" },
]
sdist = { url = "https://files.pythonhosted.org/packages/3c/30/f7960ed7041b158301c46774f87620352d50a9028d111b4211187af13783/cleo-2.1.0.tar.gz", hash = "sha256:0b2c880b5d13660a7ea651001fb4acb527696c01f15c9ee650f377aa543fd523", size = 79957 }
wheels = [
    { url = "https://files.pythonhosted.org/packages/2d/f5/6bbead8b880620e5a99e0e4bb9e22e67cca16ff48d54105302a3e7821096/cleo-2.1.0-py3-none-any.whl", hash = "sha256:4a31bd4dd45695a64ee3c4758f583f134267c2bc518d8ae9a29cf237d009b07e", size = 78711 },
]

[[package]]
name = "click"
version = "8.1.8"
source = { registry = "https://pypi.org/simple" }
dependencies = [
    { name = "colorama", marker = "sys_platform == 'win32' or (extra == 'group-9-rockcraft-dev-jammy' and extra == 'group-9-rockcraft-dev-noble') or (extra == 'group-9-rockcraft-dev-jammy' and extra == 'group-9-rockcraft-dev-oracular') or (extra == 'group-9-rockcraft-dev-jammy' and extra == 'group-9-rockcraft-dev-plucky') or (extra == 'group-9-rockcraft-dev-noble' and extra == 'group-9-rockcraft-dev-oracular') or (extra == 'group-9-rockcraft-dev-noble' and extra == 'group-9-rockcraft-dev-plucky') or (extra == 'group-9-rockcraft-dev-oracular' and extra == 'group-9-rockcraft-dev-plucky')" },
]
sdist = { url = "https://files.pythonhosted.org/packages/b9/2e/0090cbf739cee7d23781ad4b89a9894a41538e4fcf4c31dcdd705b78eb8b/click-8.1.8.tar.gz", hash = "sha256:ed53c9d8990d83c2a27deae68e4ee337473f6330c040a31d4225c9574d16096a", size = 226593 }
wheels = [
    { url = "https://files.pythonhosted.org/packages/7e/d4/7ebdbd03970677812aac39c869717059dbb71a4cfc033ca6e5221787892c/click-8.1.8-py3-none-any.whl", hash = "sha256:63c132bbbed01578a06712a2d1f497bb62d9c1c0d329b7903a866228027263b2", size = 98188 },
]

[[package]]
name = "codespell"
version = "2.4.1"
source = { registry = "https://pypi.org/simple" }
sdist = { url = "https://files.pythonhosted.org/packages/15/e0/709453393c0ea77d007d907dd436b3ee262e28b30995ea1aa36c6ffbccaf/codespell-2.4.1.tar.gz", hash = "sha256:299fcdcb09d23e81e35a671bbe746d5ad7e8385972e65dbb833a2eaac33c01e5", size = 344740 }
wheels = [
    { url = "https://files.pythonhosted.org/packages/20/01/b394922252051e97aab231d416c86da3d8a6d781eeadcdca1082867de64e/codespell-2.4.1-py3-none-any.whl", hash = "sha256:3dadafa67df7e4a3dbf51e0d7315061b80d265f9552ebd699b3dd6834b47e425", size = 344501 },
]

[package.optional-dependencies]
toml = [
    { name = "tomli", marker = "python_full_version < '3.11' or (extra == 'group-9-rockcraft-dev-jammy' and extra == 'group-9-rockcraft-dev-noble') or (extra == 'group-9-rockcraft-dev-jammy' and extra == 'group-9-rockcraft-dev-oracular') or (extra == 'group-9-rockcraft-dev-jammy' and extra == 'group-9-rockcraft-dev-plucky') or (extra == 'group-9-rockcraft-dev-noble' and extra == 'group-9-rockcraft-dev-oracular') or (extra == 'group-9-rockcraft-dev-noble' and extra == 'group-9-rockcraft-dev-plucky') or (extra == 'group-9-rockcraft-dev-oracular' and extra == 'group-9-rockcraft-dev-plucky')" },
]

[[package]]
name = "colorama"
version = "0.4.6"
source = { registry = "https://pypi.org/simple" }
sdist = { url = "https://files.pythonhosted.org/packages/d8/53/6f443c9a4a8358a93a6792e2acffb9d9d5cb0a5cfd8802644b7b1c9a02e4/colorama-0.4.6.tar.gz", hash = "sha256:08695f5cb7ed6e0531a20572697297273c47b8cae5a63ffc6d6ed5c201be6e44", size = 27697 }
wheels = [
    { url = "https://files.pythonhosted.org/packages/d1/d6/3965ed04c63042e047cb6a3e6ed1a63a35087b6a609aa3a15ed8ac56c221/colorama-0.4.6-py2.py3-none-any.whl", hash = "sha256:4f1d9991f5acc0ca119f9d443620b77f9d6b33703e51011c16baf57afb285fc6", size = 25335 },
]

[[package]]
name = "coverage"
version = "7.7.1"
source = { registry = "https://pypi.org/simple" }
sdist = { url = "https://files.pythonhosted.org/packages/6b/bf/3effb7453498de9c14a81ca21e1f92e6723ce7ebdc5402ae30e4dcc490ac/coverage-7.7.1.tar.gz", hash = "sha256:199a1272e642266b90c9f40dec7fd3d307b51bf639fa0d15980dc0b3246c1393", size = 810332 }
wheels = [
    { url = "https://files.pythonhosted.org/packages/66/b3/b3d86d8e534747e817f63bbb0ebf696fd44f37ae07e52dd0cc74c95a0542/coverage-7.7.1-cp310-cp310-macosx_10_9_x86_64.whl", hash = "sha256:553ba93f8e3c70e1b0031e4dfea36aba4e2b51fe5770db35e99af8dc5c5a9dfe", size = 210948 },
    { url = "https://files.pythonhosted.org/packages/12/1d/844f3bf5b7bced37acbae50f463788f4d7c5977a27563214d89ebfe90941/coverage-7.7.1-cp310-cp310-macosx_11_0_arm64.whl", hash = "sha256:44683f2556a56c9a6e673b583763096b8efbd2df022b02995609cf8e64fc8ae0", size = 211385 },
    { url = "https://files.pythonhosted.org/packages/d4/b5/0866a89d0818d471437d73b66a3aff73890a09246a97b7dc273189fffa75/coverage-7.7.1-cp310-cp310-manylinux_2_17_aarch64.manylinux2014_aarch64.whl", hash = "sha256:02fad4f8faa4153db76f9246bc95c1d99f054f4e0a884175bff9155cf4f856cb", size = 240510 },
    { url = "https://files.pythonhosted.org/packages/14/d0/7a1f41d04081a8e0b95e6db2f9a598c94b3dfe60c5e8b2ffb3ac74347420/coverage-7.7.1-cp310-cp310-manylinux_2_5_i686.manylinux1_i686.manylinux_2_17_i686.manylinux2014_i686.whl", hash = "sha256:4c181ceba2e6808ede1e964f7bdc77bd8c7eb62f202c63a48cc541e5ffffccb6", size = 238420 },
    { url = "https://files.pythonhosted.org/packages/72/4e/aa470597ceaee2ab0ec973ee2760f177a728144d1dca3c866a35a04b3798/coverage-7.7.1-cp310-cp310-manylinux_2_5_x86_64.manylinux1_x86_64.manylinux_2_17_x86_64.manylinux2014_x86_64.whl", hash = "sha256:80b5b207a8b08c6a934b214e364cab2fa82663d4af18981a6c0a9e95f8df7602", size = 239557 },
    { url = "https://files.pythonhosted.org/packages/49/7b/0267bd6465dbfe97f55de1f57f1bd54c7b2ed796a0db68ac6ea6f39c51b4/coverage-7.7.1-cp310-cp310-musllinux_1_2_aarch64.whl", hash = "sha256:25fe40967717bad0ce628a0223f08a10d54c9d739e88c9cbb0f77b5959367542", size = 239466 },
    { url = "https://files.pythonhosted.org/packages/65/e3/898fe437b7bc37f70b3742010cc0faf2f00c5abbe79961c54c6c5cda903c/coverage-7.7.1-cp310-cp310-musllinux_1_2_i686.whl", hash = "sha256:881cae0f9cbd928c9c001487bb3dcbfd0b0af3ef53ae92180878591053be0cb3", size = 238184 },
    { url = "https://files.pythonhosted.org/packages/cf/92/84ea2e213b7ac09ea4f04038863775a080aec06812d39da8c21ce612af2b/coverage-7.7.1-cp310-cp310-musllinux_1_2_x86_64.whl", hash = "sha256:c90e9141e9221dd6fbc16a2727a5703c19443a8d9bf7d634c792fa0287cee1ab", size = 238479 },
    { url = "https://files.pythonhosted.org/packages/70/d4/1acf676058541b00cf7b64a8422cf871cebd4c718e067db18d84018a4e0b/coverage-7.7.1-cp310-cp310-win32.whl", hash = "sha256:ae13ed5bf5542d7d4a0a42ff5160e07e84adc44eda65ddaa635c484ff8e55917", size = 213521 },
    { url = "https://files.pythonhosted.org/packages/ba/36/9a490e442961d3af01c420498c078fa2ac1abf4a248c80b0ac7199f31f98/coverage-7.7.1-cp310-cp310-win_amd64.whl", hash = "sha256:171e9977c6a5d2b2be9efc7df1126fd525ce7cad0eb9904fe692da007ba90d81", size = 214418 },
    { url = "https://files.pythonhosted.org/packages/c2/4c/5118ca60ed4141ec940c8cbaf1b2ebe8911be0f03bfc028c99f63de82c44/coverage-7.7.1-cp311-cp311-macosx_10_9_x86_64.whl", hash = "sha256:1165490be0069e34e4f99d08e9c5209c463de11b471709dfae31e2a98cbd49fd", size = 211064 },
    { url = "https://files.pythonhosted.org/packages/e8/6c/0e9aac4cf5dba49feede79109fdfd2fafca3bdbc02992bcf9b25d58351dd/coverage-7.7.1-cp311-cp311-macosx_11_0_arm64.whl", hash = "sha256:44af11c00fd3b19b8809487630f8a0039130d32363239dfd15238e6d37e41a48", size = 211501 },
    { url = "https://files.pythonhosted.org/packages/23/1a/570666f276815722f0a94f92b61e7123d66b166238e0f9f224f1a38f17cf/coverage-7.7.1-cp311-cp311-manylinux_2_17_aarch64.manylinux2014_aarch64.whl", hash = "sha256:fbba59022e7c20124d2f520842b75904c7b9f16c854233fa46575c69949fb5b9", size = 244128 },
    { url = "https://files.pythonhosted.org/packages/e8/0d/cb23f89eb8c7018429c6cf8cc436b4eb917f43e81354d99c86c435ab1813/coverage-7.7.1-cp311-cp311-manylinux_2_5_i686.manylinux1_i686.manylinux_2_17_i686.manylinux2014_i686.whl", hash = "sha256:af94fb80e4f159f4d93fb411800448ad87b6039b0500849a403b73a0d36bb5ae", size = 241818 },
    { url = "https://files.pythonhosted.org/packages/54/fd/584a5d099bba4e79ac3893d57e0bd53034f7187c30f940e6a581bfd38c8f/coverage-7.7.1-cp311-cp311-manylinux_2_5_x86_64.manylinux1_x86_64.manylinux_2_17_x86_64.manylinux2014_x86_64.whl", hash = "sha256:eae79f8e3501133aa0e220bbc29573910d096795882a70e6f6e6637b09522133", size = 243602 },
    { url = "https://files.pythonhosted.org/packages/78/d7/a28b6a5ee64ff1e4a66fbd8cd7b9372471c951c3a0c4ec9d1d0f47819f53/coverage-7.7.1-cp311-cp311-musllinux_1_2_aarch64.whl", hash = "sha256:e33426a5e1dc7743dd54dfd11d3a6c02c5d127abfaa2edd80a6e352b58347d1a", size = 243247 },
    { url = "https://files.pythonhosted.org/packages/b2/9e/210814fae81ea7796f166529a32b443dead622a8c1ad315d0779520635c6/coverage-7.7.1-cp311-cp311-musllinux_1_2_i686.whl", hash = "sha256:b559adc22486937786731dac69e57296cb9aede7e2687dfc0d2696dbd3b1eb6b", size = 241422 },
    { url = "https://files.pythonhosted.org/packages/99/5e/80ed1955fa8529bdb72dc11c0a3f02a838285250c0e14952e39844993102/coverage-7.7.1-cp311-cp311-musllinux_1_2_x86_64.whl", hash = "sha256:b838a91e84e1773c3436f6cc6996e000ed3ca5721799e7789be18830fad009a2", size = 241958 },
    { url = "https://files.pythonhosted.org/packages/7e/26/f0bafc8103284febc4e3a3cd947b49ff36c50711daf3d03b3e11b23bc73a/coverage-7.7.1-cp311-cp311-win32.whl", hash = "sha256:2c492401bdb3a85824669d6a03f57b3dfadef0941b8541f035f83bbfc39d4282", size = 213571 },
    { url = "https://files.pythonhosted.org/packages/c1/fe/fef0a0201af72422fb9634b5c6079786bb405ac09cce5661fdd54a66e773/coverage-7.7.1-cp311-cp311-win_amd64.whl", hash = "sha256:1e6f867379fd033a0eeabb1be0cffa2bd660582b8b0c9478895c509d875a9d9e", size = 214488 },
    { url = "https://files.pythonhosted.org/packages/cf/b0/4eaba302a86ec3528231d7cfc954ae1929ec5d42b032eb6f5b5f5a9155d2/coverage-7.7.1-cp312-cp312-macosx_10_13_x86_64.whl", hash = "sha256:eff187177d8016ff6addf789dcc421c3db0d014e4946c1cc3fbf697f7852459d", size = 211253 },
    { url = "https://files.pythonhosted.org/packages/fd/68/21b973e6780a3f2457e31ede1aca6c2f84bda4359457b40da3ae805dcf30/coverage-7.7.1-cp312-cp312-macosx_11_0_arm64.whl", hash = "sha256:2444fbe1ba1889e0b29eb4d11931afa88f92dc507b7248f45be372775b3cef4f", size = 211504 },
    { url = "https://files.pythonhosted.org/packages/d1/b4/c19e9c565407664390254252496292f1e3076c31c5c01701ffacc060e745/coverage-7.7.1-cp312-cp312-manylinux_2_17_aarch64.manylinux2014_aarch64.whl", hash = "sha256:177d837339883c541f8524683e227adcaea581eca6bb33823a2a1fdae4c988e1", size = 245566 },
    { url = "https://files.pythonhosted.org/packages/7b/0e/f9829cdd25e5083638559c8c267ff0577c6bab19dacb1a4fcfc1e70e41c0/coverage-7.7.1-cp312-cp312-manylinux_2_5_i686.manylinux1_i686.manylinux_2_17_i686.manylinux2014_i686.whl", hash = "sha256:15d54ecef1582b1d3ec6049b20d3c1a07d5e7f85335d8a3b617c9960b4f807e0", size = 242455 },
    { url = "https://files.pythonhosted.org/packages/29/57/a3ada2e50a665bf6d9851b5eb3a9a07d7e38f970bdd4d39895f311331d56/coverage-7.7.1-cp312-cp312-manylinux_2_5_x86_64.manylinux1_x86_64.manylinux_2_17_x86_64.manylinux2014_x86_64.whl", hash = "sha256:75c82b27c56478d5e1391f2e7b2e7f588d093157fa40d53fd9453a471b1191f2", size = 244713 },
    { url = "https://files.pythonhosted.org/packages/0f/d3/f15c7d45682a73eca0611427896016bad4c8f635b0fc13aae13a01f8ed9d/coverage-7.7.1-cp312-cp312-musllinux_1_2_aarch64.whl", hash = "sha256:315ff74b585110ac3b7ab631e89e769d294f303c6d21302a816b3554ed4c81af", size = 244476 },
    { url = "https://files.pythonhosted.org/packages/19/3b/64540074e256082b220e8810fd72543eff03286c59dc91976281dc0a559c/coverage-7.7.1-cp312-cp312-musllinux_1_2_i686.whl", hash = "sha256:4dd532dac197d68c478480edde74fd4476c6823355987fd31d01ad9aa1e5fb59", size = 242695 },
    { url = "https://files.pythonhosted.org/packages/8a/c1/9cad25372ead7f9395a91bb42d8ae63e6cefe7408eb79fd38797e2b763eb/coverage-7.7.1-cp312-cp312-musllinux_1_2_x86_64.whl", hash = "sha256:385618003e3d608001676bb35dc67ae3ad44c75c0395d8de5780af7bb35be6b2", size = 243888 },
    { url = "https://files.pythonhosted.org/packages/66/c6/c3e6c895bc5b95ccfe4cb5838669dbe5226ee4ad10604c46b778c304d6f9/coverage-7.7.1-cp312-cp312-win32.whl", hash = "sha256:63306486fcb5a827449464f6211d2991f01dfa2965976018c9bab9d5e45a35c8", size = 213744 },
    { url = "https://files.pythonhosted.org/packages/cc/8a/6df2fcb4c3e38ec6cd7e211ca8391405ada4e3b1295695d00aa07c6ee736/coverage-7.7.1-cp312-cp312-win_amd64.whl", hash = "sha256:37351dc8123c154fa05b7579fdb126b9f8b1cf42fd6f79ddf19121b7bdd4aa04", size = 214546 },
    { url = "https://files.pythonhosted.org/packages/ec/2a/1a254eaadb01c163b29d6ce742aa380fc5cfe74a82138ce6eb944c42effa/coverage-7.7.1-cp313-cp313-macosx_10_13_x86_64.whl", hash = "sha256:eebd927b86761a7068a06d3699fd6c20129becf15bb44282db085921ea0f1585", size = 211277 },
    { url = "https://files.pythonhosted.org/packages/cf/00/9636028365efd4eb6db71cdd01d99e59f25cf0d47a59943dbee32dd1573b/coverage-7.7.1-cp313-cp313-macosx_11_0_arm64.whl", hash = "sha256:2a79c4a09765d18311c35975ad2eb1ac613c0401afdd9cb1ca4110aeb5dd3c4c", size = 211551 },
    { url = "https://files.pythonhosted.org/packages/6f/c8/14aed97f80363f055b6cd91e62986492d9fe3b55e06b4b5c82627ae18744/coverage-7.7.1-cp313-cp313-manylinux_2_17_aarch64.manylinux2014_aarch64.whl", hash = "sha256:8b1c65a739447c5ddce5b96c0a388fd82e4bbdff7251396a70182b1d83631019", size = 245068 },
    { url = "https://files.pythonhosted.org/packages/d6/76/9c5fe3f900e01d7995b0cda08fc8bf9773b4b1be58bdd626f319c7d4ec11/coverage-7.7.1-cp313-cp313-manylinux_2_5_i686.manylinux1_i686.manylinux_2_17_i686.manylinux2014_i686.whl", hash = "sha256:392cc8fd2b1b010ca36840735e2a526fcbd76795a5d44006065e79868cc76ccf", size = 242109 },
    { url = "https://files.pythonhosted.org/packages/c0/81/760993bb536fb674d3a059f718145dcd409ed6d00ae4e3cbf380019fdfd0/coverage-7.7.1-cp313-cp313-manylinux_2_5_x86_64.manylinux1_x86_64.manylinux_2_17_x86_64.manylinux2014_x86_64.whl", hash = "sha256:9bb47cc9f07a59a451361a850cb06d20633e77a9118d05fd0f77b1864439461b", size = 244129 },
    { url = "https://files.pythonhosted.org/packages/00/be/1114a19f93eae0b6cd955dabb5bee80397bd420d846e63cd0ebffc134e3d/coverage-7.7.1-cp313-cp313-musllinux_1_2_aarch64.whl", hash = "sha256:b4c144c129343416a49378e05c9451c34aae5ccf00221e4fa4f487db0816ee2f", size = 244201 },
    { url = "https://files.pythonhosted.org/packages/06/8d/9128fd283c660474c7dc2b1ea5c66761bc776b970c1724989ed70e9d6eee/coverage-7.7.1-cp313-cp313-musllinux_1_2_i686.whl", hash = "sha256:bc96441c9d9ca12a790b5ae17d2fa6654da4b3962ea15e0eabb1b1caed094777", size = 242282 },
    { url = "https://files.pythonhosted.org/packages/d4/2a/6d7dbfe9c1f82e2cdc28d48f4a0c93190cf58f057fa91ba2391b92437fe6/coverage-7.7.1-cp313-cp313-musllinux_1_2_x86_64.whl", hash = "sha256:3d03287eb03186256999539d98818c425c33546ab4901028c8fa933b62c35c3a", size = 243570 },
    { url = "https://files.pythonhosted.org/packages/cf/3e/29f1e4ce3bb951bcf74b2037a82d94c5064b3334304a3809a95805628838/coverage-7.7.1-cp313-cp313-win32.whl", hash = "sha256:8fed429c26b99641dc1f3a79179860122b22745dd9af36f29b141e178925070a", size = 213772 },
    { url = "https://files.pythonhosted.org/packages/bc/3a/cf029bf34aefd22ad34f0e808eba8d5830f297a1acb483a2124f097ff769/coverage-7.7.1-cp313-cp313-win_amd64.whl", hash = "sha256:092b134129a8bb940c08b2d9ceb4459af5fb3faea77888af63182e17d89e1cf1", size = 214575 },
    { url = "https://files.pythonhosted.org/packages/92/4c/fb8b35f186a2519126209dce91ab8644c9a901cf04f8dfa65576ca2dd9e8/coverage-7.7.1-cp313-cp313t-macosx_10_13_x86_64.whl", hash = "sha256:d3154b369141c3169b8133973ac00f63fcf8d6dbcc297d788d36afbb7811e511", size = 212113 },
    { url = "https://files.pythonhosted.org/packages/59/90/e834ffc86fd811c5b570a64ee1895b20404a247ec18a896b9ba543b12097/coverage-7.7.1-cp313-cp313t-macosx_11_0_arm64.whl", hash = "sha256:264ff2bcce27a7f455b64ac0dfe097680b65d9a1a293ef902675fa8158d20b24", size = 212333 },
    { url = "https://files.pythonhosted.org/packages/a5/a1/27f0ad39569b3b02410b881c42e58ab403df13fcd465b475db514b83d3d3/coverage-7.7.1-cp313-cp313t-manylinux_2_17_aarch64.manylinux2014_aarch64.whl", hash = "sha256:ba8480ebe401c2f094d10a8c4209b800a9b77215b6c796d16b6ecdf665048950", size = 256566 },
    { url = "https://files.pythonhosted.org/packages/9f/3b/21fa66a1db1b90a0633e771a32754f7c02d60236a251afb1b86d7e15d83a/coverage-7.7.1-cp313-cp313t-manylinux_2_5_i686.manylinux1_i686.manylinux_2_17_i686.manylinux2014_i686.whl", hash = "sha256:520af84febb6bb54453e7fbb730afa58c7178fd018c398a8fcd8e269a79bf96d", size = 252276 },
    { url = "https://files.pythonhosted.org/packages/d6/e5/4ab83a59b0f8ac4f0029018559fc4c7d042e1b4552a722e2bfb04f652296/coverage-7.7.1-cp313-cp313t-manylinux_2_5_x86_64.manylinux1_x86_64.manylinux_2_17_x86_64.manylinux2014_x86_64.whl", hash = "sha256:88d96127ae01ff571d465d4b0be25c123789cef88ba0879194d673fdea52f54e", size = 254616 },
    { url = "https://files.pythonhosted.org/packages/db/7a/4224417c0ccdb16a5ba4d8d1fcfaa18439be1624c29435bb9bc88ccabdfb/coverage-7.7.1-cp313-cp313t-musllinux_1_2_aarch64.whl", hash = "sha256:0ce92c5a9d7007d838456f4b77ea159cb628187a137e1895331e530973dcf862", size = 255707 },
    { url = "https://files.pythonhosted.org/packages/51/20/ff18a329ccaa3d035e2134ecf3a2e92a52d3be6704c76e74ca5589ece260/coverage-7.7.1-cp313-cp313t-musllinux_1_2_i686.whl", hash = "sha256:0dab4ef76d7b14f432057fdb7a0477e8bffca0ad39ace308be6e74864e632271", size = 253876 },
    { url = "https://files.pythonhosted.org/packages/e4/e8/1d6f1a6651672c64f45ffad05306dad9c4c189bec694270822508049b2cb/coverage-7.7.1-cp313-cp313t-musllinux_1_2_x86_64.whl", hash = "sha256:7e688010581dbac9cab72800e9076e16f7cccd0d89af5785b70daa11174e94de", size = 254687 },
    { url = "https://files.pythonhosted.org/packages/6b/ea/1b9a14cf3e2bc3fd9de23a336a8082091711c5f480b500782d59e84a8fe5/coverage-7.7.1-cp313-cp313t-win32.whl", hash = "sha256:e52eb31ae3afacdacfe50705a15b75ded67935770c460d88c215a9c0c40d0e9c", size = 214486 },
    { url = "https://files.pythonhosted.org/packages/cc/bb/faa6bcf769cb7b3b660532a30d77c440289b40636c7f80e498b961295d07/coverage-7.7.1-cp313-cp313t-win_amd64.whl", hash = "sha256:a6b6b3bd121ee2ec4bd35039319f3423d0be282b9752a5ae9f18724bc93ebe7c", size = 215647 },
    { url = "https://files.pythonhosted.org/packages/f9/4e/a501ec475ed455c1ee1570063527afe2c06ab1039f8ff18eefecfbdac8fd/coverage-7.7.1-pp39.pp310.pp311-none-any.whl", hash = "sha256:5b7b02e50d54be6114cc4f6a3222fec83164f7c42772ba03b520138859b5fde1", size = 203014 },
    { url = "https://files.pythonhosted.org/packages/52/26/9f53293ff4cc1d47d98367ce045ca2e62746d6be74a5c6851a474eabf59b/coverage-7.7.1-py3-none-any.whl", hash = "sha256:822fa99dd1ac686061e1219b67868e25d9757989cf2259f735a4802497d6da31", size = 203006 },
]

[package.optional-dependencies]
toml = [
    { name = "tomli", marker = "python_full_version <= '3.11' or (extra == 'group-9-rockcraft-dev-jammy' and extra == 'group-9-rockcraft-dev-noble') or (extra == 'group-9-rockcraft-dev-jammy' and extra == 'group-9-rockcraft-dev-oracular') or (extra == 'group-9-rockcraft-dev-jammy' and extra == 'group-9-rockcraft-dev-plucky') or (extra == 'group-9-rockcraft-dev-noble' and extra == 'group-9-rockcraft-dev-oracular') or (extra == 'group-9-rockcraft-dev-noble' and extra == 'group-9-rockcraft-dev-plucky') or (extra == 'group-9-rockcraft-dev-oracular' and extra == 'group-9-rockcraft-dev-plucky')" },
]

[[package]]
name = "craft-application"
version = "5.0.1"
source = { registry = "https://pypi.org/simple" }
dependencies = [
    { name = "annotated-types" },
    { name = "craft-archives" },
    { name = "craft-cli" },
    { name = "craft-grammar" },
    { name = "craft-parts" },
    { name = "craft-platforms" },
    { name = "craft-providers" },
    { name = "jinja2" },
    { name = "license-expression" },
    { name = "platformdirs" },
    { name = "pydantic" },
    { name = "pygit2" },
    { name = "pyyaml" },
    { name = "requests" },
    { name = "snap-helpers" },
    { name = "typing-extensions" },
]
sdist = { url = "https://files.pythonhosted.org/packages/8e/2f/ad297bdd8402d4e4932404fc08ed89f9eca3f35c0e620d09fc6e4ffbfb76/craft_application-5.0.1.tar.gz", hash = "sha256:a268ee6b70bb57320f35fe578aec52e0c4ca427b6df527b1752517911a358f6c", size = 340203 }
wheels = [
    { url = "https://files.pythonhosted.org/packages/eb/43/70bf3ef434b6df2c928269a8dc6f2a0f2a27e62b2785d3f5b2e09955fc1f/craft_application-5.0.1-py3-none-any.whl", hash = "sha256:b0fb49a54bd9e37f911ce0f84f1fd13f99cf702ee6350bd0706fbaccfbe3916b", size = 171976 },
]

[[package]]
name = "craft-archives"
version = "2.1.0"
source = { registry = "https://pypi.org/simple" }
dependencies = [
    { name = "distro" },
    { name = "launchpadlib" },
    { name = "lazr-restfulclient" },
    { name = "lazr-uri" },
    { name = "overrides" },
    { name = "pydantic" },
    { name = "python-debian" },
]
sdist = { url = "https://files.pythonhosted.org/packages/a0/b2/40c6f0fc84c87be9fe93aafbc0e98d0d5529aad351e9261fbab9ed1955fa/craft_archives-2.1.0.tar.gz", hash = "sha256:1796ddbdd841443884b4820a9d95ea96639ae8d776c4f0c4a287346e2ccc8e94", size = 150604 }
wheels = [
    { url = "https://files.pythonhosted.org/packages/c9/2c/4e9e626b203cada0598b685e5c81d272eace1da7d867e42584ec1221b73f/craft_archives-2.1.0-py3-none-any.whl", hash = "sha256:e0fd2d3243ac2e11a92b6f1761dcdff03815897ea7c293ab73d6dac2e4b4d949", size = 32961 },
]

[[package]]
name = "craft-cli"
version = "3.0.0"
source = { registry = "https://pypi.org/simple" }
dependencies = [
    { name = "jinja2" },
    { name = "overrides" },
    { name = "platformdirs" },
    { name = "pywin32", marker = "sys_platform == 'win32' or (extra == 'group-9-rockcraft-dev-jammy' and extra == 'group-9-rockcraft-dev-noble') or (extra == 'group-9-rockcraft-dev-jammy' and extra == 'group-9-rockcraft-dev-oracular') or (extra == 'group-9-rockcraft-dev-jammy' and extra == 'group-9-rockcraft-dev-plucky') or (extra == 'group-9-rockcraft-dev-noble' and extra == 'group-9-rockcraft-dev-oracular') or (extra == 'group-9-rockcraft-dev-noble' and extra == 'group-9-rockcraft-dev-plucky') or (extra == 'group-9-rockcraft-dev-oracular' and extra == 'group-9-rockcraft-dev-plucky')" },
    { name = "typing-extensions" },
]
sdist = { url = "https://files.pythonhosted.org/packages/96/64/86c6310c29a2b58470ee2ddef188a03250bdb2cffa07229e55776b63ac8c/craft_cli-3.0.0.tar.gz", hash = "sha256:9dd847d62648fd312284e63237386ff99fc4d24f1adfa0100fe08b003abfe6d9", size = 120469 }
wheels = [
    { url = "https://files.pythonhosted.org/packages/8e/16/edbd11dd952300973231b0efa6af27469bcb3f6cc55647f6179c1135bfe4/craft_cli-3.0.0-py3-none-any.whl", hash = "sha256:8a3395ad8df17f70bd80752a60488b52f8fa1ef694576801bfec0b2e9f1f6c4e", size = 46521 },
]

[[package]]
name = "craft-grammar"
version = "2.0.3"
source = { registry = "https://pypi.org/simple" }
dependencies = [
    { name = "overrides" },
    { name = "pydantic" },
]
sdist = { url = "https://files.pythonhosted.org/packages/4f/75/f4851b02aacbf77ff581c4e09f338920ed0786cf4846c16ae3a65534b9fd/craft_grammar-2.0.3.tar.gz", hash = "sha256:90bb9a8a2bf97df866798e634ec6d365c3bee01183c2e1a16394282b411b96a7", size = 49775 }
wheels = [
    { url = "https://files.pythonhosted.org/packages/37/b6/297d522164e1900eca2f37fed4f804c2028cc2fa18013f927835ad912df6/craft_grammar-2.0.3-py3-none-any.whl", hash = "sha256:bed81cda7381f522251c3f2424f7cb9ae2398659d0c018de518c74ae0f215801", size = 24879 },
]

[[package]]
name = "craft-parts"
version = "2.7.0"
source = { registry = "https://pypi.org/simple" }
dependencies = [
    { name = "overrides" },
    { name = "pydantic" },
    { name = "pyxdg" },
    { name = "pyyaml" },
    { name = "requests" },
    { name = "requests-unixsocket2" },
]
sdist = { url = "https://files.pythonhosted.org/packages/e2/d8/9ba8f33084e5c39744dd0e4b6db85937d118f65ebbf149b4990176883e8e/craft_parts-2.7.0.tar.gz", hash = "sha256:aa9e9e88ad893e12046c86a484fd7acf064d03039b6ce9907597dc093835baa4", size = 648642 }
wheels = [
    { url = "https://files.pythonhosted.org/packages/75/7d/24aeba828d96431eb1d1813747c65c8ebc00a58de4c55cd66d19c0469432/craft_parts-2.7.0-py3-none-any.whl", hash = "sha256:c230386314fb8d50e410372df1edec3d0d87a1ea53b2d5c92357f7755828b84b", size = 456889 },
]

[[package]]
name = "craft-platforms"
version = "0.7.1"
source = { registry = "https://pypi.org/simple" }
dependencies = [
    { name = "annotated-types" },
    { name = "distro" },
    { name = "typing-extensions" },
]
sdist = { url = "https://files.pythonhosted.org/packages/d9/8a/9717ef8b6534a58a8920c4277b218a4798bd2e32ca0520009fd440914648/craft_platforms-0.7.1.tar.gz", hash = "sha256:e72f6b6029aa060f75089bd6120e3eee0b103e5a0c7c8912c17fa32e4f99854d", size = 182466 }
wheels = [
    { url = "https://files.pythonhosted.org/packages/79/10/dff0e782c95b152a1b988a4d31990d43a722fbbb4ac0fc7bef24af4116ce/craft_platforms-0.7.1-py3-none-any.whl", hash = "sha256:2fc1cb066be3348d77119e880ff268ab8c83e46af41934bdacd761dfdbf41a14", size = 28438 },
]

[[package]]
name = "craft-providers"
version = "2.2.0"
source = { registry = "https://pypi.org/simple" }
dependencies = [
    { name = "packaging" },
    { name = "pydantic" },
    { name = "pyyaml" },
    { name = "requests" },
    { name = "requests-unixsocket2" },
]
sdist = { url = "https://files.pythonhosted.org/packages/16/92/93e3f7adff46a338ae7087ffedab34dd116b329917735677f3205369b931/craft_providers-2.2.0.tar.gz", hash = "sha256:dda4df4f777fbc6fbb4fd72cb85ccd237d07875b80a5c95bc70ace3c22d26b07", size = 185832 }
wheels = [
    { url = "https://files.pythonhosted.org/packages/66/09/6958083cd574fcb13fdf3943b2d3151c4422a6b649a130bcdb055a2ba063/craft_providers-2.2.0-py2.py3-none-any.whl", hash = "sha256:3198eee67f93fb5903b40635f0561c294a05b9c20127cabd2295173dfd443f83", size = 101447 },
]

[[package]]
name = "craft-store"
version = "3.2.1"
source = { registry = "https://pypi.org/simple" }
dependencies = [
    { name = "annotated-types" },
    { name = "httpx" },
    { name = "jaraco-classes" },
    { name = "keyring" },
    { name = "macaroonbakery" },
    { name = "overrides" },
    { name = "pydantic" },
    { name = "pyxdg" },
    { name = "requests" },
    { name = "requests-toolbelt" },
    { name = "typing-extensions" },
]
sdist = { url = "https://files.pythonhosted.org/packages/78/80/edc3cf128f1e3302f0c591539a278b4bd6a09ad23e959f620494ce8cb285/craft_store-3.2.1.tar.gz", hash = "sha256:0c8ae8870362e6e670c0766026849683f6f4563d108a7acca800d4db024a3a21", size = 201049 }
wheels = [
    { url = "https://files.pythonhosted.org/packages/da/41/12e8b8d5e6336556579151b67fa673343e7368ea4e07f7afbd6a5c5f40d8/craft_store-3.2.1-py3-none-any.whl", hash = "sha256:e87b222d848051063e576c21679073bcd0c07ad6d116740033f0c7e50b6bfa76", size = 53143 },
]

[[package]]
name = "crashtest"
version = "0.4.1"
source = { registry = "https://pypi.org/simple" }
sdist = { url = "https://files.pythonhosted.org/packages/6e/5d/d79f51058e75948d6c9e7a3d679080a47be61c84d3cc8f71ee31255eb22b/crashtest-0.4.1.tar.gz", hash = "sha256:80d7b1f316ebfbd429f648076d6275c877ba30ba48979de4191714a75266f0ce", size = 4708 }
wheels = [
    { url = "https://files.pythonhosted.org/packages/b0/5c/3ba7d12e7a79566f97b8f954400926d7b6eb33bcdccc1315a857f200f1f1/crashtest-0.4.1-py3-none-any.whl", hash = "sha256:8d23eac5fa660409f57472e3851dab7ac18aba459a8d19cbbba86d3d5aecd2a5", size = 7558 },
]

[[package]]
name = "cryptography"
version = "44.0.2"
source = { registry = "https://pypi.org/simple" }
dependencies = [
    { name = "cffi", marker = "platform_python_implementation != 'PyPy' or (extra == 'group-9-rockcraft-dev-jammy' and extra == 'group-9-rockcraft-dev-noble') or (extra == 'group-9-rockcraft-dev-jammy' and extra == 'group-9-rockcraft-dev-oracular') or (extra == 'group-9-rockcraft-dev-jammy' and extra == 'group-9-rockcraft-dev-plucky') or (extra == 'group-9-rockcraft-dev-noble' and extra == 'group-9-rockcraft-dev-oracular') or (extra == 'group-9-rockcraft-dev-noble' and extra == 'group-9-rockcraft-dev-plucky') or (extra == 'group-9-rockcraft-dev-oracular' and extra == 'group-9-rockcraft-dev-plucky')" },
]
sdist = { url = "https://files.pythonhosted.org/packages/cd/25/4ce80c78963834b8a9fd1cc1266be5ed8d1840785c0f2e1b73b8d128d505/cryptography-44.0.2.tar.gz", hash = "sha256:c63454aa261a0cf0c5b4718349629793e9e634993538db841165b3df74f37ec0", size = 710807 }
wheels = [
    { url = "https://files.pythonhosted.org/packages/92/ef/83e632cfa801b221570c5f58c0369db6fa6cef7d9ff859feab1aae1a8a0f/cryptography-44.0.2-cp37-abi3-macosx_10_9_universal2.whl", hash = "sha256:efcfe97d1b3c79e486554efddeb8f6f53a4cdd4cf6086642784fa31fc384e1d7", size = 6676361 },
    { url = "https://files.pythonhosted.org/packages/30/ec/7ea7c1e4c8fc8329506b46c6c4a52e2f20318425d48e0fe597977c71dbce/cryptography-44.0.2-cp37-abi3-manylinux_2_17_aarch64.manylinux2014_aarch64.whl", hash = "sha256:29ecec49f3ba3f3849362854b7253a9f59799e3763b0c9d0826259a88efa02f1", size = 3952350 },
    { url = "https://files.pythonhosted.org/packages/27/61/72e3afdb3c5ac510330feba4fc1faa0fe62e070592d6ad00c40bb69165e5/cryptography-44.0.2-cp37-abi3-manylinux_2_17_x86_64.manylinux2014_x86_64.whl", hash = "sha256:bc821e161ae88bfe8088d11bb39caf2916562e0a2dc7b6d56714a48b784ef0bb", size = 4166572 },
    { url = "https://files.pythonhosted.org/packages/26/e4/ba680f0b35ed4a07d87f9e98f3ebccb05091f3bf6b5a478b943253b3bbd5/cryptography-44.0.2-cp37-abi3-manylinux_2_28_aarch64.whl", hash = "sha256:3c00b6b757b32ce0f62c574b78b939afab9eecaf597c4d624caca4f9e71e7843", size = 3958124 },
    { url = "https://files.pythonhosted.org/packages/9c/e8/44ae3e68c8b6d1cbc59040288056df2ad7f7f03bbcaca6b503c737ab8e73/cryptography-44.0.2-cp37-abi3-manylinux_2_28_armv7l.manylinux_2_31_armv7l.whl", hash = "sha256:7bdcd82189759aba3816d1f729ce42ffded1ac304c151d0a8e89b9996ab863d5", size = 3678122 },
    { url = "https://files.pythonhosted.org/packages/27/7b/664ea5e0d1eab511a10e480baf1c5d3e681c7d91718f60e149cec09edf01/cryptography-44.0.2-cp37-abi3-manylinux_2_28_x86_64.whl", hash = "sha256:4973da6ca3db4405c54cd0b26d328be54c7747e89e284fcff166132eb7bccc9c", size = 4191831 },
    { url = "https://files.pythonhosted.org/packages/2a/07/79554a9c40eb11345e1861f46f845fa71c9e25bf66d132e123d9feb8e7f9/cryptography-44.0.2-cp37-abi3-manylinux_2_34_aarch64.whl", hash = "sha256:4e389622b6927d8133f314949a9812972711a111d577a5d1f4bee5e58736b80a", size = 3960583 },
    { url = "https://files.pythonhosted.org/packages/bb/6d/858e356a49a4f0b591bd6789d821427de18432212e137290b6d8a817e9bf/cryptography-44.0.2-cp37-abi3-manylinux_2_34_x86_64.whl", hash = "sha256:f514ef4cd14bb6fb484b4a60203e912cfcb64f2ab139e88c2274511514bf7308", size = 4191753 },
    { url = "https://files.pythonhosted.org/packages/b2/80/62df41ba4916067fa6b125aa8c14d7e9181773f0d5d0bd4dcef580d8b7c6/cryptography-44.0.2-cp37-abi3-musllinux_1_2_aarch64.whl", hash = "sha256:1bc312dfb7a6e5d66082c87c34c8a62176e684b6fe3d90fcfe1568de675e6688", size = 4079550 },
    { url = "https://files.pythonhosted.org/packages/f3/cd/2558cc08f7b1bb40683f99ff4327f8dcfc7de3affc669e9065e14824511b/cryptography-44.0.2-cp37-abi3-musllinux_1_2_x86_64.whl", hash = "sha256:3b721b8b4d948b218c88cb8c45a01793483821e709afe5f622861fc6182b20a7", size = 4298367 },
    { url = "https://files.pythonhosted.org/packages/71/59/94ccc74788945bc3bd4cf355d19867e8057ff5fdbcac781b1ff95b700fb1/cryptography-44.0.2-cp37-abi3-win32.whl", hash = "sha256:51e4de3af4ec3899d6d178a8c005226491c27c4ba84101bfb59c901e10ca9f79", size = 2772843 },
    { url = "https://files.pythonhosted.org/packages/ca/2c/0d0bbaf61ba05acb32f0841853cfa33ebb7a9ab3d9ed8bb004bd39f2da6a/cryptography-44.0.2-cp37-abi3-win_amd64.whl", hash = "sha256:c505d61b6176aaf982c5717ce04e87da5abc9a36a5b39ac03905c4aafe8de7aa", size = 3209057 },
    { url = "https://files.pythonhosted.org/packages/9e/be/7a26142e6d0f7683d8a382dd963745e65db895a79a280a30525ec92be890/cryptography-44.0.2-cp39-abi3-macosx_10_9_universal2.whl", hash = "sha256:8e0ddd63e6bf1161800592c71ac794d3fb8001f2caebe0966e77c5234fa9efc3", size = 6677789 },
    { url = "https://files.pythonhosted.org/packages/06/88/638865be7198a84a7713950b1db7343391c6066a20e614f8fa286eb178ed/cryptography-44.0.2-cp39-abi3-manylinux_2_17_aarch64.manylinux2014_aarch64.whl", hash = "sha256:81276f0ea79a208d961c433a947029e1a15948966658cf6710bbabb60fcc2639", size = 3951919 },
    { url = "https://files.pythonhosted.org/packages/d7/fc/99fe639bcdf58561dfad1faa8a7369d1dc13f20acd78371bb97a01613585/cryptography-44.0.2-cp39-abi3-manylinux_2_17_x86_64.manylinux2014_x86_64.whl", hash = "sha256:9a1e657c0f4ea2a23304ee3f964db058c9e9e635cc7019c4aa21c330755ef6fd", size = 4167812 },
    { url = "https://files.pythonhosted.org/packages/53/7b/aafe60210ec93d5d7f552592a28192e51d3c6b6be449e7fd0a91399b5d07/cryptography-44.0.2-cp39-abi3-manylinux_2_28_aarch64.whl", hash = "sha256:6210c05941994290f3f7f175a4a57dbbb2afd9273657614c506d5976db061181", size = 3958571 },
    { url = "https://files.pythonhosted.org/packages/16/32/051f7ce79ad5a6ef5e26a92b37f172ee2d6e1cce09931646eef8de1e9827/cryptography-44.0.2-cp39-abi3-manylinux_2_28_armv7l.manylinux_2_31_armv7l.whl", hash = "sha256:d1c3572526997b36f245a96a2b1713bf79ce99b271bbcf084beb6b9b075f29ea", size = 3679832 },
    { url = "https://files.pythonhosted.org/packages/78/2b/999b2a1e1ba2206f2d3bca267d68f350beb2b048a41ea827e08ce7260098/cryptography-44.0.2-cp39-abi3-manylinux_2_28_x86_64.whl", hash = "sha256:b042d2a275c8cee83a4b7ae30c45a15e6a4baa65a179a0ec2d78ebb90e4f6699", size = 4193719 },
    { url = "https://files.pythonhosted.org/packages/72/97/430e56e39a1356e8e8f10f723211a0e256e11895ef1a135f30d7d40f2540/cryptography-44.0.2-cp39-abi3-manylinux_2_34_aarch64.whl", hash = "sha256:d03806036b4f89e3b13b6218fefea8d5312e450935b1a2d55f0524e2ed7c59d9", size = 3960852 },
    { url = "https://files.pythonhosted.org/packages/89/33/c1cf182c152e1d262cac56850939530c05ca6c8d149aa0dcee490b417e99/cryptography-44.0.2-cp39-abi3-manylinux_2_34_x86_64.whl", hash = "sha256:c7362add18b416b69d58c910caa217f980c5ef39b23a38a0880dfd87bdf8cd23", size = 4193906 },
    { url = "https://files.pythonhosted.org/packages/e1/99/87cf26d4f125380dc674233971069bc28d19b07f7755b29861570e513650/cryptography-44.0.2-cp39-abi3-musllinux_1_2_aarch64.whl", hash = "sha256:8cadc6e3b5a1f144a039ea08a0bdb03a2a92e19c46be3285123d32029f40a922", size = 4081572 },
    { url = "https://files.pythonhosted.org/packages/b3/9f/6a3e0391957cc0c5f84aef9fbdd763035f2b52e998a53f99345e3ac69312/cryptography-44.0.2-cp39-abi3-musllinux_1_2_x86_64.whl", hash = "sha256:6f101b1f780f7fc613d040ca4bdf835c6ef3b00e9bd7125a4255ec574c7916e4", size = 4298631 },
    { url = "https://files.pythonhosted.org/packages/e2/a5/5bc097adb4b6d22a24dea53c51f37e480aaec3465285c253098642696423/cryptography-44.0.2-cp39-abi3-win32.whl", hash = "sha256:3dc62975e31617badc19a906481deacdeb80b4bb454394b4098e3f2525a488c5", size = 2773792 },
    { url = "https://files.pythonhosted.org/packages/33/cf/1f7649b8b9a3543e042d3f348e398a061923ac05b507f3f4d95f11938aa9/cryptography-44.0.2-cp39-abi3-win_amd64.whl", hash = "sha256:5f6f90b72d8ccadb9c6e311c775c8305381db88374c65fa1a68250aa8a9cb3a6", size = 3210957 },
    { url = "https://files.pythonhosted.org/packages/99/10/173be140714d2ebaea8b641ff801cbcb3ef23101a2981cbf08057876f89e/cryptography-44.0.2-pp310-pypy310_pp73-macosx_10_9_x86_64.whl", hash = "sha256:af4ff3e388f2fa7bff9f7f2b31b87d5651c45731d3e8cfa0944be43dff5cfbdb", size = 3396886 },
    { url = "https://files.pythonhosted.org/packages/2f/b4/424ea2d0fce08c24ede307cead3409ecbfc2f566725d4701b9754c0a1174/cryptography-44.0.2-pp310-pypy310_pp73-manylinux_2_28_aarch64.whl", hash = "sha256:0529b1d5a0105dd3731fa65680b45ce49da4d8115ea76e9da77a875396727b41", size = 3892387 },
    { url = "https://files.pythonhosted.org/packages/28/20/8eaa1a4f7c68a1cb15019dbaad59c812d4df4fac6fd5f7b0b9c5177f1edd/cryptography-44.0.2-pp310-pypy310_pp73-manylinux_2_28_x86_64.whl", hash = "sha256:7ca25849404be2f8e4b3c59483d9d3c51298a22c1c61a0e84415104dacaf5562", size = 4109922 },
    { url = "https://files.pythonhosted.org/packages/11/25/5ed9a17d532c32b3bc81cc294d21a36c772d053981c22bd678396bc4ae30/cryptography-44.0.2-pp310-pypy310_pp73-manylinux_2_34_aarch64.whl", hash = "sha256:268e4e9b177c76d569e8a145a6939eca9a5fec658c932348598818acf31ae9a5", size = 3895715 },
    { url = "https://files.pythonhosted.org/packages/63/31/2aac03b19c6329b62c45ba4e091f9de0b8f687e1b0cd84f101401bece343/cryptography-44.0.2-pp310-pypy310_pp73-manylinux_2_34_x86_64.whl", hash = "sha256:9eb9d22b0a5d8fd9925a7764a054dca914000607dff201a24c791ff5c799e1fa", size = 4109876 },
    { url = "https://files.pythonhosted.org/packages/99/ec/6e560908349843718db1a782673f36852952d52a55ab14e46c42c8a7690a/cryptography-44.0.2-pp310-pypy310_pp73-win_amd64.whl", hash = "sha256:2bf7bf75f7df9715f810d1b038870309342bff3069c5bd8c6b96128cb158668d", size = 3131719 },
    { url = "https://files.pythonhosted.org/packages/d6/d7/f30e75a6aa7d0f65031886fa4a1485c2fbfe25a1896953920f6a9cfe2d3b/cryptography-44.0.2-pp311-pypy311_pp73-manylinux_2_28_aarch64.whl", hash = "sha256:909c97ab43a9c0c0b0ada7a1281430e4e5ec0458e6d9244c0e821bbf152f061d", size = 3887513 },
    { url = "https://files.pythonhosted.org/packages/9c/b4/7a494ce1032323ca9db9a3661894c66e0d7142ad2079a4249303402d8c71/cryptography-44.0.2-pp311-pypy311_pp73-manylinux_2_28_x86_64.whl", hash = "sha256:96e7a5e9d6e71f9f4fca8eebfd603f8e86c5225bb18eb621b2c1e50b290a9471", size = 4107432 },
    { url = "https://files.pythonhosted.org/packages/45/f8/6b3ec0bc56123b344a8d2b3264a325646d2dcdbdd9848b5e6f3d37db90b3/cryptography-44.0.2-pp311-pypy311_pp73-manylinux_2_34_aarch64.whl", hash = "sha256:d1b3031093a366ac767b3feb8bcddb596671b3aaff82d4050f984da0c248b615", size = 3891421 },
    { url = "https://files.pythonhosted.org/packages/57/ff/f3b4b2d007c2a646b0f69440ab06224f9cf37a977a72cdb7b50632174e8a/cryptography-44.0.2-pp311-pypy311_pp73-manylinux_2_34_x86_64.whl", hash = "sha256:04abd71114848aa25edb28e225ab5f268096f44cf0127f3d36975bdf1bdf3390", size = 4107081 },
]

[[package]]
name = "cssutils"
version = "2.11.1"
source = { registry = "https://pypi.org/simple" }
dependencies = [
    { name = "more-itertools" },
]
sdist = { url = "https://files.pythonhosted.org/packages/33/9f/329d26121fe165be44b1dfff21aa0dc348f04633931f1d20ed6cf448a236/cssutils-2.11.1.tar.gz", hash = "sha256:0563a76513b6af6eebbe788c3bf3d01c920e46b3f90c8416738c5cfc773ff8e2", size = 711657 }
wheels = [
    { url = "https://files.pythonhosted.org/packages/a7/ec/bb273b7208c606890dc36540fe667d06ce840a6f62f9fae7e658fcdc90fb/cssutils-2.11.1-py3-none-any.whl", hash = "sha256:a67bfdfdff4f3867fab43698ec4897c1a828eca5973f4073321b3bccaf1199b1", size = 385747 },
]

[[package]]
name = "dict2css"
version = "0.3.0.post1"
source = { registry = "https://pypi.org/simple" }
dependencies = [
    { name = "cssutils" },
    { name = "domdf-python-tools" },
]
sdist = { url = "https://files.pythonhosted.org/packages/24/eb/776eef1f1aa0188c0fc165c3a60b71027539f71f2eedc43ad21b060e9c39/dict2css-0.3.0.post1.tar.gz", hash = "sha256:89c544c21c4ca7472c3fffb9d37d3d926f606329afdb751dc1de67a411b70719", size = 7845 }
wheels = [
    { url = "https://files.pythonhosted.org/packages/fe/47/290daabcf91628f4fc0e17c75a1690b354ba067066cd14407712600e609f/dict2css-0.3.0.post1-py3-none-any.whl", hash = "sha256:f006a6b774c3e31869015122ae82c491fd25e7de4a75607a62aa3e798f837e0d", size = 25647 },
]

[[package]]
<<<<<<< HEAD
name = "distlib"
version = "0.3.9"
source = { registry = "https://pypi.org/simple" }
sdist = { url = "https://files.pythonhosted.org/packages/0d/dd/1bec4c5ddb504ca60fc29472f3d27e8d4da1257a854e1d96742f15c1d02d/distlib-0.3.9.tar.gz", hash = "sha256:a60f20dea646b8a33f3e7772f74dc0b2d0772d2837ee1342a00645c81edf9403", size = 613923 }
wheels = [
    { url = "https://files.pythonhosted.org/packages/91/a1/cf2472db20f7ce4a6be1253a81cfdf85ad9c7885ffbed7047fb72c24cf87/distlib-0.3.9-py2.py3-none-any.whl", hash = "sha256:47f8c22fd27c27e25a65601af709b38e4f0a45ea4fc2e710f65755fa8caaaf87", size = 468973 },
]

[[package]]
name = "distro"
version = "1.9.0"
source = { registry = "https://pypi.org/simple" }
sdist = { url = "https://files.pythonhosted.org/packages/fc/f8/98eea607f65de6527f8a2e8885fc8015d3e6f5775df186e443e0964a11c3/distro-1.9.0.tar.gz", hash = "sha256:2fa77c6fd8940f116ee1d6b94a2f90b13b5ea8d019b98bc8bafdcabcdd9bdbed", size = 60722 }
wheels = [
    { url = "https://files.pythonhosted.org/packages/12/b3/231ffd4ab1fc9d679809f356cebee130ac7daa00d6d6f3206dd4fd137e9e/distro-1.9.0-py3-none-any.whl", hash = "sha256:7bffd925d65168f85027d8da9af6bddab658135b840670a223589bc0c8ef02b2", size = 20277 },
=======
name = "dill"
version = "0.3.9"
source = { registry = "https://pypi.org/simple" }
sdist = { url = "https://files.pythonhosted.org/packages/70/43/86fe3f9e130c4137b0f1b50784dd70a5087b911fe07fa81e53e0c4c47fea/dill-0.3.9.tar.gz", hash = "sha256:81aa267dddf68cbfe8029c42ca9ec6a4ab3b22371d1c450abc54422577b4512c", size = 187000 }
wheels = [
    { url = "https://files.pythonhosted.org/packages/46/d1/e73b6ad76f0b1fb7f23c35c6d95dbc506a9c8804f43dda8cb5b0fa6331fd/dill-0.3.9-py3-none-any.whl", hash = "sha256:468dff3b89520b474c0397703366b7b95eebe6303f108adf9b19da1f702be87a", size = 119418 },
>>>>>>> e5aea09b
]

[[package]]
name = "docutils"
version = "0.21.2"
source = { registry = "https://pypi.org/simple" }
sdist = { url = "https://files.pythonhosted.org/packages/ae/ed/aefcc8cd0ba62a0560c3c18c33925362d46c6075480bfa4df87b28e169a9/docutils-0.21.2.tar.gz", hash = "sha256:3a6b18732edf182daa3cd12775bbb338cf5691468f91eeeb109deff6ebfa986f", size = 2204444 }
wheels = [
    { url = "https://files.pythonhosted.org/packages/8f/d7/9322c609343d929e75e7e5e6255e614fcc67572cfd083959cdef3b7aad79/docutils-0.21.2-py3-none-any.whl", hash = "sha256:dafca5b9e384f0e419294eb4d2ff9fa826435bf15f15b7bd45723e8ad76811b2", size = 587408 },
]

[[package]]
name = "domdf-python-tools"
version = "3.10.0"
source = { registry = "https://pypi.org/simple" }
dependencies = [
    { name = "natsort" },
    { name = "typing-extensions" },
]
sdist = { url = "https://files.pythonhosted.org/packages/36/8b/ab2d8a292bba8fe3135cacc8bfd3576710a14b8f2d0a8cde19130d5c9d21/domdf_python_tools-3.10.0.tar.gz", hash = "sha256:2ae308d2f4f1e9145f5f4ba57f840fbfd1c2983ee26e4824347789649d3ae298", size = 100458 }
wheels = [
    { url = "https://files.pythonhosted.org/packages/5b/11/208f72084084d3f6a2ed5ebfdfc846692c3f7ad6dce65e400194924f7eed/domdf_python_tools-3.10.0-py3-none-any.whl", hash = "sha256:5e71c1be71bbcc1f881d690c8984b60e64298ec256903b3147f068bc33090c36", size = 126860 },
]

[[package]]
name = "dulwich"
version = "0.22.8"
source = { registry = "https://pypi.org/simple" }
dependencies = [
    { name = "urllib3" },
]
sdist = { url = "https://files.pythonhosted.org/packages/d4/8b/0f2de00c0c0d5881dc39be147ec2918725fb3628deeeb1f27d1c6cf6d9f4/dulwich-0.22.8.tar.gz", hash = "sha256:701547310415de300269331abe29cb5717aa1ea377af826bf513d0adfb1c209b", size = 466542 }
wheels = [
    { url = "https://files.pythonhosted.org/packages/de/4d/0bfc8a96456d033428875003b5104da2c32407363b5b829da5e27553b403/dulwich-0.22.8-cp310-cp310-macosx_11_0_arm64.whl", hash = "sha256:546176d18b8cc0a492b0f23f07411e38686024cffa7e9d097ae20512a2e57127", size = 925150 },
    { url = "https://files.pythonhosted.org/packages/99/71/0dd97cf5a7a09aee93f8266421898d705eba737ca904720450584f471bd3/dulwich-0.22.8-cp310-cp310-manylinux_2_17_aarch64.manylinux2014_aarch64.whl", hash = "sha256:7d2434dd72b2ae09b653c9cfe6764a03c25cfbd99fbbb7c426f0478f6fb1100f", size = 994973 },
    { url = "https://files.pythonhosted.org/packages/db/40/831bed622eeacfa21f47d1fd75fc0c33a70a2cf1c091ae955be63e94144c/dulwich-0.22.8-cp310-cp310-manylinux_2_17_x86_64.manylinux2014_x86_64.whl", hash = "sha256:fe8318bc0921d42e3e69f03716f983a301b5ee4c8dc23c7f2c5bbb28581257a9", size = 1002875 },
    { url = "https://files.pythonhosted.org/packages/7c/9e/5255b3927f355c95f6779debf11d551b7bb427a80a11564a1e1b78f0acf6/dulwich-0.22.8-cp310-cp310-manylinux_2_5_i686.manylinux1_i686.manylinux_2_17_i686.manylinux2014_i686.whl", hash = "sha256:c7a0f96a2a87f3b4f7feae79d2ac6b94107d6b7d827ac08f2f331b88c8f597a1", size = 1046048 },
    { url = "https://files.pythonhosted.org/packages/0c/f9/d3041cea8cbaaffbd4bf95343c5c16d64608200fc5fa26418bee00ebff23/dulwich-0.22.8-cp310-cp310-win32.whl", hash = "sha256:432a37b25733202897b8d67cdd641688444d980167c356ef4e4dd15a17a39a24", size = 592790 },
    { url = "https://files.pythonhosted.org/packages/94/95/e90a292fb00ffae4f3fbb53b199574eedfaf57b72b67a8ddb835536fc66b/dulwich-0.22.8-cp310-cp310-win_amd64.whl", hash = "sha256:f3a15e58dac8b8a76073ddca34e014f66f3672a5540a99d49ef6a9c09ab21285", size = 609197 },
    { url = "https://files.pythonhosted.org/packages/c3/6e/de1a1c35960d0e399f71725cfcd4dfdb3c391b22c0e5059d991f7ade3488/dulwich-0.22.8-cp311-cp311-macosx_11_0_arm64.whl", hash = "sha256:0852edc51cff4f4f62976bdaa1d82f6ef248356c681c764c0feb699bc17d5782", size = 925222 },
    { url = "https://files.pythonhosted.org/packages/eb/61/b65953b4e9c39268c67038bb8d88516885b720beb25b0f6a0ae95ea3f6b2/dulwich-0.22.8-cp311-cp311-manylinux_2_17_aarch64.manylinux2014_aarch64.whl", hash = "sha256:826aae8b64ac1a12321d6b272fc13934d8f62804fda2bc6ae46f93f4380798eb", size = 994572 },
    { url = "https://files.pythonhosted.org/packages/13/eb/07e3974964bfe05888457f7764cfe53b6b95082313c2be06fbbb72116372/dulwich-0.22.8-cp311-cp311-manylinux_2_17_x86_64.manylinux2014_x86_64.whl", hash = "sha256:f7ae726f923057d36cdbb9f4fb7da0d0903751435934648b13f1b851f0e38ea1", size = 1002530 },
    { url = "https://files.pythonhosted.org/packages/2d/b3/69aebfda4dd4b05ae11af803e4df2d8d350356a30b3b6b6fc662fa1ff729/dulwich-0.22.8-cp311-cp311-manylinux_2_5_i686.manylinux1_i686.manylinux_2_17_i686.manylinux2014_i686.whl", hash = "sha256:6987d753227f55cf75ba29a8dab69d1d83308ce483d7a8c6d223086f7a42e125", size = 1046084 },
    { url = "https://files.pythonhosted.org/packages/d4/88/ea0f473d726e117f9fcd7c7a95d97f9ba0e0ee9d9005d745a38809d33352/dulwich-0.22.8-cp311-cp311-win32.whl", hash = "sha256:7757b4a2aad64c6f1920082fc1fccf4da25c3923a0ae7b242c08d06861dae6e1", size = 593130 },
    { url = "https://files.pythonhosted.org/packages/f9/a8/ed23a435d6922ba7d9601404f473e49acdcb5768a35d89a5bc5fa51d882b/dulwich-0.22.8-cp311-cp311-win_amd64.whl", hash = "sha256:12b243b7e912011c7225dc67480c313ac8d2990744789b876016fb593f6f3e19", size = 609118 },
    { url = "https://files.pythonhosted.org/packages/d5/f2/53c5a22a4a9c0033e10f35c293bc533d64fe3e0c4ff4421128a97d6feda9/dulwich-0.22.8-cp312-cp312-macosx_11_0_arm64.whl", hash = "sha256:d81697f74f50f008bb221ab5045595f8a3b87c0de2c86aa55be42ba97421f3cd", size = 915677 },
    { url = "https://files.pythonhosted.org/packages/02/57/7163ed06a2d9bf1f34d89dcc7c5881119beeed287022c997b0a706edcfbe/dulwich-0.22.8-cp312-cp312-manylinux_2_17_aarch64.manylinux2014_aarch64.whl", hash = "sha256:7bff1da8e2e6a607c3cb45f5c2e652739589fe891245e1d5b770330cdecbde41", size = 991955 },
    { url = "https://files.pythonhosted.org/packages/fa/73/50ddf1f3ad592c2526cb34287f45b07ee6320b850efddda2917cc81ac651/dulwich-0.22.8-cp312-cp312-manylinux_2_17_x86_64.manylinux2014_x86_64.whl", hash = "sha256:9969099e15b939d3936f8bee8459eaef7ef5a86cd6173393a17fe28ca3d38aff", size = 1000045 },
    { url = "https://files.pythonhosted.org/packages/70/6b/1153b2793bfc34253589badb5fc22ed476cf741dab7854919e6e51cb0441/dulwich-0.22.8-cp312-cp312-manylinux_2_5_i686.manylinux1_i686.manylinux_2_17_i686.manylinux2014_i686.whl", hash = "sha256:017152c51b9a613f0698db28c67cf3e0a89392d28050dbf4f4ac3f657ea4c0dc", size = 1044291 },
    { url = "https://files.pythonhosted.org/packages/8a/e3/6b013b98254d7f508f21456832e757b17a9116752979e8b923f89f8c8989/dulwich-0.22.8-cp312-cp312-win32.whl", hash = "sha256:ee70e8bb8798b503f81b53f7a103cb869c8e89141db9005909f79ab1506e26e9", size = 591258 },
    { url = "https://files.pythonhosted.org/packages/81/20/b149f68557d42607b5dcc6f57c1650f2136049be617f3e68092c25861275/dulwich-0.22.8-cp312-cp312-win_amd64.whl", hash = "sha256:dc89c6f14dcdcbfee200b0557c59ae243835e42720be143526d834d0e53ed3af", size = 608693 },
    { url = "https://files.pythonhosted.org/packages/dc/b7/78116bfe8860edca277d00ac243749c8b94714dc3b4608f0c23fa7f4b78e/dulwich-0.22.8-cp313-cp313-macosx_11_0_arm64.whl", hash = "sha256:dbade3342376be1cd2409539fe1b901d2d57a531106bbae204da921ef4456a74", size = 915617 },
    { url = "https://files.pythonhosted.org/packages/a1/af/28c317a83d6ae9ca93a8decfaa50f09b25a73134f5087a98f51fa5a2d784/dulwich-0.22.8-cp313-cp313-manylinux_2_17_aarch64.manylinux2014_aarch64.whl", hash = "sha256:71420ffb6deebc59b2ce875e63d814509f9c1dc89c76db962d547aebf15670c7", size = 991271 },
    { url = "https://files.pythonhosted.org/packages/84/a0/64a0376f79c7fb87ec6e6d9a0e2157f3196d1f5f75618c402645ac5ccf19/dulwich-0.22.8-cp313-cp313-manylinux_2_17_x86_64.manylinux2014_x86_64.whl", hash = "sha256:a626adbfac44646a125618266a24133763bdc992bf8bd0702910d67e6b994443", size = 999791 },
    { url = "https://files.pythonhosted.org/packages/63/c3/260f060ededcdf5f13a7e63a36329c95225bf8e8c3f50aeca6820850b56a/dulwich-0.22.8-cp313-cp313-manylinux_2_5_i686.manylinux1_i686.manylinux_2_17_i686.manylinux2014_i686.whl", hash = "sha256:0f1476c9c4e4ede95714d06c4831883a26680e37b040b8b6230f506e5ba39f51", size = 1043970 },
    { url = "https://files.pythonhosted.org/packages/11/47/2bc02dd1c25eb13cb3cd20cd5a55dd9d7b9fa6af95ed574dd913dd67a0fb/dulwich-0.22.8-cp313-cp313-win32.whl", hash = "sha256:b2b31913932bb5bd41658dd398b33b1a2d4d34825123ad54e40912cfdfe60003", size = 590548 },
    { url = "https://files.pythonhosted.org/packages/f3/17/66368fa9d4cffd52663d20354a74aa42d3a6d998f1a462e30aff38c99d25/dulwich-0.22.8-cp313-cp313-win_amd64.whl", hash = "sha256:7a44e5a61a7989aca1e301d39cfb62ad2f8853368682f524d6e878b4115d823d", size = 608200 },
    { url = "https://files.pythonhosted.org/packages/0a/a3/7f88ba8ed56eaed6206a7d9b35244964a32eb08635be33f2af60819e6431/dulwich-0.22.8-pp310-pypy310_pp73-macosx_10_15_x86_64.whl", hash = "sha256:7bb18fa09daa1586c1040b3e2777d38d4212a5cdbe47d384ba66a1ac336fcc4c", size = 947436 },
    { url = "https://files.pythonhosted.org/packages/bf/d0/664a38f03cf4264a4ab9112067eb4998d14ffbf3af4cff9fb2d1447f11bc/dulwich-0.22.8-pp310-pypy310_pp73-manylinux_2_17_aarch64.manylinux2014_aarch64.whl", hash = "sha256:2b2fda8e87907ed304d4a5962aea0338366144df0df60f950b8f7f125871707f", size = 998380 },
    { url = "https://files.pythonhosted.org/packages/5e/e4/3595a23375b797a8602a2ca8f6b8207b4ebdf2e3a1ccba306f7b90d74c3f/dulwich-0.22.8-pp310-pypy310_pp73-manylinux_2_17_x86_64.manylinux2014_x86_64.whl", hash = "sha256:1748cd573a0aee4d530bc223a23ccb8bb5b319645931a37bd1cfb68933b720c1", size = 1006758 },
    { url = "https://files.pythonhosted.org/packages/20/d1/32d89d37da8e2ae947558db0401940594efdda9fa5bb1c55c2b46c43f244/dulwich-0.22.8-pp310-pypy310_pp73-manylinux_2_5_i686.manylinux1_i686.manylinux_2_17_i686.manylinux2014_i686.whl", hash = "sha256:a631b2309feb9a9631eabd896612ba36532e3ffedccace57f183bb868d7afc06", size = 1050947 },
    { url = "https://files.pythonhosted.org/packages/f5/dc/b9448b82de3e244400dc35813f31db9f4952605c7d4e3041fd94878613c9/dulwich-0.22.8-pp310-pypy310_pp73-win_amd64.whl", hash = "sha256:00e7d9a3d324f9e0a1b27880eec0e8e276ff76519621b66c1a429ca9eb3f5a8d", size = 612479 },
    { url = "https://files.pythonhosted.org/packages/e2/20/d855d603ea49ce437d2a015fad9dbb22409e23520340aef3d3dca8b299bb/dulwich-0.22.8-pp311-pypy311_pp73-macosx_10_15_x86_64.whl", hash = "sha256:f8aa3de93201f9e3e40198725389aa9554a4ee3318a865f96a8e9bc9080f0b25", size = 947073 },
    { url = "https://files.pythonhosted.org/packages/30/06/390a3a9ce2f4d5b20af0e64f0e9bcefb4a87ad30ef53ee122887f5444076/dulwich-0.22.8-pp311-pypy311_pp73-manylinux_2_17_aarch64.manylinux2014_aarch64.whl", hash = "sha256:1e8da9dd8135884975f5be0563ede02179240250e11f11942801ae31ac293f37", size = 997873 },
    { url = "https://files.pythonhosted.org/packages/d1/cd/3c5731784bac200e41b5e66b1440f9f30f92781d3eeefb9f90147c3d392e/dulwich-0.22.8-pp311-pypy311_pp73-manylinux_2_17_x86_64.manylinux2014_x86_64.whl", hash = "sha256:4fc5ce2435fb3abdf76f1acabe48f2e4b3f7428232cadaef9daaf50ea7fa30ee", size = 1006609 },
    { url = "https://files.pythonhosted.org/packages/19/cf/01180599b0028e2175da4c0878fbe050d1f197825529be19718f65c5a475/dulwich-0.22.8-pp311-pypy311_pp73-manylinux_2_5_i686.manylinux1_i686.manylinux_2_17_i686.manylinux2014_i686.whl", hash = "sha256:982b21cc3100d959232cadb3da0a478bd549814dd937104ea50f43694ec27153", size = 1051004 },
    { url = "https://files.pythonhosted.org/packages/92/7b/df95faaf8746cce65704f1631a6626e5bb4604a499a0f63fc9103669deba/dulwich-0.22.8-pp311-pypy311_pp73-win_amd64.whl", hash = "sha256:6bde2b13a05cc0ec2ecd4597a99896663544c40af1466121f4d046119b874ce3", size = 612529 },
    { url = "https://files.pythonhosted.org/packages/37/56/395c6d82d4d9eb7a7ab62939c99db5b746995b0f3ad3b31f43c15e3e07a0/dulwich-0.22.8-py3-none-any.whl", hash = "sha256:ffc7a02e62b72884de58baaa3b898b7f6427893e79b1289ffa075092efe59181", size = 273071 },
]

[[package]]
name = "exceptiongroup"
version = "1.2.2"
source = { registry = "https://pypi.org/simple" }
sdist = { url = "https://files.pythonhosted.org/packages/09/35/2495c4ac46b980e4ca1f6ad6db102322ef3ad2410b79fdde159a4b0f3b92/exceptiongroup-1.2.2.tar.gz", hash = "sha256:47c2edf7c6738fafb49fd34290706d1a1a2f4d1c6df275526b62cbb4aa5393cc", size = 28883 }
wheels = [
    { url = "https://files.pythonhosted.org/packages/02/cc/b7e31358aac6ed1ef2bb790a9746ac2c69bcb3c8588b41616914eb106eaf/exceptiongroup-1.2.2-py3-none-any.whl", hash = "sha256:3111b9d131c238bec2f8f516e123e14ba243563fb135d3fe885990585aa7795b", size = 16453 },
]

[[package]]
name = "fastjsonschema"
version = "2.21.1"
source = { registry = "https://pypi.org/simple" }
sdist = { url = "https://files.pythonhosted.org/packages/8b/50/4b769ce1ac4071a1ef6d86b1a3fb56cdc3a37615e8c5519e1af96cdac366/fastjsonschema-2.21.1.tar.gz", hash = "sha256:794d4f0a58f848961ba16af7b9c85a3e88cd360df008c59aac6fc5ae9323b5d4", size = 373939 }
wheels = [
    { url = "https://files.pythonhosted.org/packages/90/2b/0817a2b257fe88725c25589d89aec060581aabf668707a8d03b2e9e0cb2a/fastjsonschema-2.21.1-py3-none-any.whl", hash = "sha256:c9e5b7e908310918cf494a434eeb31384dd84a98b57a30bcb1f535015b554667", size = 23924 },
]

[[package]]
name = "filelock"
<<<<<<< HEAD
version = "3.18.0"
source = { registry = "https://pypi.org/simple" }
sdist = { url = "https://files.pythonhosted.org/packages/0a/10/c23352565a6544bdc5353e0b15fc1c563352101f30e24bf500207a54df9a/filelock-3.18.0.tar.gz", hash = "sha256:adbc88eabb99d2fec8c9c1b229b171f18afa655400173ddc653d5d01501fb9f2", size = 18075 }
wheels = [
    { url = "https://files.pythonhosted.org/packages/4d/36/2a115987e2d8c300a974597416d9de88f2444426de9571f4b59b2cca3acc/filelock-3.18.0-py3-none-any.whl", hash = "sha256:c401f4f8377c4464e6db25fff06205fd89bdd83b65eb0488ed1b160f780e21de", size = 16215 },
]

[[package]]
name = "findpython"
version = "0.6.3"
source = { registry = "https://pypi.org/simple" }
dependencies = [
    { name = "packaging" },
]
sdist = { url = "https://files.pythonhosted.org/packages/2d/73/ab2c4fb7972145c1595c07837cffc1456c1510a908f5c8bda9745930ee60/findpython-0.6.3.tar.gz", hash = "sha256:5863ea55556d8aadc693481a14ac4f3624952719efc1c5591abb0b4a9e965c94", size = 17827 }
wheels = [
    { url = "https://files.pythonhosted.org/packages/68/cc/10e4ec45585eba7784a6e86f21990e97b828b8d8927d28ae639b06d50c59/findpython-0.6.3-py3-none-any.whl", hash = "sha256:a85bb589b559cdf1b87227cc233736eb7cad894b9e68021ee498850611939ebc", size = 20564 },
=======
version = "3.17.0"
source = { registry = "https://pypi.org/simple" }
sdist = { url = "https://files.pythonhosted.org/packages/dc/9c/0b15fb47b464e1b663b1acd1253a062aa5feecb07d4e597daea542ebd2b5/filelock-3.17.0.tar.gz", hash = "sha256:ee4e77401ef576ebb38cd7f13b9b28893194acc20a8e68e18730ba9c0e54660e", size = 18027 }
wheels = [
    { url = "https://files.pythonhosted.org/packages/89/ec/00d68c4ddfedfe64159999e5f8a98fb8442729a63e2077eb9dcd89623d27/filelock-3.17.0-py3-none-any.whl", hash = "sha256:533dc2f7ba78dc2f0f531fc6c4940addf7b70a481e269a5a3b93be94ffbe8338", size = 16164 },
]

[[package]]
name = "flake8"
version = "7.2.0"
source = { registry = "https://pypi.org/simple" }
dependencies = [
    { name = "mccabe" },
    { name = "pycodestyle" },
    { name = "pyflakes" },
]
sdist = { url = "https://files.pythonhosted.org/packages/e7/c4/5842fc9fc94584c455543540af62fd9900faade32511fab650e9891ec225/flake8-7.2.0.tar.gz", hash = "sha256:fa558ae3f6f7dbf2b4f22663e5343b6b6023620461f8d4ff2019ef4b5ee70426", size = 48177 }
wheels = [
    { url = "https://files.pythonhosted.org/packages/83/5c/0627be4c9976d56b1217cb5187b7504e7fd7d3503f8bfd312a04077bd4f7/flake8-7.2.0-py2.py3-none-any.whl", hash = "sha256:93b92ba5bdb60754a6da14fa3b93a9361fd00a59632ada61fd7b130436c40343", size = 57786 },
>>>>>>> e5aea09b
]

[[package]]
name = "furo"
version = "2024.8.6"
source = { registry = "https://pypi.org/simple" }
dependencies = [
    { name = "beautifulsoup4" },
    { name = "pygments" },
    { name = "sphinx" },
    { name = "sphinx-basic-ng" },
]
sdist = { url = "https://files.pythonhosted.org/packages/a0/e2/d351d69a9a9e4badb4a5be062c2d0e87bd9e6c23b5e57337fef14bef34c8/furo-2024.8.6.tar.gz", hash = "sha256:b63e4cee8abfc3136d3bc03a3d45a76a850bada4d6374d24c1716b0e01394a01", size = 1661506 }
wheels = [
    { url = "https://files.pythonhosted.org/packages/27/48/e791a7ed487dbb9729ef32bb5d1af16693d8925f4366befef54119b2e576/furo-2024.8.6-py3-none-any.whl", hash = "sha256:6cd97c58b47813d3619e63e9081169880fbe331f0ca883c871ff1f3f11814f5c", size = 341333 },
]

[[package]]
name = "gitdb"
version = "4.0.12"
source = { registry = "https://pypi.org/simple" }
dependencies = [
    { name = "smmap" },
]
sdist = { url = "https://files.pythonhosted.org/packages/72/94/63b0fc47eb32792c7ba1fe1b694daec9a63620db1e313033d18140c2320a/gitdb-4.0.12.tar.gz", hash = "sha256:5ef71f855d191a3326fcfbc0d5da835f26b13fbcba60c32c21091c349ffdb571", size = 394684 }
wheels = [
    { url = "https://files.pythonhosted.org/packages/a0/61/5c78b91c3143ed5c14207f463aecfc8f9dbb5092fb2869baf37c273b2705/gitdb-4.0.12-py3-none-any.whl", hash = "sha256:67073e15955400952c6565cc3e707c554a4eea2e428946f7a4c162fab9bd9bcf", size = 62794 },
]

[[package]]
name = "gitpython"
version = "3.1.44"
source = { registry = "https://pypi.org/simple" }
dependencies = [
    { name = "gitdb" },
]
sdist = { url = "https://files.pythonhosted.org/packages/c0/89/37df0b71473153574a5cdef8f242de422a0f5d26d7a9e231e6f169b4ad14/gitpython-3.1.44.tar.gz", hash = "sha256:c87e30b26253bf5418b01b0660f818967f3c503193838337fe5e573331249269", size = 214196 }
wheels = [
    { url = "https://files.pythonhosted.org/packages/1d/9a/4114a9057db2f1462d5c8f8390ab7383925fe1ac012eaa42402ad65c2963/GitPython-3.1.44-py3-none-any.whl", hash = "sha256:9e0e10cda9bed1ee64bc9a6de50e7e38a9c9943241cd7f585f6df3ed28011110", size = 207599 },
]

[[package]]
name = "h11"
version = "0.14.0"
source = { registry = "https://pypi.org/simple" }
sdist = { url = "https://files.pythonhosted.org/packages/f5/38/3af3d3633a34a3316095b39c8e8fb4853a28a536e55d347bd8d8e9a14b03/h11-0.14.0.tar.gz", hash = "sha256:8f19fbbe99e72420ff35c00b27a34cb9937e902a8b810e2c88300c6f0a3b699d", size = 100418 }
wheels = [
    { url = "https://files.pythonhosted.org/packages/95/04/ff642e65ad6b90db43e668d70ffb6736436c7ce41fcc549f4e9472234127/h11-0.14.0-py3-none-any.whl", hash = "sha256:e3fe4ac4b851c468cc8363d500db52c2ead036020723024a109d37346efaa761", size = 58259 },
]

[[package]]
name = "html5lib"
version = "1.1"
source = { registry = "https://pypi.org/simple" }
dependencies = [
    { name = "six" },
    { name = "webencodings" },
]
sdist = { url = "https://files.pythonhosted.org/packages/ac/b6/b55c3f49042f1df3dcd422b7f224f939892ee94f22abcf503a9b7339eaf2/html5lib-1.1.tar.gz", hash = "sha256:b2e5b40261e20f354d198eae92afc10d750afb487ed5e50f9c4eaf07c184146f", size = 272215 }
wheels = [
    { url = "https://files.pythonhosted.org/packages/6c/dd/a834df6482147d48e225a49515aabc28974ad5a4ca3215c18a882565b028/html5lib-1.1-py2.py3-none-any.whl", hash = "sha256:0d78f8fde1c230e99fe37986a60526d7049ed4bf8a9fadbad5f00e22e58e041d", size = 112173 },
]

[[package]]
name = "httpcore"
version = "1.0.7"
source = { registry = "https://pypi.org/simple" }
dependencies = [
    { name = "certifi" },
    { name = "h11" },
]
sdist = { url = "https://files.pythonhosted.org/packages/6a/41/d7d0a89eb493922c37d343b607bc1b5da7f5be7e383740b4753ad8943e90/httpcore-1.0.7.tar.gz", hash = "sha256:8551cb62a169ec7162ac7be8d4817d561f60e08eaa485234898414bb5a8a0b4c", size = 85196 }
wheels = [
    { url = "https://files.pythonhosted.org/packages/87/f5/72347bc88306acb359581ac4d52f23c0ef445b57157adedb9aee0cd689d2/httpcore-1.0.7-py3-none-any.whl", hash = "sha256:a3fff8f43dc260d5bd363d9f9cf1830fa3a458b332856f34282de498ed420edd", size = 78551 },
]

[[package]]
name = "httplib2"
version = "0.22.0"
source = { registry = "https://pypi.org/simple" }
dependencies = [
    { name = "pyparsing" },
]
sdist = { url = "https://files.pythonhosted.org/packages/3d/ad/2371116b22d616c194aa25ec410c9c6c37f23599dcd590502b74db197584/httplib2-0.22.0.tar.gz", hash = "sha256:d7a10bc5ef5ab08322488bde8c726eeee5c8618723fdb399597ec58f3d82df81", size = 351116 }
wheels = [
    { url = "https://files.pythonhosted.org/packages/a8/6c/d2fbdaaa5959339d53ba38e94c123e4e84b8fbc4b84beb0e70d7c1608486/httplib2-0.22.0-py3-none-any.whl", hash = "sha256:14ae0a53c1ba8f3d37e9e27cf37eabb0fb9980f435ba405d546948b009dd64dc", size = 96854 },
]

[[package]]
name = "httpx"
version = "0.28.1"
source = { registry = "https://pypi.org/simple" }
dependencies = [
    { name = "anyio" },
    { name = "certifi" },
    { name = "httpcore" },
    { name = "idna" },
]
sdist = { url = "https://files.pythonhosted.org/packages/b1/df/48c586a5fe32a0f01324ee087459e112ebb7224f646c0b5023f5e79e9956/httpx-0.28.1.tar.gz", hash = "sha256:75e98c5f16b0f35b567856f597f06ff2270a374470a5c2392242528e3e3e42fc", size = 141406 }
wheels = [
    { url = "https://files.pythonhosted.org/packages/2a/39/e50c7c3a983047577ee07d2a9e53faf5a69493943ec3f6a384bdc792deb2/httpx-0.28.1-py3-none-any.whl", hash = "sha256:d909fcccc110f8c7faf814ca82a9a4d816bc5a6dbfea25d6591d6985b8ba59ad", size = 73517 },
]

[[package]]
name = "id"
version = "1.5.0"
source = { registry = "https://pypi.org/simple" }
dependencies = [
    { name = "requests" },
]
sdist = { url = "https://files.pythonhosted.org/packages/22/11/102da08f88412d875fa2f1a9a469ff7ad4c874b0ca6fed0048fe385bdb3d/id-1.5.0.tar.gz", hash = "sha256:292cb8a49eacbbdbce97244f47a97b4c62540169c976552e497fd57df0734c1d", size = 15237 }
wheels = [
    { url = "https://files.pythonhosted.org/packages/9f/cb/18326d2d89ad3b0dd143da971e77afd1e6ca6674f1b1c3df4b6bec6279fc/id-1.5.0-py3-none-any.whl", hash = "sha256:f1434e1cef91f2cbb8a4ec64663d5a23b9ed43ef44c4c957d02583d61714c658", size = 13611 },
]

[[package]]
name = "idna"
version = "3.10"
source = { registry = "https://pypi.org/simple" }
sdist = { url = "https://files.pythonhosted.org/packages/f1/70/7703c29685631f5a7590aa73f1f1d3fa9a380e654b86af429e0934a32f7d/idna-3.10.tar.gz", hash = "sha256:12f65c9b470abda6dc35cf8e63cc574b1c52b11df2c86030af0ac09b01b13ea9", size = 190490 }
wheels = [
    { url = "https://files.pythonhosted.org/packages/76/c6/c88e154df9c4e1a2a66ccf0005a88dfb2650c1dffb6f5ce603dfbd452ce3/idna-3.10-py3-none-any.whl", hash = "sha256:946d195a0d259cbba61165e88e65941f16e9b36ea6ddb97f00452bae8b1287d3", size = 70442 },
]

[[package]]
name = "imagesize"
version = "1.4.1"
source = { registry = "https://pypi.org/simple" }
sdist = { url = "https://files.pythonhosted.org/packages/a7/84/62473fb57d61e31fef6e36d64a179c8781605429fd927b5dd608c997be31/imagesize-1.4.1.tar.gz", hash = "sha256:69150444affb9cb0d5cc5a92b3676f0b2fb7cd9ae39e947a5e11a36b4497cd4a", size = 1280026 }
wheels = [
    { url = "https://files.pythonhosted.org/packages/ff/62/85c4c919272577931d407be5ba5d71c20f0b616d31a0befe0ae45bb79abd/imagesize-1.4.1-py2.py3-none-any.whl", hash = "sha256:0d8d18d08f840c19d0ee7ca1fd82490fdc3729b7ac93f49870406ddde8ef8d8b", size = 8769 },
]

[[package]]
name = "importlib-metadata"
version = "8.6.1"
source = { registry = "https://pypi.org/simple" }
dependencies = [
    { name = "zipp", marker = "python_full_version < '3.12' or (extra == 'group-9-rockcraft-dev-jammy' and extra == 'group-9-rockcraft-dev-noble') or (extra == 'group-9-rockcraft-dev-jammy' and extra == 'group-9-rockcraft-dev-oracular') or (extra == 'group-9-rockcraft-dev-jammy' and extra == 'group-9-rockcraft-dev-plucky') or (extra == 'group-9-rockcraft-dev-noble' and extra == 'group-9-rockcraft-dev-oracular') or (extra == 'group-9-rockcraft-dev-noble' and extra == 'group-9-rockcraft-dev-plucky') or (extra == 'group-9-rockcraft-dev-oracular' and extra == 'group-9-rockcraft-dev-plucky')" },
]
sdist = { url = "https://files.pythonhosted.org/packages/33/08/c1395a292bb23fd03bdf572a1357c5a733d3eecbab877641ceacab23db6e/importlib_metadata-8.6.1.tar.gz", hash = "sha256:310b41d755445d74569f993ccfc22838295d9fe005425094fad953d7f15c8580", size = 55767 }
wheels = [
    { url = "https://files.pythonhosted.org/packages/79/9d/0fb148dc4d6fa4a7dd1d8378168d9b4cd8d4560a6fbf6f0121c5fc34eb68/importlib_metadata-8.6.1-py3-none-any.whl", hash = "sha256:02a89390c1e15fdfdc0d7c6b25cb3e62650d0494005c97d6f148bf5b9787525e", size = 26971 },
]

[[package]]
name = "iniconfig"
version = "2.1.0"
source = { registry = "https://pypi.org/simple" }
sdist = { url = "https://files.pythonhosted.org/packages/f2/97/ebf4da567aa6827c909642694d71c9fcf53e5b504f2d96afea02718862f3/iniconfig-2.1.0.tar.gz", hash = "sha256:3abbd2e30b36733fee78f9c7f7308f2d0050e88f0087fd25c2645f63c773e1c7", size = 4793 }
wheels = [
    { url = "https://files.pythonhosted.org/packages/2c/e1/e6716421ea10d38022b952c159d5161ca1193197fb744506875fbb87ea7b/iniconfig-2.1.0-py3-none-any.whl", hash = "sha256:9deba5723312380e77435581c6bf4935c94cbfab9b1ed33ef8d238ea168eb760", size = 6050 },
]

[[package]]
<<<<<<< HEAD
name = "installer"
version = "0.7.0"
=======
name = "isort"
version = "6.0.1"
source = { registry = "https://pypi.org/simple" }
sdist = { url = "https://files.pythonhosted.org/packages/b8/21/1e2a441f74a653a144224d7d21afe8f4169e6c7c20bb13aec3a2dc3815e0/isort-6.0.1.tar.gz", hash = "sha256:1cb5df28dfbc742e490c5e41bad6da41b805b0a8be7bc93cd0fb2a8a890ac450", size = 821955 }
wheels = [
    { url = "https://files.pythonhosted.org/packages/c1/11/114d0a5f4dabbdcedc1125dee0888514c3c3b16d3e9facad87ed96fad97c/isort-6.0.1-py3-none-any.whl", hash = "sha256:2dc5d7f65c9678d94c88dfc29161a320eec67328bc97aad576874cb4be1e9615", size = 94186 },
]

[[package]]
name = "jinja2"
version = "3.1.5"
>>>>>>> e5aea09b
source = { registry = "https://pypi.org/simple" }
sdist = { url = "https://files.pythonhosted.org/packages/05/18/ceeb4e3ab3aa54495775775b38ae42b10a92f42ce42dfa44da684289b8c8/installer-0.7.0.tar.gz", hash = "sha256:a26d3e3116289bb08216e0d0f7d925fcef0b0194eedfa0c944bcaaa106c4b631", size = 474349 }
wheels = [
    { url = "https://files.pythonhosted.org/packages/e5/ca/1172b6638d52f2d6caa2dd262ec4c811ba59eee96d54a7701930726bce18/installer-0.7.0-py3-none-any.whl", hash = "sha256:05d1933f0a5ba7d8d6296bb6d5018e7c94fa473ceb10cf198a92ccea19c27b53", size = 453838 },
]

[[package]]
name = "jaraco-classes"
version = "3.4.0"
source = { registry = "https://pypi.org/simple" }
dependencies = [
    { name = "more-itertools" },
]
sdist = { url = "https://files.pythonhosted.org/packages/06/c0/ed4a27bc5571b99e3cff68f8a9fa5b56ff7df1c2251cc715a652ddd26402/jaraco.classes-3.4.0.tar.gz", hash = "sha256:47a024b51d0239c0dd8c8540c6c7f484be3b8fcf0b2d85c13825780d3b3f3acd", size = 11780 }
wheels = [
    { url = "https://files.pythonhosted.org/packages/7f/66/b15ce62552d84bbfcec9a4873ab79d993a1dd4edb922cbfccae192bd5b5f/jaraco.classes-3.4.0-py3-none-any.whl", hash = "sha256:f662826b6bed8cace05e7ff873ce0f9283b5c924470fe664fff1c2f00f581790", size = 6777 },
]

[[package]]
name = "jaraco-context"
version = "6.0.1"
source = { registry = "https://pypi.org/simple" }
dependencies = [
    { name = "backports-tarfile", marker = "python_full_version < '3.12' or (extra == 'group-9-rockcraft-dev-jammy' and extra == 'group-9-rockcraft-dev-noble') or (extra == 'group-9-rockcraft-dev-jammy' and extra == 'group-9-rockcraft-dev-oracular') or (extra == 'group-9-rockcraft-dev-jammy' and extra == 'group-9-rockcraft-dev-plucky') or (extra == 'group-9-rockcraft-dev-noble' and extra == 'group-9-rockcraft-dev-oracular') or (extra == 'group-9-rockcraft-dev-noble' and extra == 'group-9-rockcraft-dev-plucky') or (extra == 'group-9-rockcraft-dev-oracular' and extra == 'group-9-rockcraft-dev-plucky')" },
]
sdist = { url = "https://files.pythonhosted.org/packages/df/ad/f3777b81bf0b6e7bc7514a1656d3e637b2e8e15fab2ce3235730b3e7a4e6/jaraco_context-6.0.1.tar.gz", hash = "sha256:9bae4ea555cf0b14938dc0aee7c9f32ed303aa20a3b73e7dc80111628792d1b3", size = 13912 }
wheels = [
    { url = "https://files.pythonhosted.org/packages/ff/db/0c52c4cf5e4bd9f5d7135ec7669a3a767af21b3a308e1ed3674881e52b62/jaraco.context-6.0.1-py3-none-any.whl", hash = "sha256:f797fc481b490edb305122c9181830a3a5b76d84ef6d1aef2fb9b47ab956f9e4", size = 6825 },
]

[[package]]
name = "jaraco-functools"
version = "4.1.0"
source = { registry = "https://pypi.org/simple" }
dependencies = [
    { name = "more-itertools" },
]
sdist = { url = "https://files.pythonhosted.org/packages/ab/23/9894b3df5d0a6eb44611c36aec777823fc2e07740dabbd0b810e19594013/jaraco_functools-4.1.0.tar.gz", hash = "sha256:70f7e0e2ae076498e212562325e805204fc092d7b4c17e0e86c959e249701a9d", size = 19159 }
wheels = [
    { url = "https://files.pythonhosted.org/packages/9f/4f/24b319316142c44283d7540e76c7b5a6dbd5db623abd86bb7b3491c21018/jaraco.functools-4.1.0-py3-none-any.whl", hash = "sha256:ad159f13428bc4acbf5541ad6dec511f91573b90fba04df61dafa2a1231cf649", size = 10187 },
]

[[package]]
name = "jeepney"
version = "0.9.0"
source = { registry = "https://pypi.org/simple" }
sdist = { url = "https://files.pythonhosted.org/packages/7b/6f/357efd7602486741aa73ffc0617fb310a29b588ed0fd69c2399acbb85b0c/jeepney-0.9.0.tar.gz", hash = "sha256:cf0e9e845622b81e4a28df94c40345400256ec608d0e55bb8a3feaa9163f5732", size = 106758 }
wheels = [
    { url = "https://files.pythonhosted.org/packages/b2/a3/e137168c9c44d18eff0376253da9f1e9234d0239e0ee230d2fee6cea8e55/jeepney-0.9.0-py3-none-any.whl", hash = "sha256:97e5714520c16fc0a45695e5365a2e11b81ea79bba796e26f9f1d178cb182683", size = 49010 },
]

[[package]]
name = "jinja2"
version = "3.1.6"
source = { registry = "https://pypi.org/simple" }
dependencies = [
    { name = "markupsafe" },
]
sdist = { url = "https://files.pythonhosted.org/packages/df/bf/f7da0350254c0ed7c72f3e33cef02e048281fec7ecec5f032d4aac52226b/jinja2-3.1.6.tar.gz", hash = "sha256:0137fb05990d35f1275a587e9aee6d56da821fc83491a0fb838183be43f66d6d", size = 245115 }
wheels = [
    { url = "https://files.pythonhosted.org/packages/62/a1/3d680cbfd5f4b8f15abc1d571870c5fc3e594bb582bc3b64ea099db13e56/jinja2-3.1.6-py3-none-any.whl", hash = "sha256:85ece4451f492d0c13c5dd7c13a64681a86afae63a5f347908daf103ce6d2f67", size = 134899 },
]

[[package]]
name = "jsonpointer"
version = "3.0.0"
source = { registry = "https://pypi.org/simple" }
sdist = { url = "https://files.pythonhosted.org/packages/6a/0a/eebeb1fa92507ea94016a2a790b93c2ae41a7e18778f85471dc54475ed25/jsonpointer-3.0.0.tar.gz", hash = "sha256:2b2d729f2091522d61c3b31f82e11870f60b68f43fbc705cb76bf4b832af59ef", size = 9114 }
wheels = [
    { url = "https://files.pythonhosted.org/packages/71/92/5e77f98553e9e75130c78900d000368476aed74276eb8ae8796f65f00918/jsonpointer-3.0.0-py2.py3-none-any.whl", hash = "sha256:13e088adc14fca8b6aa8177c044e12701e6ad4b28ff10e65f2267a90109c9942", size = 7595 },
]

[[package]]
name = "keyring"
version = "25.6.0"
source = { registry = "https://pypi.org/simple" }
dependencies = [
    { name = "importlib-metadata", marker = "python_full_version < '3.12' or (extra == 'group-9-rockcraft-dev-jammy' and extra == 'group-9-rockcraft-dev-noble') or (extra == 'group-9-rockcraft-dev-jammy' and extra == 'group-9-rockcraft-dev-oracular') or (extra == 'group-9-rockcraft-dev-jammy' and extra == 'group-9-rockcraft-dev-plucky') or (extra == 'group-9-rockcraft-dev-noble' and extra == 'group-9-rockcraft-dev-oracular') or (extra == 'group-9-rockcraft-dev-noble' and extra == 'group-9-rockcraft-dev-plucky') or (extra == 'group-9-rockcraft-dev-oracular' and extra == 'group-9-rockcraft-dev-plucky')" },
    { name = "jaraco-classes" },
    { name = "jaraco-context" },
    { name = "jaraco-functools" },
    { name = "jeepney", marker = "sys_platform == 'linux' or (extra == 'group-9-rockcraft-dev-jammy' and extra == 'group-9-rockcraft-dev-noble') or (extra == 'group-9-rockcraft-dev-jammy' and extra == 'group-9-rockcraft-dev-oracular') or (extra == 'group-9-rockcraft-dev-jammy' and extra == 'group-9-rockcraft-dev-plucky') or (extra == 'group-9-rockcraft-dev-noble' and extra == 'group-9-rockcraft-dev-oracular') or (extra == 'group-9-rockcraft-dev-noble' and extra == 'group-9-rockcraft-dev-plucky') or (extra == 'group-9-rockcraft-dev-oracular' and extra == 'group-9-rockcraft-dev-plucky')" },
    { name = "pywin32-ctypes", marker = "sys_platform == 'win32' or (extra == 'group-9-rockcraft-dev-jammy' and extra == 'group-9-rockcraft-dev-noble') or (extra == 'group-9-rockcraft-dev-jammy' and extra == 'group-9-rockcraft-dev-oracular') or (extra == 'group-9-rockcraft-dev-jammy' and extra == 'group-9-rockcraft-dev-plucky') or (extra == 'group-9-rockcraft-dev-noble' and extra == 'group-9-rockcraft-dev-oracular') or (extra == 'group-9-rockcraft-dev-noble' and extra == 'group-9-rockcraft-dev-plucky') or (extra == 'group-9-rockcraft-dev-oracular' and extra == 'group-9-rockcraft-dev-plucky')" },
    { name = "secretstorage", marker = "sys_platform == 'linux' or (extra == 'group-9-rockcraft-dev-jammy' and extra == 'group-9-rockcraft-dev-noble') or (extra == 'group-9-rockcraft-dev-jammy' and extra == 'group-9-rockcraft-dev-oracular') or (extra == 'group-9-rockcraft-dev-jammy' and extra == 'group-9-rockcraft-dev-plucky') or (extra == 'group-9-rockcraft-dev-noble' and extra == 'group-9-rockcraft-dev-oracular') or (extra == 'group-9-rockcraft-dev-noble' and extra == 'group-9-rockcraft-dev-plucky') or (extra == 'group-9-rockcraft-dev-oracular' and extra == 'group-9-rockcraft-dev-plucky')" },
]
sdist = { url = "https://files.pythonhosted.org/packages/70/09/d904a6e96f76ff214be59e7aa6ef7190008f52a0ab6689760a98de0bf37d/keyring-25.6.0.tar.gz", hash = "sha256:0b39998aa941431eb3d9b0d4b2460bc773b9df6fed7621c2dfb291a7e0187a66", size = 62750 }
wheels = [
    { url = "https://files.pythonhosted.org/packages/d3/32/da7f44bcb1105d3e88a0b74ebdca50c59121d2ddf71c9e34ba47df7f3a56/keyring-25.6.0-py3-none-any.whl", hash = "sha256:552a3f7af126ece7ed5c89753650eec89c7eaae8617d0aa4d9ad2b75111266bd", size = 39085 },
]

[[package]]
name = "launchpadlib"
version = "2.1.0"
source = { registry = "https://pypi.org/simple" }
dependencies = [
    { name = "httplib2" },
    { name = "lazr-restfulclient" },
    { name = "lazr-uri" },
]
sdist = { url = "https://files.pythonhosted.org/packages/30/ec/e659321733decaafe95d4cf964ce360b153de48c5725d5f27cefe97bf5f8/launchpadlib-2.1.0.tar.gz", hash = "sha256:b4c25890bb75050d54c08123d2733156b78a59a2555f5461f69b0e44cd91242f", size = 209860 }
wheels = [
    { url = "https://files.pythonhosted.org/packages/3a/a2/2fbbee98e88322446edc71a9ea662c8bf288e5199777545b4480d09bf3d1/launchpadlib-2.1.0-py3-none-any.whl", hash = "sha256:28ae51a8f09deb6506c7f72e47e21d37b28edba2a0d4a1bc7ebecca35168e2ac", size = 217563 },
]

[[package]]
name = "lazr-restfulclient"
version = "0.14.6"
source = { registry = "https://pypi.org/simple" }
dependencies = [
    { name = "distro" },
    { name = "httplib2" },
    { name = "oauthlib" },
    { name = "setuptools" },
    { name = "six" },
    { name = "wadllib" },
]
sdist = { url = "https://files.pythonhosted.org/packages/ea/a3/45d80620a048c6f5d1acecbc244f00e65989914bca370a9179e3612aeec8/lazr.restfulclient-0.14.6.tar.gz", hash = "sha256:43f12a1d3948463b1462038c47b429dcb5e42e0ba7f2e16511b02ba5d2adffdb", size = 58590 }
wheels = [
    { url = "https://files.pythonhosted.org/packages/6f/de/0588cc50519e5b7ec75742d3e7cb7234298c95ef580b97f0ed3ac8fbc891/lazr.restfulclient-0.14.6-py2.py3-none-any.whl", hash = "sha256:97e95b1d8f0ec7fed998b48aea773baf8dcab06cf78a4deb9a046af5cca0cea2", size = 67413 },
]

[[package]]
name = "lazr-uri"
version = "1.0.7"
source = { registry = "https://pypi.org/simple" }
dependencies = [
    { name = "setuptools" },
]
sdist = { url = "https://files.pythonhosted.org/packages/58/53/de9135d731a077b1b4a30672720870abdb62577f18b1f323c87e6e61b96c/lazr_uri-1.0.7.tar.gz", hash = "sha256:ed0cf6f333e450114752afb1ce0c299c36ac4b109063eb50354c4f87f825a3ee", size = 20125 }
wheels = [
    { url = "https://files.pythonhosted.org/packages/9f/86/e9ebca51e6da2715d3dbd46fffc016df0613feff6c4a4ae025a0b18b1935/lazr.uri-1.0.7-py3-none-any.whl", hash = "sha256:a11441f9a1b5f1788d186b31dabd55d6a968fbc2bb434256c45a2cd2f5404825", size = 21487 },
]

[[package]]
name = "license-expression"
version = "30.4.1"
source = { registry = "https://pypi.org/simple" }
dependencies = [
    { name = "boolean-py" },
]
sdist = { url = "https://files.pythonhosted.org/packages/74/6f/8709031ea6e0573e6075d24ea34507b0eb32f83f10e1420f2e34606bf0da/license_expression-30.4.1.tar.gz", hash = "sha256:9f02105f9e0fcecba6a85dfbbed7d94ea1c3a70cf23ddbfb5adf3438a6f6fce0", size = 177184 }
wheels = [
    { url = "https://files.pythonhosted.org/packages/53/84/8a89614b2e7eeeaf0a68a4046d6cfaea4544c8619ea02595ebeec9b2bae3/license_expression-30.4.1-py3-none-any.whl", hash = "sha256:679646bc3261a17690494a3e1cada446e5ee342dbd87dcfa4a0c24cc5dce13ee", size = 111457 },
]

[[package]]
name = "linkify-it-py"
version = "2.0.3"
source = { registry = "https://pypi.org/simple" }
dependencies = [
    { name = "uc-micro-py" },
]
sdist = { url = "https://files.pythonhosted.org/packages/2a/ae/bb56c6828e4797ba5a4821eec7c43b8bf40f69cda4d4f5f8c8a2810ec96a/linkify-it-py-2.0.3.tar.gz", hash = "sha256:68cda27e162e9215c17d786649d1da0021a451bdc436ef9e0fa0ba5234b9b048", size = 27946 }
wheels = [
    { url = "https://files.pythonhosted.org/packages/04/1e/b832de447dee8b582cac175871d2f6c3d5077cc56d5575cadba1fd1cccfa/linkify_it_py-2.0.3-py3-none-any.whl", hash = "sha256:6bcbc417b0ac14323382aef5c5192c0075bf8a9d6b41820a2b66371eac6b6d79", size = 19820 },
]

[[package]]
name = "lxml"
version = "5.3.1"
source = { registry = "https://pypi.org/simple" }
sdist = { url = "https://files.pythonhosted.org/packages/ef/f6/c15ca8e5646e937c148e147244817672cf920b56ac0bf2cc1512ae674be8/lxml-5.3.1.tar.gz", hash = "sha256:106b7b5d2977b339f1e97efe2778e2ab20e99994cbb0ec5e55771ed0795920c8", size = 3678591 }
wheels = [
    { url = "https://files.pythonhosted.org/packages/80/4b/73426192004a643c11a644ed2346dbe72da164c8e775ea2e70f60e63e516/lxml-5.3.1-cp310-cp310-macosx_10_9_universal2.whl", hash = "sha256:a4058f16cee694577f7e4dd410263cd0ef75644b43802a689c2b3c2a7e69453b", size = 8142766 },
    { url = "https://files.pythonhosted.org/packages/30/c2/3b28f642b43fdf9580d936e8fdd3ec43c01a97ecfe17fd67f76ce9099752/lxml-5.3.1-cp310-cp310-macosx_10_9_x86_64.whl", hash = "sha256:364de8f57d6eda0c16dcfb999af902da31396949efa0e583e12675d09709881b", size = 4422744 },
    { url = "https://files.pythonhosted.org/packages/1f/a5/45279e464174b99d72d25bc018b097f9211c0925a174ca582a415609f036/lxml-5.3.1-cp310-cp310-manylinux_2_12_i686.manylinux2010_i686.manylinux_2_17_i686.manylinux2014_i686.whl", hash = "sha256:528f3a0498a8edc69af0559bdcf8a9f5a8bf7c00051a6ef3141fdcf27017bbf5", size = 5229609 },
    { url = "https://files.pythonhosted.org/packages/f0/e7/10cd8b9e27ffb6b3465b76604725b67b7c70d4e399750ff88de1b38ab9eb/lxml-5.3.1-cp310-cp310-manylinux_2_17_aarch64.manylinux2014_aarch64.whl", hash = "sha256:db4743e30d6f5f92b6d2b7c86b3ad250e0bad8dee4b7ad8a0c44bfb276af89a3", size = 4943509 },
    { url = "https://files.pythonhosted.org/packages/ce/54/2d6f634924920b17122445136345d44c6d69178c9c49e161aa8f206739d6/lxml-5.3.1-cp310-cp310-manylinux_2_17_ppc64le.manylinux2014_ppc64le.whl", hash = "sha256:17b5d7f8acf809465086d498d62a981fa6a56d2718135bb0e4aa48c502055f5c", size = 5561495 },
    { url = "https://files.pythonhosted.org/packages/a2/fe/7f5ae8fd1f357fcb21b0d4e20416fae870d654380b6487adbcaaf0df9b31/lxml-5.3.1-cp310-cp310-manylinux_2_17_s390x.manylinux2014_s390x.whl", hash = "sha256:928e75a7200a4c09e6efc7482a1337919cc61fe1ba289f297827a5b76d8969c2", size = 4998970 },
    { url = "https://files.pythonhosted.org/packages/af/70/22fecb6f2ca8dc77d14ab6be3cef767ff8340040bc95dca384b5b1cb333a/lxml-5.3.1-cp310-cp310-manylinux_2_17_x86_64.manylinux2014_x86_64.whl", hash = "sha256:5a997b784a639e05b9d4053ef3b20c7e447ea80814a762f25b8ed5a89d261eac", size = 5114205 },
    { url = "https://files.pythonhosted.org/packages/63/91/21619cc14f7fd1de3f1bdf86cc8106edacf4d685b540d658d84247a3a32a/lxml-5.3.1-cp310-cp310-manylinux_2_28_aarch64.whl", hash = "sha256:7b82e67c5feb682dbb559c3e6b78355f234943053af61606af126df2183b9ef9", size = 4940823 },
    { url = "https://files.pythonhosted.org/packages/50/0f/27183248fa3cdd2040047ceccd320ff1ed1344167f38a4ac26aed092268b/lxml-5.3.1-cp310-cp310-manylinux_2_28_ppc64le.whl", hash = "sha256:f1de541a9893cf8a1b1db9bf0bf670a2decab42e3e82233d36a74eda7822b4c9", size = 5585725 },
    { url = "https://files.pythonhosted.org/packages/c6/8d/9b7388d5b23ed2f239a992a478cbd0ce313aaa2d008dd73c4042b190b6a9/lxml-5.3.1-cp310-cp310-manylinux_2_28_s390x.whl", hash = "sha256:de1fc314c3ad6bc2f6bd5b5a5b9357b8c6896333d27fdbb7049aea8bd5af2d79", size = 5082641 },
    { url = "https://files.pythonhosted.org/packages/65/8e/590e20833220eac55b6abcde71d3ae629d38ac1c3543bcc2bfe1f3c2f5d1/lxml-5.3.1-cp310-cp310-manylinux_2_28_x86_64.whl", hash = "sha256:7c0536bd9178f754b277a3e53f90f9c9454a3bd108b1531ffff720e082d824f2", size = 5161219 },
    { url = "https://files.pythonhosted.org/packages/4e/77/cabdf5569fd0415a88ebd1d62d7f2814e71422439b8564aaa03e7eefc069/lxml-5.3.1-cp310-cp310-musllinux_1_2_aarch64.whl", hash = "sha256:68018c4c67d7e89951a91fbd371e2e34cd8cfc71f0bb43b5332db38497025d51", size = 5019293 },
    { url = "https://files.pythonhosted.org/packages/49/bd/f0b6d50ea7b8b54aaa5df4410cb1d5ae6ffa016b8e0503cae08b86c24674/lxml-5.3.1-cp310-cp310-musllinux_1_2_ppc64le.whl", hash = "sha256:aa826340a609d0c954ba52fd831f0fba2a4165659ab0ee1a15e4aac21f302406", size = 5651232 },
    { url = "https://files.pythonhosted.org/packages/fa/69/1793d00a4e3da7f27349edb5a6f3da947ed921263cd9a243fab11c6cbc07/lxml-5.3.1-cp310-cp310-musllinux_1_2_s390x.whl", hash = "sha256:796520afa499732191e39fc95b56a3b07f95256f2d22b1c26e217fb69a9db5b5", size = 5489527 },
    { url = "https://files.pythonhosted.org/packages/d3/c9/e2449129b6cb2054c898df8d850ea4dadd75b4c33695a6c4b0f35082f1e7/lxml-5.3.1-cp310-cp310-musllinux_1_2_x86_64.whl", hash = "sha256:3effe081b3135237da6e4c4530ff2a868d3f80be0bda027e118a5971285d42d0", size = 5227050 },
    { url = "https://files.pythonhosted.org/packages/ed/63/e5da540eba6ab9a0d4188eeaa5c85767b77cafa8efeb70da0593d6cd3b81/lxml-5.3.1-cp310-cp310-win32.whl", hash = "sha256:a22f66270bd6d0804b02cd49dae2b33d4341015545d17f8426f2c4e22f557a23", size = 3475345 },
    { url = "https://files.pythonhosted.org/packages/08/71/853a3ad812cd24c35b7776977cb0ae40c2b64ff79ad6d6c36c987daffc49/lxml-5.3.1-cp310-cp310-win_amd64.whl", hash = "sha256:0bcfadea3cdc68e678d2b20cb16a16716887dd00a881e16f7d806c2138b8ff0c", size = 3805093 },
    { url = "https://files.pythonhosted.org/packages/57/bb/2faea15df82114fa27f2a86eec220506c532ee8ce211dff22f48881b353a/lxml-5.3.1-cp311-cp311-macosx_10_9_universal2.whl", hash = "sha256:e220f7b3e8656ab063d2eb0cd536fafef396829cafe04cb314e734f87649058f", size = 8161781 },
    { url = "https://files.pythonhosted.org/packages/9f/d3/374114084abb1f96026eccb6cd48b070f85de82fdabae6c2f1e198fa64e5/lxml-5.3.1-cp311-cp311-macosx_10_9_x86_64.whl", hash = "sha256:0f2cfae0688fd01f7056a17367e3b84f37c545fb447d7282cf2c242b16262607", size = 4432571 },
    { url = "https://files.pythonhosted.org/packages/0f/fb/44a46efdc235c2dd763c1e929611d8ff3b920c32b8fcd9051d38f4d04633/lxml-5.3.1-cp311-cp311-manylinux_2_12_i686.manylinux2010_i686.manylinux_2_17_i686.manylinux2014_i686.whl", hash = "sha256:67d2f8ad9dcc3a9e826bdc7802ed541a44e124c29b7d95a679eeb58c1c14ade8", size = 5028919 },
    { url = "https://files.pythonhosted.org/packages/3b/e5/168ddf9f16a90b590df509858ae97a8219d6999d5a132ad9f72427454bed/lxml-5.3.1-cp311-cp311-manylinux_2_17_aarch64.manylinux2014_aarch64.whl", hash = "sha256:db0c742aad702fd5d0c6611a73f9602f20aec2007c102630c06d7633d9c8f09a", size = 4769599 },
    { url = "https://files.pythonhosted.org/packages/f9/0e/3e2742c6f4854b202eb8587c1f7ed760179f6a9fcb34a460497c8c8f3078/lxml-5.3.1-cp311-cp311-manylinux_2_17_ppc64le.manylinux2014_ppc64le.whl", hash = "sha256:198bb4b4dd888e8390afa4f170d4fa28467a7eaf857f1952589f16cfbb67af27", size = 5369260 },
    { url = "https://files.pythonhosted.org/packages/b8/03/b2f2ab9e33c47609c80665e75efed258b030717e06693835413b34e797cb/lxml-5.3.1-cp311-cp311-manylinux_2_17_s390x.manylinux2014_s390x.whl", hash = "sha256:d2a3e412ce1849be34b45922bfef03df32d1410a06d1cdeb793a343c2f1fd666", size = 4842798 },
    { url = "https://files.pythonhosted.org/packages/93/ad/0ecfb082b842358c8a9e3115ec944b7240f89821baa8cd7c0cb8a38e05cb/lxml-5.3.1-cp311-cp311-manylinux_2_17_x86_64.manylinux2014_x86_64.whl", hash = "sha256:2b8969dbc8d09d9cd2ae06362c3bad27d03f433252601ef658a49bd9f2b22d79", size = 4917531 },
    { url = "https://files.pythonhosted.org/packages/64/5b/3e93d8ebd2b7eb984c2ad74dfff75493ce96e7b954b12e4f5fc34a700414/lxml-5.3.1-cp311-cp311-manylinux_2_28_aarch64.whl", hash = "sha256:5be8f5e4044146a69c96077c7e08f0709c13a314aa5315981185c1f00235fe65", size = 4791500 },
    { url = "https://files.pythonhosted.org/packages/91/83/7dc412362ee7a0259c7f64349393262525061fad551a1340ef92c59d9732/lxml-5.3.1-cp311-cp311-manylinux_2_28_ppc64le.whl", hash = "sha256:133f3493253a00db2c870d3740bc458ebb7d937bd0a6a4f9328373e0db305709", size = 5404557 },
    { url = "https://files.pythonhosted.org/packages/1e/41/c337f121d9dca148431f246825e021fa1a3f66a6b975deab1950530fdb04/lxml-5.3.1-cp311-cp311-manylinux_2_28_s390x.whl", hash = "sha256:52d82b0d436edd6a1d22d94a344b9a58abd6c68c357ed44f22d4ba8179b37629", size = 4931386 },
    { url = "https://files.pythonhosted.org/packages/a5/73/762c319c4906b3db67e4abc7cfe7d66c34996edb6d0e8cb60f462954d662/lxml-5.3.1-cp311-cp311-manylinux_2_28_x86_64.whl", hash = "sha256:1b6f92e35e2658a5ed51c6634ceb5ddae32053182851d8cad2a5bc102a359b33", size = 4982124 },
    { url = "https://files.pythonhosted.org/packages/c1/e7/d1e296cb3b3b46371220a31350730948d7bea41cc9123c5fd219dea33c29/lxml-5.3.1-cp311-cp311-musllinux_1_2_aarch64.whl", hash = "sha256:203b1d3eaebd34277be06a3eb880050f18a4e4d60861efba4fb946e31071a295", size = 4852742 },
    { url = "https://files.pythonhosted.org/packages/df/90/4adc854475105b93ead6c0c736f762d29371751340dcf5588cfcf8191b8a/lxml-5.3.1-cp311-cp311-musllinux_1_2_ppc64le.whl", hash = "sha256:155e1a5693cf4b55af652f5c0f78ef36596c7f680ff3ec6eb4d7d85367259b2c", size = 5457004 },
    { url = "https://files.pythonhosted.org/packages/f0/0d/39864efbd231c13eb53edee2ab91c742c24d2f93efe2af7d3fe4343e42c1/lxml-5.3.1-cp311-cp311-musllinux_1_2_s390x.whl", hash = "sha256:22ec2b3c191f43ed21f9545e9df94c37c6b49a5af0a874008ddc9132d49a2d9c", size = 5298185 },
    { url = "https://files.pythonhosted.org/packages/8d/7a/630a64ceb1088196de182e2e33b5899691c3e1ae21af688e394208bd6810/lxml-5.3.1-cp311-cp311-musllinux_1_2_x86_64.whl", hash = "sha256:7eda194dd46e40ec745bf76795a7cccb02a6a41f445ad49d3cf66518b0bd9cff", size = 5032707 },
    { url = "https://files.pythonhosted.org/packages/b2/3d/091bc7b592333754cb346c1507ca948ab39bc89d83577ac8f1da3be4dece/lxml-5.3.1-cp311-cp311-win32.whl", hash = "sha256:fb7c61d4be18e930f75948705e9718618862e6fc2ed0d7159b2262be73f167a2", size = 3474288 },
    { url = "https://files.pythonhosted.org/packages/12/8c/7d47cfc0d04fd4e3639ec7e1c96c2561d5e890eb900de8f76eea75e0964a/lxml-5.3.1-cp311-cp311-win_amd64.whl", hash = "sha256:c809eef167bf4a57af4b03007004896f5c60bd38dc3852fcd97a26eae3d4c9e6", size = 3815031 },
    { url = "https://files.pythonhosted.org/packages/3b/f4/5121aa9ee8e09b8b8a28cf3709552efe3d206ca51a20d6fa471b60bb3447/lxml-5.3.1-cp312-cp312-macosx_10_9_universal2.whl", hash = "sha256:e69add9b6b7b08c60d7ff0152c7c9a6c45b4a71a919be5abde6f98f1ea16421c", size = 8191889 },
    { url = "https://files.pythonhosted.org/packages/0a/ca/8e9aa01edddc74878f4aea85aa9ab64372f46aa804d1c36dda861bf9eabf/lxml-5.3.1-cp312-cp312-macosx_10_9_x86_64.whl", hash = "sha256:4e52e1b148867b01c05e21837586ee307a01e793b94072d7c7b91d2c2da02ffe", size = 4450685 },
    { url = "https://files.pythonhosted.org/packages/b2/b3/ea40a5c98619fbd7e9349df7007994506d396b97620ced34e4e5053d3734/lxml-5.3.1-cp312-cp312-manylinux_2_12_i686.manylinux2010_i686.manylinux_2_17_i686.manylinux2014_i686.whl", hash = "sha256:a4b382e0e636ed54cd278791d93fe2c4f370772743f02bcbe431a160089025c9", size = 5051722 },
    { url = "https://files.pythonhosted.org/packages/3a/5e/375418be35f8a695cadfe7e7412f16520e62e24952ed93c64c9554755464/lxml-5.3.1-cp312-cp312-manylinux_2_17_aarch64.manylinux2014_aarch64.whl", hash = "sha256:c2e49dc23a10a1296b04ca9db200c44d3eb32c8d8ec532e8c1fd24792276522a", size = 4786661 },
    { url = "https://files.pythonhosted.org/packages/79/7c/d258eaaa9560f6664f9b426a5165103015bee6512d8931e17342278bad0a/lxml-5.3.1-cp312-cp312-manylinux_2_17_ppc64le.manylinux2014_ppc64le.whl", hash = "sha256:4399b4226c4785575fb20998dc571bc48125dc92c367ce2602d0d70e0c455eb0", size = 5311766 },
    { url = "https://files.pythonhosted.org/packages/03/bc/a041415be4135a1b3fdf017a5d873244cc16689456166fbdec4b27fba153/lxml-5.3.1-cp312-cp312-manylinux_2_17_s390x.manylinux2014_s390x.whl", hash = "sha256:5412500e0dc5481b1ee9cf6b38bb3b473f6e411eb62b83dc9b62699c3b7b79f7", size = 4836014 },
    { url = "https://files.pythonhosted.org/packages/32/88/047f24967d5e3fc97848ea2c207eeef0f16239cdc47368c8b95a8dc93a33/lxml-5.3.1-cp312-cp312-manylinux_2_17_x86_64.manylinux2014_x86_64.whl", hash = "sha256:1c93ed3c998ea8472be98fb55aed65b5198740bfceaec07b2eba551e55b7b9ae", size = 4961064 },
    { url = "https://files.pythonhosted.org/packages/3d/b5/ecf5a20937ecd21af02c5374020f4e3a3538e10a32379a7553fca3d77094/lxml-5.3.1-cp312-cp312-manylinux_2_28_aarch64.whl", hash = "sha256:63d57fc94eb0bbb4735e45517afc21ef262991d8758a8f2f05dd6e4174944519", size = 4778341 },
    { url = "https://files.pythonhosted.org/packages/a4/05/56c359e07275911ed5f35ab1d63c8cd3360d395fb91e43927a2ae90b0322/lxml-5.3.1-cp312-cp312-manylinux_2_28_ppc64le.whl", hash = "sha256:b450d7cabcd49aa7ab46a3c6aa3ac7e1593600a1a0605ba536ec0f1b99a04322", size = 5345450 },
    { url = "https://files.pythonhosted.org/packages/b7/f4/f95e3ae12e9f32fbcde00f9affa6b0df07f495117f62dbb796a9a31c84d6/lxml-5.3.1-cp312-cp312-manylinux_2_28_s390x.whl", hash = "sha256:4df0ec814b50275ad6a99bc82a38b59f90e10e47714ac9871e1b223895825468", size = 4908336 },
    { url = "https://files.pythonhosted.org/packages/c5/f8/309546aec092434166a6e11c7dcecb5c2d0a787c18c072d61e18da9eba57/lxml-5.3.1-cp312-cp312-manylinux_2_28_x86_64.whl", hash = "sha256:d184f85ad2bb1f261eac55cddfcf62a70dee89982c978e92b9a74a1bfef2e367", size = 4986049 },
    { url = "https://files.pythonhosted.org/packages/71/1c/b951817cb5058ca7c332d012dfe8bc59dabd0f0a8911ddd7b7ea8e41cfbd/lxml-5.3.1-cp312-cp312-musllinux_1_2_aarch64.whl", hash = "sha256:b725e70d15906d24615201e650d5b0388b08a5187a55f119f25874d0103f90dd", size = 4860351 },
    { url = "https://files.pythonhosted.org/packages/31/23/45feba8dae1d35fcca1e51b051f59dc4223cbd23e071a31e25f3f73938a8/lxml-5.3.1-cp312-cp312-musllinux_1_2_ppc64le.whl", hash = "sha256:a31fa7536ec1fb7155a0cd3a4e3d956c835ad0a43e3610ca32384d01f079ea1c", size = 5421580 },
    { url = "https://files.pythonhosted.org/packages/61/69/be245d7b2dbef81c542af59c97fcd641fbf45accf2dc1c325bae7d0d014c/lxml-5.3.1-cp312-cp312-musllinux_1_2_s390x.whl", hash = "sha256:3c3c8b55c7fc7b7e8877b9366568cc73d68b82da7fe33d8b98527b73857a225f", size = 5285778 },
    { url = "https://files.pythonhosted.org/packages/69/06/128af2ed04bac99b8f83becfb74c480f1aa18407b5c329fad457e08a1bf4/lxml-5.3.1-cp312-cp312-musllinux_1_2_x86_64.whl", hash = "sha256:d61ec60945d694df806a9aec88e8f29a27293c6e424f8ff91c80416e3c617645", size = 5054455 },
    { url = "https://files.pythonhosted.org/packages/8a/2d/f03a21cf6cc75cdd083563e509c7b6b159d761115c4142abb5481094ed8c/lxml-5.3.1-cp312-cp312-win32.whl", hash = "sha256:f4eac0584cdc3285ef2e74eee1513a6001681fd9753b259e8159421ed28a72e5", size = 3486315 },
    { url = "https://files.pythonhosted.org/packages/2b/9c/8abe21585d20ef70ad9cec7562da4332b764ed69ec29b7389d23dfabcea0/lxml-5.3.1-cp312-cp312-win_amd64.whl", hash = "sha256:29bfc8d3d88e56ea0a27e7c4897b642706840247f59f4377d81be8f32aa0cfbf", size = 3816925 },
    { url = "https://files.pythonhosted.org/packages/94/1c/724931daa1ace168e0237b929e44062545bf1551974102a5762c349c668d/lxml-5.3.1-cp313-cp313-macosx_10_13_universal2.whl", hash = "sha256:c093c7088b40d8266f57ed71d93112bd64c6724d31f0794c1e52cc4857c28e0e", size = 8171881 },
    { url = "https://files.pythonhosted.org/packages/67/0c/857b8fb6010c4246e66abeebb8639eaabba60a6d9b7c606554ecc5cbf1ee/lxml-5.3.1-cp313-cp313-macosx_10_13_x86_64.whl", hash = "sha256:b0884e3f22d87c30694e625b1e62e6f30d39782c806287450d9dc2fdf07692fd", size = 4440394 },
    { url = "https://files.pythonhosted.org/packages/61/72/c9e81de6a000f9682ccdd13503db26e973b24c68ac45a7029173237e3eed/lxml-5.3.1-cp313-cp313-manylinux_2_12_i686.manylinux2010_i686.manylinux_2_17_i686.manylinux2014_i686.whl", hash = "sha256:1637fa31ec682cd5760092adfabe86d9b718a75d43e65e211d5931809bc111e7", size = 5037860 },
    { url = "https://files.pythonhosted.org/packages/24/26/942048c4b14835711b583b48cd7209bd2b5f0b6939ceed2381a494138b14/lxml-5.3.1-cp313-cp313-manylinux_2_17_aarch64.manylinux2014_aarch64.whl", hash = "sha256:a364e8e944d92dcbf33b6b494d4e0fb3499dcc3bd9485beb701aa4b4201fa414", size = 4782513 },
    { url = "https://files.pythonhosted.org/packages/e2/65/27792339caf00f610cc5be32b940ba1e3009b7054feb0c4527cebac228d4/lxml-5.3.1-cp313-cp313-manylinux_2_17_ppc64le.manylinux2014_ppc64le.whl", hash = "sha256:779e851fd0e19795ccc8a9bb4d705d6baa0ef475329fe44a13cf1e962f18ff1e", size = 5305227 },
    { url = "https://files.pythonhosted.org/packages/18/e1/25f7aa434a4d0d8e8420580af05ea49c3e12db6d297cf5435ac0a054df56/lxml-5.3.1-cp313-cp313-manylinux_2_17_s390x.manylinux2014_s390x.whl", hash = "sha256:c4393600915c308e546dc7003d74371744234e8444a28622d76fe19b98fa59d1", size = 4829846 },
    { url = "https://files.pythonhosted.org/packages/fe/ed/faf235e0792547d24f61ee1448159325448a7e4f2ab706503049d8e5df19/lxml-5.3.1-cp313-cp313-manylinux_2_17_x86_64.manylinux2014_x86_64.whl", hash = "sha256:673b9d8e780f455091200bba8534d5f4f465944cbdd61f31dc832d70e29064a5", size = 4949495 },
    { url = "https://files.pythonhosted.org/packages/e5/e1/8f572ad9ed6039ba30f26dd4c2c58fb90f79362d2ee35ca3820284767672/lxml-5.3.1-cp313-cp313-manylinux_2_28_aarch64.whl", hash = "sha256:2e4a570f6a99e96c457f7bec5ad459c9c420ee80b99eb04cbfcfe3fc18ec6423", size = 4773415 },
    { url = "https://files.pythonhosted.org/packages/a3/75/6b57166b9d1983dac8f28f354e38bff8d6bcab013a241989c4d54c72701b/lxml-5.3.1-cp313-cp313-manylinux_2_28_ppc64le.whl", hash = "sha256:71f31eda4e370f46af42fc9f264fafa1b09f46ba07bdbee98f25689a04b81c20", size = 5337710 },
    { url = "https://files.pythonhosted.org/packages/cc/71/4aa56e2daa83bbcc66ca27b5155be2f900d996f5d0c51078eaaac8df9547/lxml-5.3.1-cp313-cp313-manylinux_2_28_s390x.whl", hash = "sha256:42978a68d3825eaac55399eb37a4d52012a205c0c6262199b8b44fcc6fd686e8", size = 4897362 },
    { url = "https://files.pythonhosted.org/packages/65/10/3fa2da152cd9b49332fd23356ed7643c9b74cad636ddd5b2400a9730d12b/lxml-5.3.1-cp313-cp313-manylinux_2_28_x86_64.whl", hash = "sha256:8b1942b3e4ed9ed551ed3083a2e6e0772de1e5e3aca872d955e2e86385fb7ff9", size = 4977795 },
    { url = "https://files.pythonhosted.org/packages/de/d2/e1da0f7b20827e7b0ce934963cb6334c1b02cf1bb4aecd218c4496880cb3/lxml-5.3.1-cp313-cp313-musllinux_1_2_aarch64.whl", hash = "sha256:85c4f11be9cf08917ac2a5a8b6e1ef63b2f8e3799cec194417e76826e5f1de9c", size = 4858104 },
    { url = "https://files.pythonhosted.org/packages/a5/35/063420e1b33d3308f5aa7fcbdd19ef6c036f741c9a7a4bd5dc8032486b27/lxml-5.3.1-cp313-cp313-musllinux_1_2_ppc64le.whl", hash = "sha256:231cf4d140b22a923b1d0a0a4e0b4f972e5893efcdec188934cc65888fd0227b", size = 5416531 },
    { url = "https://files.pythonhosted.org/packages/c3/83/93a6457d291d1e37adfb54df23498101a4701834258c840381dd2f6a030e/lxml-5.3.1-cp313-cp313-musllinux_1_2_s390x.whl", hash = "sha256:5865b270b420eda7b68928d70bb517ccbe045e53b1a428129bb44372bf3d7dd5", size = 5273040 },
    { url = "https://files.pythonhosted.org/packages/39/25/ad4ac8fac488505a2702656550e63c2a8db3a4fd63db82a20dad5689cecb/lxml-5.3.1-cp313-cp313-musllinux_1_2_x86_64.whl", hash = "sha256:dbf7bebc2275016cddf3c997bf8a0f7044160714c64a9b83975670a04e6d2252", size = 5050951 },
    { url = "https://files.pythonhosted.org/packages/82/74/f7d223c704c87e44b3d27b5e0dde173a2fcf2e89c0524c8015c2b3554876/lxml-5.3.1-cp313-cp313-win32.whl", hash = "sha256:d0751528b97d2b19a388b302be2a0ee05817097bab46ff0ed76feeec24951f78", size = 3485357 },
    { url = "https://files.pythonhosted.org/packages/80/83/8c54533b3576f4391eebea88454738978669a6cad0d8e23266224007939d/lxml-5.3.1-cp313-cp313-win_amd64.whl", hash = "sha256:91fb6a43d72b4f8863d21f347a9163eecbf36e76e2f51068d59cd004c506f332", size = 3814484 },
    { url = "https://files.pythonhosted.org/packages/d2/b4/89a68d05f267f05cc1b8b2f289a8242955705b1b0a9d246198227817ee46/lxml-5.3.1-pp310-pypy310_pp73-macosx_10_15_x86_64.whl", hash = "sha256:afa578b6524ff85fb365f454cf61683771d0170470c48ad9d170c48075f86725", size = 3936118 },
    { url = "https://files.pythonhosted.org/packages/7f/0d/c034a541e7a1153527d7880c62493a74f2277f38e64de2480cadd0d4cf96/lxml-5.3.1-pp310-pypy310_pp73-manylinux_2_17_aarch64.manylinux2014_aarch64.whl", hash = "sha256:67f5e80adf0aafc7b5454f2c1cb0cde920c9b1f2cbd0485f07cc1d0497c35c5d", size = 4233690 },
    { url = "https://files.pythonhosted.org/packages/35/5c/38e183c2802f14fbdaa75c3266e11d0ca05c64d78e8cdab2ee84e954a565/lxml-5.3.1-pp310-pypy310_pp73-manylinux_2_17_x86_64.manylinux2014_x86_64.whl", hash = "sha256:2dd0b80ac2d8f13ffc906123a6f20b459cb50a99222d0da492360512f3e50f84", size = 4349569 },
    { url = "https://files.pythonhosted.org/packages/18/5b/14f93b359b3c29673d5d282bc3a6edb3a629879854a77541841aba37607f/lxml-5.3.1-pp310-pypy310_pp73-manylinux_2_28_aarch64.whl", hash = "sha256:422c179022ecdedbe58b0e242607198580804253da220e9454ffe848daa1cfd2", size = 4236731 },
    { url = "https://files.pythonhosted.org/packages/f6/08/8471de65f3dee70a3a50e7082fd7409f0ac7a1ace777c13fca4aea1a5759/lxml-5.3.1-pp310-pypy310_pp73-manylinux_2_28_x86_64.whl", hash = "sha256:524ccfded8989a6595dbdda80d779fb977dbc9a7bc458864fc9a0c2fc15dc877", size = 4373119 },
    { url = "https://files.pythonhosted.org/packages/83/29/00b9b0322a473aee6cda87473401c9abb19506cd650cc69a8aa38277ea74/lxml-5.3.1-pp310-pypy310_pp73-win_amd64.whl", hash = "sha256:48fd46bf7155def2e15287c6f2b133a2f78e2d22cdf55647269977b873c65499", size = 3487718 },
]

[[package]]
name = "macaroonbakery"
version = "1.3.4"
source = { registry = "https://pypi.org/simple" }
dependencies = [
    { name = "protobuf" },
    { name = "pymacaroons" },
    { name = "pynacl" },
    { name = "pyrfc3339" },
    { name = "requests" },
    { name = "six" },
]
sdist = { url = "https://files.pythonhosted.org/packages/4b/ae/59f5ab870640bd43673b708e5f24aed592dc2673cc72caa49b0053b4af37/macaroonbakery-1.3.4.tar.gz", hash = "sha256:41ca993a23e4f8ef2fe7723b5cd4a30c759735f1d5021e990770c8a0e0f33970", size = 82143 }
wheels = [
    { url = "https://files.pythonhosted.org/packages/60/42/227f748dc222b7a1c5cb40c7c74ab4162c7fc146b88980776b490ab673a1/macaroonbakery-1.3.4-py2.py3-none-any.whl", hash = "sha256:1e952a189f5c1e96ef82b081b2852c770d7daa20987e2088e762dd5689fb253b", size = 103184 },
]

[[package]]
name = "markdown"
version = "3.7"
source = { registry = "https://pypi.org/simple" }
sdist = { url = "https://files.pythonhosted.org/packages/54/28/3af612670f82f4c056911fbbbb42760255801b3068c48de792d354ff4472/markdown-3.7.tar.gz", hash = "sha256:2ae2471477cfd02dbbf038d5d9bc226d40def84b4fe2986e49b59b6b472bbed2", size = 357086 }
wheels = [
    { url = "https://files.pythonhosted.org/packages/3f/08/83871f3c50fc983b88547c196d11cf8c3340e37c32d2e9d6152abe2c61f7/Markdown-3.7-py3-none-any.whl", hash = "sha256:7eb6df5690b81a1d7942992c97fad2938e956e79df20cbc6186e9c3a77b1c803", size = 106349 },
]

[[package]]
name = "markdown-it-py"
version = "3.0.0"
source = { registry = "https://pypi.org/simple" }
dependencies = [
    { name = "mdurl" },
]
sdist = { url = "https://files.pythonhosted.org/packages/38/71/3b932df36c1a044d397a1f92d1cf91ee0a503d91e470cbd670aa66b07ed0/markdown-it-py-3.0.0.tar.gz", hash = "sha256:e3f60a94fa066dc52ec76661e37c851cb232d92f9886b15cb560aaada2df8feb", size = 74596 }
wheels = [
    { url = "https://files.pythonhosted.org/packages/42/d7/1ec15b46af6af88f19b8e5ffea08fa375d433c998b8a7639e76935c14f1f/markdown_it_py-3.0.0-py3-none-any.whl", hash = "sha256:355216845c60bd96232cd8d8c40e8f9765cc86f46880e43a8fd22dc1a1a8cab1", size = 87528 },
]

[[package]]
name = "markupsafe"
version = "3.0.2"
source = { registry = "https://pypi.org/simple" }
sdist = { url = "https://files.pythonhosted.org/packages/b2/97/5d42485e71dfc078108a86d6de8fa46db44a1a9295e89c5d6d4a06e23a62/markupsafe-3.0.2.tar.gz", hash = "sha256:ee55d3edf80167e48ea11a923c7386f4669df67d7994554387f84e7d8b0a2bf0", size = 20537 }
wheels = [
    { url = "https://files.pythonhosted.org/packages/04/90/d08277ce111dd22f77149fd1a5d4653eeb3b3eaacbdfcbae5afb2600eebd/MarkupSafe-3.0.2-cp310-cp310-macosx_10_9_universal2.whl", hash = "sha256:7e94c425039cde14257288fd61dcfb01963e658efbc0ff54f5306b06054700f8", size = 14357 },
    { url = "https://files.pythonhosted.org/packages/04/e1/6e2194baeae0bca1fae6629dc0cbbb968d4d941469cbab11a3872edff374/MarkupSafe-3.0.2-cp310-cp310-macosx_11_0_arm64.whl", hash = "sha256:9e2d922824181480953426608b81967de705c3cef4d1af983af849d7bd619158", size = 12393 },
    { url = "https://files.pythonhosted.org/packages/1d/69/35fa85a8ece0a437493dc61ce0bb6d459dcba482c34197e3efc829aa357f/MarkupSafe-3.0.2-cp310-cp310-manylinux_2_17_aarch64.manylinux2014_aarch64.whl", hash = "sha256:38a9ef736c01fccdd6600705b09dc574584b89bea478200c5fbf112a6b0d5579", size = 21732 },
    { url = "https://files.pythonhosted.org/packages/22/35/137da042dfb4720b638d2937c38a9c2df83fe32d20e8c8f3185dbfef05f7/MarkupSafe-3.0.2-cp310-cp310-manylinux_2_17_x86_64.manylinux2014_x86_64.whl", hash = "sha256:bbcb445fa71794da8f178f0f6d66789a28d7319071af7a496d4d507ed566270d", size = 20866 },
    { url = "https://files.pythonhosted.org/packages/29/28/6d029a903727a1b62edb51863232152fd335d602def598dade38996887f0/MarkupSafe-3.0.2-cp310-cp310-manylinux_2_5_i686.manylinux1_i686.manylinux_2_17_i686.manylinux2014_i686.whl", hash = "sha256:57cb5a3cf367aeb1d316576250f65edec5bb3be939e9247ae594b4bcbc317dfb", size = 20964 },
    { url = "https://files.pythonhosted.org/packages/cc/cd/07438f95f83e8bc028279909d9c9bd39e24149b0d60053a97b2bc4f8aa51/MarkupSafe-3.0.2-cp310-cp310-musllinux_1_2_aarch64.whl", hash = "sha256:3809ede931876f5b2ec92eef964286840ed3540dadf803dd570c3b7e13141a3b", size = 21977 },
    { url = "https://files.pythonhosted.org/packages/29/01/84b57395b4cc062f9c4c55ce0df7d3108ca32397299d9df00fedd9117d3d/MarkupSafe-3.0.2-cp310-cp310-musllinux_1_2_i686.whl", hash = "sha256:e07c3764494e3776c602c1e78e298937c3315ccc9043ead7e685b7f2b8d47b3c", size = 21366 },
    { url = "https://files.pythonhosted.org/packages/bd/6e/61ebf08d8940553afff20d1fb1ba7294b6f8d279df9fd0c0db911b4bbcfd/MarkupSafe-3.0.2-cp310-cp310-musllinux_1_2_x86_64.whl", hash = "sha256:b424c77b206d63d500bcb69fa55ed8d0e6a3774056bdc4839fc9298a7edca171", size = 21091 },
    { url = "https://files.pythonhosted.org/packages/11/23/ffbf53694e8c94ebd1e7e491de185124277964344733c45481f32ede2499/MarkupSafe-3.0.2-cp310-cp310-win32.whl", hash = "sha256:fcabf5ff6eea076f859677f5f0b6b5c1a51e70a376b0579e0eadef8db48c6b50", size = 15065 },
    { url = "https://files.pythonhosted.org/packages/44/06/e7175d06dd6e9172d4a69a72592cb3f7a996a9c396eee29082826449bbc3/MarkupSafe-3.0.2-cp310-cp310-win_amd64.whl", hash = "sha256:6af100e168aa82a50e186c82875a5893c5597a0c1ccdb0d8b40240b1f28b969a", size = 15514 },
    { url = "https://files.pythonhosted.org/packages/6b/28/bbf83e3f76936960b850435576dd5e67034e200469571be53f69174a2dfd/MarkupSafe-3.0.2-cp311-cp311-macosx_10_9_universal2.whl", hash = "sha256:9025b4018f3a1314059769c7bf15441064b2207cb3f065e6ea1e7359cb46db9d", size = 14353 },
    { url = "https://files.pythonhosted.org/packages/6c/30/316d194b093cde57d448a4c3209f22e3046c5bb2fb0820b118292b334be7/MarkupSafe-3.0.2-cp311-cp311-macosx_11_0_arm64.whl", hash = "sha256:93335ca3812df2f366e80509ae119189886b0f3c2b81325d39efdb84a1e2ae93", size = 12392 },
    { url = "https://files.pythonhosted.org/packages/f2/96/9cdafba8445d3a53cae530aaf83c38ec64c4d5427d975c974084af5bc5d2/MarkupSafe-3.0.2-cp311-cp311-manylinux_2_17_aarch64.manylinux2014_aarch64.whl", hash = "sha256:2cb8438c3cbb25e220c2ab33bb226559e7afb3baec11c4f218ffa7308603c832", size = 23984 },
    { url = "https://files.pythonhosted.org/packages/f1/a4/aefb044a2cd8d7334c8a47d3fb2c9f328ac48cb349468cc31c20b539305f/MarkupSafe-3.0.2-cp311-cp311-manylinux_2_17_x86_64.manylinux2014_x86_64.whl", hash = "sha256:a123e330ef0853c6e822384873bef7507557d8e4a082961e1defa947aa59ba84", size = 23120 },
    { url = "https://files.pythonhosted.org/packages/8d/21/5e4851379f88f3fad1de30361db501300d4f07bcad047d3cb0449fc51f8c/MarkupSafe-3.0.2-cp311-cp311-manylinux_2_5_i686.manylinux1_i686.manylinux_2_17_i686.manylinux2014_i686.whl", hash = "sha256:1e084f686b92e5b83186b07e8a17fc09e38fff551f3602b249881fec658d3eca", size = 23032 },
    { url = "https://files.pythonhosted.org/packages/00/7b/e92c64e079b2d0d7ddf69899c98842f3f9a60a1ae72657c89ce2655c999d/MarkupSafe-3.0.2-cp311-cp311-musllinux_1_2_aarch64.whl", hash = "sha256:d8213e09c917a951de9d09ecee036d5c7d36cb6cb7dbaece4c71a60d79fb9798", size = 24057 },
    { url = "https://files.pythonhosted.org/packages/f9/ac/46f960ca323037caa0a10662ef97d0a4728e890334fc156b9f9e52bcc4ca/MarkupSafe-3.0.2-cp311-cp311-musllinux_1_2_i686.whl", hash = "sha256:5b02fb34468b6aaa40dfc198d813a641e3a63b98c2b05a16b9f80b7ec314185e", size = 23359 },
    { url = "https://files.pythonhosted.org/packages/69/84/83439e16197337b8b14b6a5b9c2105fff81d42c2a7c5b58ac7b62ee2c3b1/MarkupSafe-3.0.2-cp311-cp311-musllinux_1_2_x86_64.whl", hash = "sha256:0bff5e0ae4ef2e1ae4fdf2dfd5b76c75e5c2fa4132d05fc1b0dabcd20c7e28c4", size = 23306 },
    { url = "https://files.pythonhosted.org/packages/9a/34/a15aa69f01e2181ed8d2b685c0d2f6655d5cca2c4db0ddea775e631918cd/MarkupSafe-3.0.2-cp311-cp311-win32.whl", hash = "sha256:6c89876f41da747c8d3677a2b540fb32ef5715f97b66eeb0c6b66f5e3ef6f59d", size = 15094 },
    { url = "https://files.pythonhosted.org/packages/da/b8/3a3bd761922d416f3dc5d00bfbed11f66b1ab89a0c2b6e887240a30b0f6b/MarkupSafe-3.0.2-cp311-cp311-win_amd64.whl", hash = "sha256:70a87b411535ccad5ef2f1df5136506a10775d267e197e4cf531ced10537bd6b", size = 15521 },
    { url = "https://files.pythonhosted.org/packages/22/09/d1f21434c97fc42f09d290cbb6350d44eb12f09cc62c9476effdb33a18aa/MarkupSafe-3.0.2-cp312-cp312-macosx_10_13_universal2.whl", hash = "sha256:9778bd8ab0a994ebf6f84c2b949e65736d5575320a17ae8984a77fab08db94cf", size = 14274 },
    { url = "https://files.pythonhosted.org/packages/6b/b0/18f76bba336fa5aecf79d45dcd6c806c280ec44538b3c13671d49099fdd0/MarkupSafe-3.0.2-cp312-cp312-macosx_11_0_arm64.whl", hash = "sha256:846ade7b71e3536c4e56b386c2a47adf5741d2d8b94ec9dc3e92e5e1ee1e2225", size = 12348 },
    { url = "https://files.pythonhosted.org/packages/e0/25/dd5c0f6ac1311e9b40f4af06c78efde0f3b5cbf02502f8ef9501294c425b/MarkupSafe-3.0.2-cp312-cp312-manylinux_2_17_aarch64.manylinux2014_aarch64.whl", hash = "sha256:1c99d261bd2d5f6b59325c92c73df481e05e57f19837bdca8413b9eac4bd8028", size = 24149 },
    { url = "https://files.pythonhosted.org/packages/f3/f0/89e7aadfb3749d0f52234a0c8c7867877876e0a20b60e2188e9850794c17/MarkupSafe-3.0.2-cp312-cp312-manylinux_2_17_x86_64.manylinux2014_x86_64.whl", hash = "sha256:e17c96c14e19278594aa4841ec148115f9c7615a47382ecb6b82bd8fea3ab0c8", size = 23118 },
    { url = "https://files.pythonhosted.org/packages/d5/da/f2eeb64c723f5e3777bc081da884b414671982008c47dcc1873d81f625b6/MarkupSafe-3.0.2-cp312-cp312-manylinux_2_5_i686.manylinux1_i686.manylinux_2_17_i686.manylinux2014_i686.whl", hash = "sha256:88416bd1e65dcea10bc7569faacb2c20ce071dd1f87539ca2ab364bf6231393c", size = 22993 },
    { url = "https://files.pythonhosted.org/packages/da/0e/1f32af846df486dce7c227fe0f2398dc7e2e51d4a370508281f3c1c5cddc/MarkupSafe-3.0.2-cp312-cp312-musllinux_1_2_aarch64.whl", hash = "sha256:2181e67807fc2fa785d0592dc2d6206c019b9502410671cc905d132a92866557", size = 24178 },
    { url = "https://files.pythonhosted.org/packages/c4/f6/bb3ca0532de8086cbff5f06d137064c8410d10779c4c127e0e47d17c0b71/MarkupSafe-3.0.2-cp312-cp312-musllinux_1_2_i686.whl", hash = "sha256:52305740fe773d09cffb16f8ed0427942901f00adedac82ec8b67752f58a1b22", size = 23319 },
    { url = "https://files.pythonhosted.org/packages/a2/82/8be4c96ffee03c5b4a034e60a31294daf481e12c7c43ab8e34a1453ee48b/MarkupSafe-3.0.2-cp312-cp312-musllinux_1_2_x86_64.whl", hash = "sha256:ad10d3ded218f1039f11a75f8091880239651b52e9bb592ca27de44eed242a48", size = 23352 },
    { url = "https://files.pythonhosted.org/packages/51/ae/97827349d3fcffee7e184bdf7f41cd6b88d9919c80f0263ba7acd1bbcb18/MarkupSafe-3.0.2-cp312-cp312-win32.whl", hash = "sha256:0f4ca02bea9a23221c0182836703cbf8930c5e9454bacce27e767509fa286a30", size = 15097 },
    { url = "https://files.pythonhosted.org/packages/c1/80/a61f99dc3a936413c3ee4e1eecac96c0da5ed07ad56fd975f1a9da5bc630/MarkupSafe-3.0.2-cp312-cp312-win_amd64.whl", hash = "sha256:8e06879fc22a25ca47312fbe7c8264eb0b662f6db27cb2d3bbbc74b1df4b9b87", size = 15601 },
    { url = "https://files.pythonhosted.org/packages/83/0e/67eb10a7ecc77a0c2bbe2b0235765b98d164d81600746914bebada795e97/MarkupSafe-3.0.2-cp313-cp313-macosx_10_13_universal2.whl", hash = "sha256:ba9527cdd4c926ed0760bc301f6728ef34d841f405abf9d4f959c478421e4efd", size = 14274 },
    { url = "https://files.pythonhosted.org/packages/2b/6d/9409f3684d3335375d04e5f05744dfe7e9f120062c9857df4ab490a1031a/MarkupSafe-3.0.2-cp313-cp313-macosx_11_0_arm64.whl", hash = "sha256:f8b3d067f2e40fe93e1ccdd6b2e1d16c43140e76f02fb1319a05cf2b79d99430", size = 12352 },
    { url = "https://files.pythonhosted.org/packages/d2/f5/6eadfcd3885ea85fe2a7c128315cc1bb7241e1987443d78c8fe712d03091/MarkupSafe-3.0.2-cp313-cp313-manylinux_2_17_aarch64.manylinux2014_aarch64.whl", hash = "sha256:569511d3b58c8791ab4c2e1285575265991e6d8f8700c7be0e88f86cb0672094", size = 24122 },
    { url = "https://files.pythonhosted.org/packages/0c/91/96cf928db8236f1bfab6ce15ad070dfdd02ed88261c2afafd4b43575e9e9/MarkupSafe-3.0.2-cp313-cp313-manylinux_2_17_x86_64.manylinux2014_x86_64.whl", hash = "sha256:15ab75ef81add55874e7ab7055e9c397312385bd9ced94920f2802310c930396", size = 23085 },
    { url = "https://files.pythonhosted.org/packages/c2/cf/c9d56af24d56ea04daae7ac0940232d31d5a8354f2b457c6d856b2057d69/MarkupSafe-3.0.2-cp313-cp313-manylinux_2_5_i686.manylinux1_i686.manylinux_2_17_i686.manylinux2014_i686.whl", hash = "sha256:f3818cb119498c0678015754eba762e0d61e5b52d34c8b13d770f0719f7b1d79", size = 22978 },
    { url = "https://files.pythonhosted.org/packages/2a/9f/8619835cd6a711d6272d62abb78c033bda638fdc54c4e7f4272cf1c0962b/MarkupSafe-3.0.2-cp313-cp313-musllinux_1_2_aarch64.whl", hash = "sha256:cdb82a876c47801bb54a690c5ae105a46b392ac6099881cdfb9f6e95e4014c6a", size = 24208 },
    { url = "https://files.pythonhosted.org/packages/f9/bf/176950a1792b2cd2102b8ffeb5133e1ed984547b75db47c25a67d3359f77/MarkupSafe-3.0.2-cp313-cp313-musllinux_1_2_i686.whl", hash = "sha256:cabc348d87e913db6ab4aa100f01b08f481097838bdddf7c7a84b7575b7309ca", size = 23357 },
    { url = "https://files.pythonhosted.org/packages/ce/4f/9a02c1d335caabe5c4efb90e1b6e8ee944aa245c1aaaab8e8a618987d816/MarkupSafe-3.0.2-cp313-cp313-musllinux_1_2_x86_64.whl", hash = "sha256:444dcda765c8a838eaae23112db52f1efaf750daddb2d9ca300bcae1039adc5c", size = 23344 },
    { url = "https://files.pythonhosted.org/packages/ee/55/c271b57db36f748f0e04a759ace9f8f759ccf22b4960c270c78a394f58be/MarkupSafe-3.0.2-cp313-cp313-win32.whl", hash = "sha256:bcf3e58998965654fdaff38e58584d8937aa3096ab5354d493c77d1fdd66d7a1", size = 15101 },
    { url = "https://files.pythonhosted.org/packages/29/88/07df22d2dd4df40aba9f3e402e6dc1b8ee86297dddbad4872bd5e7b0094f/MarkupSafe-3.0.2-cp313-cp313-win_amd64.whl", hash = "sha256:e6a2a455bd412959b57a172ce6328d2dd1f01cb2135efda2e4576e8a23fa3b0f", size = 15603 },
    { url = "https://files.pythonhosted.org/packages/62/6a/8b89d24db2d32d433dffcd6a8779159da109842434f1dd2f6e71f32f738c/MarkupSafe-3.0.2-cp313-cp313t-macosx_10_13_universal2.whl", hash = "sha256:b5a6b3ada725cea8a5e634536b1b01c30bcdcd7f9c6fff4151548d5bf6b3a36c", size = 14510 },
    { url = "https://files.pythonhosted.org/packages/7a/06/a10f955f70a2e5a9bf78d11a161029d278eeacbd35ef806c3fd17b13060d/MarkupSafe-3.0.2-cp313-cp313t-macosx_11_0_arm64.whl", hash = "sha256:a904af0a6162c73e3edcb969eeeb53a63ceeb5d8cf642fade7d39e7963a22ddb", size = 12486 },
    { url = "https://files.pythonhosted.org/packages/34/cf/65d4a571869a1a9078198ca28f39fba5fbb910f952f9dbc5220afff9f5e6/MarkupSafe-3.0.2-cp313-cp313t-manylinux_2_17_aarch64.manylinux2014_aarch64.whl", hash = "sha256:4aa4e5faecf353ed117801a068ebab7b7e09ffb6e1d5e412dc852e0da018126c", size = 25480 },
    { url = "https://files.pythonhosted.org/packages/0c/e3/90e9651924c430b885468b56b3d597cabf6d72be4b24a0acd1fa0e12af67/MarkupSafe-3.0.2-cp313-cp313t-manylinux_2_17_x86_64.manylinux2014_x86_64.whl", hash = "sha256:c0ef13eaeee5b615fb07c9a7dadb38eac06a0608b41570d8ade51c56539e509d", size = 23914 },
    { url = "https://files.pythonhosted.org/packages/66/8c/6c7cf61f95d63bb866db39085150df1f2a5bd3335298f14a66b48e92659c/MarkupSafe-3.0.2-cp313-cp313t-manylinux_2_5_i686.manylinux1_i686.manylinux_2_17_i686.manylinux2014_i686.whl", hash = "sha256:d16a81a06776313e817c951135cf7340a3e91e8c1ff2fac444cfd75fffa04afe", size = 23796 },
    { url = "https://files.pythonhosted.org/packages/bb/35/cbe9238ec3f47ac9a7c8b3df7a808e7cb50fe149dc7039f5f454b3fba218/MarkupSafe-3.0.2-cp313-cp313t-musllinux_1_2_aarch64.whl", hash = "sha256:6381026f158fdb7c72a168278597a5e3a5222e83ea18f543112b2662a9b699c5", size = 25473 },
    { url = "https://files.pythonhosted.org/packages/e6/32/7621a4382488aa283cc05e8984a9c219abad3bca087be9ec77e89939ded9/MarkupSafe-3.0.2-cp313-cp313t-musllinux_1_2_i686.whl", hash = "sha256:3d79d162e7be8f996986c064d1c7c817f6df3a77fe3d6859f6f9e7be4b8c213a", size = 24114 },
    { url = "https://files.pythonhosted.org/packages/0d/80/0985960e4b89922cb5a0bac0ed39c5b96cbc1a536a99f30e8c220a996ed9/MarkupSafe-3.0.2-cp313-cp313t-musllinux_1_2_x86_64.whl", hash = "sha256:131a3c7689c85f5ad20f9f6fb1b866f402c445b220c19fe4308c0b147ccd2ad9", size = 24098 },
    { url = "https://files.pythonhosted.org/packages/82/78/fedb03c7d5380df2427038ec8d973587e90561b2d90cd472ce9254cf348b/MarkupSafe-3.0.2-cp313-cp313t-win32.whl", hash = "sha256:ba8062ed2cf21c07a9e295d5b8a2a5ce678b913b45fdf68c32d95d6c1291e0b6", size = 15208 },
    { url = "https://files.pythonhosted.org/packages/4f/65/6079a46068dfceaeabb5dcad6d674f5f5c61a6fa5673746f42a9f4c233b3/MarkupSafe-3.0.2-cp313-cp313t-win_amd64.whl", hash = "sha256:e444a31f8db13eb18ada366ab3cf45fd4b31e4db1236a4448f68778c1d1a5a2f", size = 15739 },
]

[[package]]
name = "mccabe"
version = "0.7.0"
source = { registry = "https://pypi.org/simple" }
sdist = { url = "https://files.pythonhosted.org/packages/e7/ff/0ffefdcac38932a54d2b5eed4e0ba8a408f215002cd178ad1df0f2806ff8/mccabe-0.7.0.tar.gz", hash = "sha256:348e0240c33b60bbdf4e523192ef919f28cb2c3d7d5c7794f74009290f236325", size = 9658 }
wheels = [
    { url = "https://files.pythonhosted.org/packages/27/1a/1f68f9ba0c207934b35b86a8ca3aad8395a3d6dd7921c0686e23853ff5a9/mccabe-0.7.0-py2.py3-none-any.whl", hash = "sha256:6c2d30ab6be0e4a46919781807b4f0d834ebdd6c6e3dca0bda5a15f863427b6e", size = 7350 },
]

[[package]]
name = "mdit-py-plugins"
version = "0.4.2"
source = { registry = "https://pypi.org/simple" }
dependencies = [
    { name = "markdown-it-py" },
]
sdist = { url = "https://files.pythonhosted.org/packages/19/03/a2ecab526543b152300717cf232bb4bb8605b6edb946c845016fa9c9c9fd/mdit_py_plugins-0.4.2.tar.gz", hash = "sha256:5f2cd1fdb606ddf152d37ec30e46101a60512bc0e5fa1a7002c36647b09e26b5", size = 43542 }
wheels = [
    { url = "https://files.pythonhosted.org/packages/a7/f7/7782a043553ee469c1ff49cfa1cdace2d6bf99a1f333cf38676b3ddf30da/mdit_py_plugins-0.4.2-py3-none-any.whl", hash = "sha256:0c673c3f889399a33b95e88d2f0d111b4447bdfea7f237dab2d488f459835636", size = 55316 },
]

[[package]]
name = "mdurl"
version = "0.1.2"
source = { registry = "https://pypi.org/simple" }
sdist = { url = "https://files.pythonhosted.org/packages/d6/54/cfe61301667036ec958cb99bd3efefba235e65cdeb9c84d24a8293ba1d90/mdurl-0.1.2.tar.gz", hash = "sha256:bb413d29f5eea38f31dd4754dd7377d4465116fb207585f97bf925588687c1ba", size = 8729 }
wheels = [
    { url = "https://files.pythonhosted.org/packages/b3/38/89ba8ad64ae25be8de66a6d463314cf1eb366222074cfda9ee839c56a4b4/mdurl-0.1.2-py3-none-any.whl", hash = "sha256:84008a41e51615a49fc9966191ff91509e3c40b939176e643fd50a5c2196b8f8", size = 9979 },
]

[[package]]
name = "more-itertools"
version = "10.6.0"
source = { registry = "https://pypi.org/simple" }
sdist = { url = "https://files.pythonhosted.org/packages/88/3b/7fa1fe835e2e93fd6d7b52b2f95ae810cf5ba133e1845f726f5a992d62c2/more-itertools-10.6.0.tar.gz", hash = "sha256:2cd7fad1009c31cc9fb6a035108509e6547547a7a738374f10bd49a09eb3ee3b", size = 125009 }
wheels = [
    { url = "https://files.pythonhosted.org/packages/23/62/0fe302c6d1be1c777cab0616e6302478251dfbf9055ad426f5d0def75c89/more_itertools-10.6.0-py3-none-any.whl", hash = "sha256:6eb054cb4b6db1473f6e15fcc676a08e4732548acd47c708f0e179c2c7c01e89", size = 63038 },
]

[[package]]
name = "msgpack"
version = "1.1.0"
source = { registry = "https://pypi.org/simple" }
sdist = { url = "https://files.pythonhosted.org/packages/cb/d0/7555686ae7ff5731205df1012ede15dd9d927f6227ea151e901c7406af4f/msgpack-1.1.0.tar.gz", hash = "sha256:dd432ccc2c72b914e4cb77afce64aab761c1137cc698be3984eee260bcb2896e", size = 167260 }
wheels = [
    { url = "https://files.pythonhosted.org/packages/4b/f9/a892a6038c861fa849b11a2bb0502c07bc698ab6ea53359e5771397d883b/msgpack-1.1.0-cp310-cp310-macosx_10_9_universal2.whl", hash = "sha256:7ad442d527a7e358a469faf43fda45aaf4ac3249c8310a82f0ccff9164e5dccd", size = 150428 },
    { url = "https://files.pythonhosted.org/packages/df/7a/d174cc6a3b6bb85556e6a046d3193294a92f9a8e583cdbd46dc8a1d7e7f4/msgpack-1.1.0-cp310-cp310-macosx_10_9_x86_64.whl", hash = "sha256:74bed8f63f8f14d75eec75cf3d04ad581da6b914001b474a5d3cd3372c8cc27d", size = 84131 },
    { url = "https://files.pythonhosted.org/packages/08/52/bf4fbf72f897a23a56b822997a72c16de07d8d56d7bf273242f884055682/msgpack-1.1.0-cp310-cp310-macosx_11_0_arm64.whl", hash = "sha256:914571a2a5b4e7606997e169f64ce53a8b1e06f2cf2c3a7273aa106236d43dd5", size = 81215 },
    { url = "https://files.pythonhosted.org/packages/02/95/dc0044b439b518236aaf012da4677c1b8183ce388411ad1b1e63c32d8979/msgpack-1.1.0-cp310-cp310-manylinux_2_17_aarch64.manylinux2014_aarch64.whl", hash = "sha256:c921af52214dcbb75e6bdf6a661b23c3e6417f00c603dd2070bccb5c3ef499f5", size = 371229 },
    { url = "https://files.pythonhosted.org/packages/ff/75/09081792db60470bef19d9c2be89f024d366b1e1973c197bb59e6aabc647/msgpack-1.1.0-cp310-cp310-manylinux_2_17_x86_64.manylinux2014_x86_64.whl", hash = "sha256:d8ce0b22b890be5d252de90d0e0d119f363012027cf256185fc3d474c44b1b9e", size = 378034 },
    { url = "https://files.pythonhosted.org/packages/32/d3/c152e0c55fead87dd948d4b29879b0f14feeeec92ef1fd2ec21b107c3f49/msgpack-1.1.0-cp310-cp310-manylinux_2_5_i686.manylinux1_i686.manylinux_2_17_i686.manylinux2014_i686.whl", hash = "sha256:73322a6cc57fcee3c0c57c4463d828e9428275fb85a27aa2aa1a92fdc42afd7b", size = 363070 },
    { url = "https://files.pythonhosted.org/packages/d9/2c/82e73506dd55f9e43ac8aa007c9dd088c6f0de2aa19e8f7330e6a65879fc/msgpack-1.1.0-cp310-cp310-musllinux_1_2_aarch64.whl", hash = "sha256:e1f3c3d21f7cf67bcf2da8e494d30a75e4cf60041d98b3f79875afb5b96f3a3f", size = 359863 },
    { url = "https://files.pythonhosted.org/packages/cb/a0/3d093b248837094220e1edc9ec4337de3443b1cfeeb6e0896af8ccc4cc7a/msgpack-1.1.0-cp310-cp310-musllinux_1_2_i686.whl", hash = "sha256:64fc9068d701233effd61b19efb1485587560b66fe57b3e50d29c5d78e7fef68", size = 368166 },
    { url = "https://files.pythonhosted.org/packages/e4/13/7646f14f06838b406cf5a6ddbb7e8dc78b4996d891ab3b93c33d1ccc8678/msgpack-1.1.0-cp310-cp310-musllinux_1_2_x86_64.whl", hash = "sha256:42f754515e0f683f9c79210a5d1cad631ec3d06cea5172214d2176a42e67e19b", size = 370105 },
    { url = "https://files.pythonhosted.org/packages/67/fa/dbbd2443e4578e165192dabbc6a22c0812cda2649261b1264ff515f19f15/msgpack-1.1.0-cp310-cp310-win32.whl", hash = "sha256:3df7e6b05571b3814361e8464f9304c42d2196808e0119f55d0d3e62cd5ea044", size = 68513 },
    { url = "https://files.pythonhosted.org/packages/24/ce/c2c8fbf0ded750cb63cbcbb61bc1f2dfd69e16dca30a8af8ba80ec182dcd/msgpack-1.1.0-cp310-cp310-win_amd64.whl", hash = "sha256:685ec345eefc757a7c8af44a3032734a739f8c45d1b0ac45efc5d8977aa4720f", size = 74687 },
    { url = "https://files.pythonhosted.org/packages/b7/5e/a4c7154ba65d93be91f2f1e55f90e76c5f91ccadc7efc4341e6f04c8647f/msgpack-1.1.0-cp311-cp311-macosx_10_9_universal2.whl", hash = "sha256:3d364a55082fb2a7416f6c63ae383fbd903adb5a6cf78c5b96cc6316dc1cedc7", size = 150803 },
    { url = "https://files.pythonhosted.org/packages/60/c2/687684164698f1d51c41778c838d854965dd284a4b9d3a44beba9265c931/msgpack-1.1.0-cp311-cp311-macosx_10_9_x86_64.whl", hash = "sha256:79ec007767b9b56860e0372085f8504db5d06bd6a327a335449508bbee9648fa", size = 84343 },
    { url = "https://files.pythonhosted.org/packages/42/ae/d3adea9bb4a1342763556078b5765e666f8fdf242e00f3f6657380920972/msgpack-1.1.0-cp311-cp311-macosx_11_0_arm64.whl", hash = "sha256:6ad622bf7756d5a497d5b6836e7fc3752e2dd6f4c648e24b1803f6048596f701", size = 81408 },
    { url = "https://files.pythonhosted.org/packages/dc/17/6313325a6ff40ce9c3207293aee3ba50104aed6c2c1559d20d09e5c1ff54/msgpack-1.1.0-cp311-cp311-manylinux_2_17_aarch64.manylinux2014_aarch64.whl", hash = "sha256:8e59bca908d9ca0de3dc8684f21ebf9a690fe47b6be93236eb40b99af28b6ea6", size = 396096 },
    { url = "https://files.pythonhosted.org/packages/a8/a1/ad7b84b91ab5a324e707f4c9761633e357820b011a01e34ce658c1dda7cc/msgpack-1.1.0-cp311-cp311-manylinux_2_17_x86_64.manylinux2014_x86_64.whl", hash = "sha256:5e1da8f11a3dd397f0a32c76165cf0c4eb95b31013a94f6ecc0b280c05c91b59", size = 403671 },
    { url = "https://files.pythonhosted.org/packages/bb/0b/fd5b7c0b308bbf1831df0ca04ec76fe2f5bf6319833646b0a4bd5e9dc76d/msgpack-1.1.0-cp311-cp311-manylinux_2_5_i686.manylinux1_i686.manylinux_2_17_i686.manylinux2014_i686.whl", hash = "sha256:452aff037287acb1d70a804ffd022b21fa2bb7c46bee884dbc864cc9024128a0", size = 387414 },
    { url = "https://files.pythonhosted.org/packages/f0/03/ff8233b7c6e9929a1f5da3c7860eccd847e2523ca2de0d8ef4878d354cfa/msgpack-1.1.0-cp311-cp311-musllinux_1_2_aarch64.whl", hash = "sha256:8da4bf6d54ceed70e8861f833f83ce0814a2b72102e890cbdfe4b34764cdd66e", size = 383759 },
    { url = "https://files.pythonhosted.org/packages/1f/1b/eb82e1fed5a16dddd9bc75f0854b6e2fe86c0259c4353666d7fab37d39f4/msgpack-1.1.0-cp311-cp311-musllinux_1_2_i686.whl", hash = "sha256:41c991beebf175faf352fb940bf2af9ad1fb77fd25f38d9142053914947cdbf6", size = 394405 },
    { url = "https://files.pythonhosted.org/packages/90/2e/962c6004e373d54ecf33d695fb1402f99b51832631e37c49273cc564ffc5/msgpack-1.1.0-cp311-cp311-musllinux_1_2_x86_64.whl", hash = "sha256:a52a1f3a5af7ba1c9ace055b659189f6c669cf3657095b50f9602af3a3ba0fe5", size = 396041 },
    { url = "https://files.pythonhosted.org/packages/f8/20/6e03342f629474414860c48aeffcc2f7f50ddaf351d95f20c3f1c67399a8/msgpack-1.1.0-cp311-cp311-win32.whl", hash = "sha256:58638690ebd0a06427c5fe1a227bb6b8b9fdc2bd07701bec13c2335c82131a88", size = 68538 },
    { url = "https://files.pythonhosted.org/packages/aa/c4/5a582fc9a87991a3e6f6800e9bb2f3c82972912235eb9539954f3e9997c7/msgpack-1.1.0-cp311-cp311-win_amd64.whl", hash = "sha256:fd2906780f25c8ed5d7b323379f6138524ba793428db5d0e9d226d3fa6aa1788", size = 74871 },
    { url = "https://files.pythonhosted.org/packages/e1/d6/716b7ca1dbde63290d2973d22bbef1b5032ca634c3ff4384a958ec3f093a/msgpack-1.1.0-cp312-cp312-macosx_10_9_universal2.whl", hash = "sha256:d46cf9e3705ea9485687aa4001a76e44748b609d260af21c4ceea7f2212a501d", size = 152421 },
    { url = "https://files.pythonhosted.org/packages/70/da/5312b067f6773429cec2f8f08b021c06af416bba340c912c2ec778539ed6/msgpack-1.1.0-cp312-cp312-macosx_10_9_x86_64.whl", hash = "sha256:5dbad74103df937e1325cc4bfeaf57713be0b4f15e1c2da43ccdd836393e2ea2", size = 85277 },
    { url = "https://files.pythonhosted.org/packages/28/51/da7f3ae4462e8bb98af0d5bdf2707f1b8c65a0d4f496e46b6afb06cbc286/msgpack-1.1.0-cp312-cp312-macosx_11_0_arm64.whl", hash = "sha256:58dfc47f8b102da61e8949708b3eafc3504509a5728f8b4ddef84bd9e16ad420", size = 82222 },
    { url = "https://files.pythonhosted.org/packages/33/af/dc95c4b2a49cff17ce47611ca9ba218198806cad7796c0b01d1e332c86bb/msgpack-1.1.0-cp312-cp312-manylinux_2_17_aarch64.manylinux2014_aarch64.whl", hash = "sha256:4676e5be1b472909b2ee6356ff425ebedf5142427842aa06b4dfd5117d1ca8a2", size = 392971 },
    { url = "https://files.pythonhosted.org/packages/f1/54/65af8de681fa8255402c80eda2a501ba467921d5a7a028c9c22a2c2eedb5/msgpack-1.1.0-cp312-cp312-manylinux_2_17_x86_64.manylinux2014_x86_64.whl", hash = "sha256:17fb65dd0bec285907f68b15734a993ad3fc94332b5bb21b0435846228de1f39", size = 401403 },
    { url = "https://files.pythonhosted.org/packages/97/8c/e333690777bd33919ab7024269dc3c41c76ef5137b211d776fbb404bfead/msgpack-1.1.0-cp312-cp312-manylinux_2_5_i686.manylinux1_i686.manylinux_2_17_i686.manylinux2014_i686.whl", hash = "sha256:a51abd48c6d8ac89e0cfd4fe177c61481aca2d5e7ba42044fd218cfd8ea9899f", size = 385356 },
    { url = "https://files.pythonhosted.org/packages/57/52/406795ba478dc1c890559dd4e89280fa86506608a28ccf3a72fbf45df9f5/msgpack-1.1.0-cp312-cp312-musllinux_1_2_aarch64.whl", hash = "sha256:2137773500afa5494a61b1208619e3871f75f27b03bcfca7b3a7023284140247", size = 383028 },
    { url = "https://files.pythonhosted.org/packages/e7/69/053b6549bf90a3acadcd8232eae03e2fefc87f066a5b9fbb37e2e608859f/msgpack-1.1.0-cp312-cp312-musllinux_1_2_i686.whl", hash = "sha256:398b713459fea610861c8a7b62a6fec1882759f308ae0795b5413ff6a160cf3c", size = 391100 },
    { url = "https://files.pythonhosted.org/packages/23/f0/d4101d4da054f04274995ddc4086c2715d9b93111eb9ed49686c0f7ccc8a/msgpack-1.1.0-cp312-cp312-musllinux_1_2_x86_64.whl", hash = "sha256:06f5fd2f6bb2a7914922d935d3b8bb4a7fff3a9a91cfce6d06c13bc42bec975b", size = 394254 },
    { url = "https://files.pythonhosted.org/packages/1c/12/cf07458f35d0d775ff3a2dc5559fa2e1fcd06c46f1ef510e594ebefdca01/msgpack-1.1.0-cp312-cp312-win32.whl", hash = "sha256:ad33e8400e4ec17ba782f7b9cf868977d867ed784a1f5f2ab46e7ba53b6e1e1b", size = 69085 },
    { url = "https://files.pythonhosted.org/packages/73/80/2708a4641f7d553a63bc934a3eb7214806b5b39d200133ca7f7afb0a53e8/msgpack-1.1.0-cp312-cp312-win_amd64.whl", hash = "sha256:115a7af8ee9e8cddc10f87636767857e7e3717b7a2e97379dc2054712693e90f", size = 75347 },
    { url = "https://files.pythonhosted.org/packages/c8/b0/380f5f639543a4ac413e969109978feb1f3c66e931068f91ab6ab0f8be00/msgpack-1.1.0-cp313-cp313-macosx_10_13_universal2.whl", hash = "sha256:071603e2f0771c45ad9bc65719291c568d4edf120b44eb36324dcb02a13bfddf", size = 151142 },
    { url = "https://files.pythonhosted.org/packages/c8/ee/be57e9702400a6cb2606883d55b05784fada898dfc7fd12608ab1fdb054e/msgpack-1.1.0-cp313-cp313-macosx_10_13_x86_64.whl", hash = "sha256:0f92a83b84e7c0749e3f12821949d79485971f087604178026085f60ce109330", size = 84523 },
    { url = "https://files.pythonhosted.org/packages/7e/3a/2919f63acca3c119565449681ad08a2f84b2171ddfcff1dba6959db2cceb/msgpack-1.1.0-cp313-cp313-macosx_11_0_arm64.whl", hash = "sha256:4a1964df7b81285d00a84da4e70cb1383f2e665e0f1f2a7027e683956d04b734", size = 81556 },
    { url = "https://files.pythonhosted.org/packages/7c/43/a11113d9e5c1498c145a8925768ea2d5fce7cbab15c99cda655aa09947ed/msgpack-1.1.0-cp313-cp313-manylinux_2_17_aarch64.manylinux2014_aarch64.whl", hash = "sha256:59caf6a4ed0d164055ccff8fe31eddc0ebc07cf7326a2aaa0dbf7a4001cd823e", size = 392105 },
    { url = "https://files.pythonhosted.org/packages/2d/7b/2c1d74ca6c94f70a1add74a8393a0138172207dc5de6fc6269483519d048/msgpack-1.1.0-cp313-cp313-manylinux_2_17_x86_64.manylinux2014_x86_64.whl", hash = "sha256:0907e1a7119b337971a689153665764adc34e89175f9a34793307d9def08e6ca", size = 399979 },
    { url = "https://files.pythonhosted.org/packages/82/8c/cf64ae518c7b8efc763ca1f1348a96f0e37150061e777a8ea5430b413a74/msgpack-1.1.0-cp313-cp313-manylinux_2_5_i686.manylinux1_i686.manylinux_2_17_i686.manylinux2014_i686.whl", hash = "sha256:65553c9b6da8166e819a6aa90ad15288599b340f91d18f60b2061f402b9a4915", size = 383816 },
    { url = "https://files.pythonhosted.org/packages/69/86/a847ef7a0f5ef3fa94ae20f52a4cacf596a4e4a010197fbcc27744eb9a83/msgpack-1.1.0-cp313-cp313-musllinux_1_2_aarch64.whl", hash = "sha256:7a946a8992941fea80ed4beae6bff74ffd7ee129a90b4dd5cf9c476a30e9708d", size = 380973 },
    { url = "https://files.pythonhosted.org/packages/aa/90/c74cf6e1126faa93185d3b830ee97246ecc4fe12cf9d2d31318ee4246994/msgpack-1.1.0-cp313-cp313-musllinux_1_2_i686.whl", hash = "sha256:4b51405e36e075193bc051315dbf29168d6141ae2500ba8cd80a522964e31434", size = 387435 },
    { url = "https://files.pythonhosted.org/packages/7a/40/631c238f1f338eb09f4acb0f34ab5862c4e9d7eda11c1b685471a4c5ea37/msgpack-1.1.0-cp313-cp313-musllinux_1_2_x86_64.whl", hash = "sha256:b4c01941fd2ff87c2a934ee6055bda4ed353a7846b8d4f341c428109e9fcde8c", size = 399082 },
    { url = "https://files.pythonhosted.org/packages/e9/1b/fa8a952be252a1555ed39f97c06778e3aeb9123aa4cccc0fd2acd0b4e315/msgpack-1.1.0-cp313-cp313-win32.whl", hash = "sha256:7c9a35ce2c2573bada929e0b7b3576de647b0defbd25f5139dcdaba0ae35a4cc", size = 69037 },
    { url = "https://files.pythonhosted.org/packages/b6/bc/8bd826dd03e022153bfa1766dcdec4976d6c818865ed54223d71f07862b3/msgpack-1.1.0-cp313-cp313-win_amd64.whl", hash = "sha256:bce7d9e614a04d0883af0b3d4d501171fbfca038f12c77fa838d9f198147a23f", size = 75140 },
]

[[package]]
name = "mypy"
version = "1.15.0"
source = { registry = "https://pypi.org/simple" }
dependencies = [
    { name = "mypy-extensions" },
    { name = "tomli", marker = "python_full_version < '3.11' or (extra == 'group-9-rockcraft-dev-jammy' and extra == 'group-9-rockcraft-dev-noble') or (extra == 'group-9-rockcraft-dev-jammy' and extra == 'group-9-rockcraft-dev-oracular') or (extra == 'group-9-rockcraft-dev-jammy' and extra == 'group-9-rockcraft-dev-plucky') or (extra == 'group-9-rockcraft-dev-noble' and extra == 'group-9-rockcraft-dev-oracular') or (extra == 'group-9-rockcraft-dev-noble' and extra == 'group-9-rockcraft-dev-plucky') or (extra == 'group-9-rockcraft-dev-oracular' and extra == 'group-9-rockcraft-dev-plucky')" },
    { name = "typing-extensions" },
]
sdist = { url = "https://files.pythonhosted.org/packages/ce/43/d5e49a86afa64bd3839ea0d5b9c7103487007d728e1293f52525d6d5486a/mypy-1.15.0.tar.gz", hash = "sha256:404534629d51d3efea5c800ee7c42b72a6554d6c400e6a79eafe15d11341fd43", size = 3239717 }
wheels = [
    { url = "https://files.pythonhosted.org/packages/68/f8/65a7ce8d0e09b6329ad0c8d40330d100ea343bd4dd04c4f8ae26462d0a17/mypy-1.15.0-cp310-cp310-macosx_10_9_x86_64.whl", hash = "sha256:979e4e1a006511dacf628e36fadfecbcc0160a8af6ca7dad2f5025529e082c13", size = 10738433 },
    { url = "https://files.pythonhosted.org/packages/b4/95/9c0ecb8eacfe048583706249439ff52105b3f552ea9c4024166c03224270/mypy-1.15.0-cp310-cp310-macosx_11_0_arm64.whl", hash = "sha256:c4bb0e1bd29f7d34efcccd71cf733580191e9a264a2202b0239da95984c5b559", size = 9861472 },
    { url = "https://files.pythonhosted.org/packages/84/09/9ec95e982e282e20c0d5407bc65031dfd0f0f8ecc66b69538296e06fcbee/mypy-1.15.0-cp310-cp310-manylinux_2_17_aarch64.manylinux2014_aarch64.manylinux_2_28_aarch64.whl", hash = "sha256:be68172e9fd9ad8fb876c6389f16d1c1b5f100ffa779f77b1fb2176fcc9ab95b", size = 11611424 },
    { url = "https://files.pythonhosted.org/packages/78/13/f7d14e55865036a1e6a0a69580c240f43bc1f37407fe9235c0d4ef25ffb0/mypy-1.15.0-cp310-cp310-manylinux_2_17_x86_64.manylinux2014_x86_64.manylinux_2_28_x86_64.whl", hash = "sha256:c7be1e46525adfa0d97681432ee9fcd61a3964c2446795714699a998d193f1a3", size = 12365450 },
    { url = "https://files.pythonhosted.org/packages/48/e1/301a73852d40c241e915ac6d7bcd7fedd47d519246db2d7b86b9d7e7a0cb/mypy-1.15.0-cp310-cp310-musllinux_1_2_x86_64.whl", hash = "sha256:2e2c2e6d3593f6451b18588848e66260ff62ccca522dd231cd4dd59b0160668b", size = 12551765 },
    { url = "https://files.pythonhosted.org/packages/77/ba/c37bc323ae5fe7f3f15a28e06ab012cd0b7552886118943e90b15af31195/mypy-1.15.0-cp310-cp310-win_amd64.whl", hash = "sha256:6983aae8b2f653e098edb77f893f7b6aca69f6cffb19b2cc7443f23cce5f4828", size = 9274701 },
    { url = "https://files.pythonhosted.org/packages/03/bc/f6339726c627bd7ca1ce0fa56c9ae2d0144604a319e0e339bdadafbbb599/mypy-1.15.0-cp311-cp311-macosx_10_9_x86_64.whl", hash = "sha256:2922d42e16d6de288022e5ca321cd0618b238cfc5570e0263e5ba0a77dbef56f", size = 10662338 },
    { url = "https://files.pythonhosted.org/packages/e2/90/8dcf506ca1a09b0d17555cc00cd69aee402c203911410136cd716559efe7/mypy-1.15.0-cp311-cp311-macosx_11_0_arm64.whl", hash = "sha256:2ee2d57e01a7c35de00f4634ba1bbf015185b219e4dc5909e281016df43f5ee5", size = 9787540 },
    { url = "https://files.pythonhosted.org/packages/05/05/a10f9479681e5da09ef2f9426f650d7b550d4bafbef683b69aad1ba87457/mypy-1.15.0-cp311-cp311-manylinux_2_17_aarch64.manylinux2014_aarch64.manylinux_2_28_aarch64.whl", hash = "sha256:973500e0774b85d9689715feeffcc980193086551110fd678ebe1f4342fb7c5e", size = 11538051 },
    { url = "https://files.pythonhosted.org/packages/e9/9a/1f7d18b30edd57441a6411fcbc0c6869448d1a4bacbaee60656ac0fc29c8/mypy-1.15.0-cp311-cp311-manylinux_2_17_x86_64.manylinux2014_x86_64.manylinux_2_28_x86_64.whl", hash = "sha256:5a95fb17c13e29d2d5195869262f8125dfdb5c134dc8d9a9d0aecf7525b10c2c", size = 12286751 },
    { url = "https://files.pythonhosted.org/packages/72/af/19ff499b6f1dafcaf56f9881f7a965ac2f474f69f6f618b5175b044299f5/mypy-1.15.0-cp311-cp311-musllinux_1_2_x86_64.whl", hash = "sha256:1905f494bfd7d85a23a88c5d97840888a7bd516545fc5aaedff0267e0bb54e2f", size = 12421783 },
    { url = "https://files.pythonhosted.org/packages/96/39/11b57431a1f686c1aed54bf794870efe0f6aeca11aca281a0bd87a5ad42c/mypy-1.15.0-cp311-cp311-win_amd64.whl", hash = "sha256:c9817fa23833ff189db061e6d2eff49b2f3b6ed9856b4a0a73046e41932d744f", size = 9265618 },
    { url = "https://files.pythonhosted.org/packages/98/3a/03c74331c5eb8bd025734e04c9840532226775c47a2c39b56a0c8d4f128d/mypy-1.15.0-cp312-cp312-macosx_10_13_x86_64.whl", hash = "sha256:aea39e0583d05124836ea645f412e88a5c7d0fd77a6d694b60d9b6b2d9f184fd", size = 10793981 },
    { url = "https://files.pythonhosted.org/packages/f0/1a/41759b18f2cfd568848a37c89030aeb03534411eef981df621d8fad08a1d/mypy-1.15.0-cp312-cp312-macosx_11_0_arm64.whl", hash = "sha256:2f2147ab812b75e5b5499b01ade1f4a81489a147c01585cda36019102538615f", size = 9749175 },
    { url = "https://files.pythonhosted.org/packages/12/7e/873481abf1ef112c582db832740f4c11b2bfa510e829d6da29b0ab8c3f9c/mypy-1.15.0-cp312-cp312-manylinux_2_17_aarch64.manylinux2014_aarch64.manylinux_2_28_aarch64.whl", hash = "sha256:ce436f4c6d218a070048ed6a44c0bbb10cd2cc5e272b29e7845f6a2f57ee4464", size = 11455675 },
    { url = "https://files.pythonhosted.org/packages/b3/d0/92ae4cde706923a2d3f2d6c39629134063ff64b9dedca9c1388363da072d/mypy-1.15.0-cp312-cp312-manylinux_2_17_x86_64.manylinux2014_x86_64.manylinux_2_28_x86_64.whl", hash = "sha256:8023ff13985661b50a5928fc7a5ca15f3d1affb41e5f0a9952cb68ef090b31ee", size = 12410020 },
    { url = "https://files.pythonhosted.org/packages/46/8b/df49974b337cce35f828ba6fda228152d6db45fed4c86ba56ffe442434fd/mypy-1.15.0-cp312-cp312-musllinux_1_2_x86_64.whl", hash = "sha256:1124a18bc11a6a62887e3e137f37f53fbae476dc36c185d549d4f837a2a6a14e", size = 12498582 },
    { url = "https://files.pythonhosted.org/packages/13/50/da5203fcf6c53044a0b699939f31075c45ae8a4cadf538a9069b165c1050/mypy-1.15.0-cp312-cp312-win_amd64.whl", hash = "sha256:171a9ca9a40cd1843abeca0e405bc1940cd9b305eaeea2dda769ba096932bb22", size = 9366614 },
    { url = "https://files.pythonhosted.org/packages/6a/9b/fd2e05d6ffff24d912f150b87db9e364fa8282045c875654ce7e32fffa66/mypy-1.15.0-cp313-cp313-macosx_10_13_x86_64.whl", hash = "sha256:93faf3fdb04768d44bf28693293f3904bbb555d076b781ad2530214ee53e3445", size = 10788592 },
    { url = "https://files.pythonhosted.org/packages/74/37/b246d711c28a03ead1fd906bbc7106659aed7c089d55fe40dd58db812628/mypy-1.15.0-cp313-cp313-macosx_11_0_arm64.whl", hash = "sha256:811aeccadfb730024c5d3e326b2fbe9249bb7413553f15499a4050f7c30e801d", size = 9753611 },
    { url = "https://files.pythonhosted.org/packages/a6/ac/395808a92e10cfdac8003c3de9a2ab6dc7cde6c0d2a4df3df1b815ffd067/mypy-1.15.0-cp313-cp313-manylinux_2_17_aarch64.manylinux2014_aarch64.manylinux_2_28_aarch64.whl", hash = "sha256:98b7b9b9aedb65fe628c62a6dc57f6d5088ef2dfca37903a7d9ee374d03acca5", size = 11438443 },
    { url = "https://files.pythonhosted.org/packages/d2/8b/801aa06445d2de3895f59e476f38f3f8d610ef5d6908245f07d002676cbf/mypy-1.15.0-cp313-cp313-manylinux_2_17_x86_64.manylinux2014_x86_64.manylinux_2_28_x86_64.whl", hash = "sha256:c43a7682e24b4f576d93072216bf56eeff70d9140241f9edec0c104d0c515036", size = 12402541 },
    { url = "https://files.pythonhosted.org/packages/c7/67/5a4268782eb77344cc613a4cf23540928e41f018a9a1ec4c6882baf20ab8/mypy-1.15.0-cp313-cp313-musllinux_1_2_x86_64.whl", hash = "sha256:baefc32840a9f00babd83251560e0ae1573e2f9d1b067719479bfb0e987c6357", size = 12494348 },
    { url = "https://files.pythonhosted.org/packages/83/3e/57bb447f7bbbfaabf1712d96f9df142624a386d98fb026a761532526057e/mypy-1.15.0-cp313-cp313-win_amd64.whl", hash = "sha256:b9378e2c00146c44793c98b8d5a61039a048e31f429fb0eb546d93f4b000bedf", size = 9373648 },
    { url = "https://files.pythonhosted.org/packages/09/4e/a7d65c7322c510de2c409ff3828b03354a7c43f5a8ed458a7a131b41c7b9/mypy-1.15.0-py3-none-any.whl", hash = "sha256:5469affef548bd1895d86d3bf10ce2b44e33d86923c29e4d675b3e323437ea3e", size = 2221777 },
]

[package.optional-dependencies]
reports = [
    { name = "lxml" },
]

[[package]]
name = "mypy-extensions"
version = "1.0.0"
source = { registry = "https://pypi.org/simple" }
sdist = { url = "https://files.pythonhosted.org/packages/98/a4/1ab47638b92648243faf97a5aeb6ea83059cc3624972ab6b8d2316078d3f/mypy_extensions-1.0.0.tar.gz", hash = "sha256:75dbf8955dc00442a438fc4d0666508a9a97b6bd41aa2f0ffe9d2f2725af0782", size = 4433 }
wheels = [
    { url = "https://files.pythonhosted.org/packages/2a/e2/5d3f6ada4297caebe1a2add3b126fe800c96f56dbe5d1988a2cbe0b267aa/mypy_extensions-1.0.0-py3-none-any.whl", hash = "sha256:4392f6c0eb8a5668a69e23d168ffa70f0be9ccfd32b5cc2d26a34ae5b844552d", size = 4695 },
]

[[package]]
name = "myst-parser"
version = "4.0.1"
source = { registry = "https://pypi.org/simple" }
dependencies = [
    { name = "docutils" },
    { name = "jinja2" },
    { name = "markdown-it-py" },
    { name = "mdit-py-plugins" },
    { name = "pyyaml" },
    { name = "sphinx" },
]
sdist = { url = "https://files.pythonhosted.org/packages/66/a5/9626ba4f73555b3735ad86247a8077d4603aa8628537687c839ab08bfe44/myst_parser-4.0.1.tar.gz", hash = "sha256:5cfea715e4f3574138aecbf7d54132296bfd72bb614d31168f48c477a830a7c4", size = 93985 }
wheels = [
    { url = "https://files.pythonhosted.org/packages/5f/df/76d0321c3797b54b60fef9ec3bd6f4cfd124b9e422182156a1dd418722cf/myst_parser-4.0.1-py3-none-any.whl", hash = "sha256:9134e88959ec3b5780aedf8a99680ea242869d012e8821db3126d427edc9c95d", size = 84579 },
]

[[package]]
name = "natsort"
version = "8.4.0"
source = { registry = "https://pypi.org/simple" }
sdist = { url = "https://files.pythonhosted.org/packages/e2/a9/a0c57aee75f77794adaf35322f8b6404cbd0f89ad45c87197a937764b7d0/natsort-8.4.0.tar.gz", hash = "sha256:45312c4a0e5507593da193dedd04abb1469253b601ecaf63445ad80f0a1ea581", size = 76575 }
wheels = [
    { url = "https://files.pythonhosted.org/packages/ef/82/7a9d0550484a62c6da82858ee9419f3dd1ccc9aa1c26a1e43da3ecd20b0d/natsort-8.4.0-py3-none-any.whl", hash = "sha256:4732914fb471f56b5cce04d7bae6f164a592c7712e1c85f9ef585e197299521c", size = 38268 },
]

[[package]]
name = "nh3"
version = "0.2.21"
source = { registry = "https://pypi.org/simple" }
sdist = { url = "https://files.pythonhosted.org/packages/37/30/2f81466f250eb7f591d4d193930df661c8c23e9056bdc78e365b646054d8/nh3-0.2.21.tar.gz", hash = "sha256:4990e7ee6a55490dbf00d61a6f476c9a3258e31e711e13713b2ea7d6616f670e", size = 16581 }
wheels = [
    { url = "https://files.pythonhosted.org/packages/7f/81/b83775687fcf00e08ade6d4605f0be9c4584cb44c4973d9f27b7456a31c9/nh3-0.2.21-cp313-cp313t-macosx_10_12_x86_64.macosx_11_0_arm64.macosx_10_12_universal2.whl", hash = "sha256:fcff321bd60c6c5c9cb4ddf2554e22772bb41ebd93ad88171bbbb6f271255286", size = 1297678 },
    { url = "https://files.pythonhosted.org/packages/22/ee/d0ad8fb4b5769f073b2df6807f69a5e57ca9cea504b78809921aef460d20/nh3-0.2.21-cp313-cp313t-manylinux_2_17_x86_64.manylinux2014_x86_64.whl", hash = "sha256:31eedcd7d08b0eae28ba47f43fd33a653b4cdb271d64f1aeda47001618348fde", size = 733774 },
    { url = "https://files.pythonhosted.org/packages/ea/76/b450141e2d384ede43fe53953552f1c6741a499a8c20955ad049555cabc8/nh3-0.2.21-cp313-cp313t-manylinux_2_5_i686.manylinux1_i686.whl", hash = "sha256:d426d7be1a2f3d896950fe263332ed1662f6c78525b4520c8e9861f8d7f0d243", size = 760012 },
    { url = "https://files.pythonhosted.org/packages/97/90/1182275db76cd8fbb1f6bf84c770107fafee0cb7da3e66e416bcb9633da2/nh3-0.2.21-cp313-cp313t-musllinux_1_2_aarch64.whl", hash = "sha256:9d67709bc0d7d1f5797b21db26e7a8b3d15d21c9c5f58ccfe48b5328483b685b", size = 923619 },
    { url = "https://files.pythonhosted.org/packages/29/c7/269a7cfbec9693fad8d767c34a755c25ccb8d048fc1dfc7a7d86bc99375c/nh3-0.2.21-cp313-cp313t-musllinux_1_2_armv7l.whl", hash = "sha256:55823c5ea1f6b267a4fad5de39bc0524d49a47783e1fe094bcf9c537a37df251", size = 1000384 },
    { url = "https://files.pythonhosted.org/packages/68/a9/48479dbf5f49ad93f0badd73fbb48b3d769189f04c6c69b0df261978b009/nh3-0.2.21-cp313-cp313t-musllinux_1_2_i686.whl", hash = "sha256:818f2b6df3763e058efa9e69677b5a92f9bc0acff3295af5ed013da544250d5b", size = 918908 },
    { url = "https://files.pythonhosted.org/packages/d7/da/0279c118f8be2dc306e56819880b19a1cf2379472e3b79fc8eab44e267e3/nh3-0.2.21-cp313-cp313t-musllinux_1_2_x86_64.whl", hash = "sha256:b3b5c58161e08549904ac4abd450dacd94ff648916f7c376ae4b2c0652b98ff9", size = 909180 },
    { url = "https://files.pythonhosted.org/packages/26/16/93309693f8abcb1088ae143a9c8dbcece9c8f7fb297d492d3918340c41f1/nh3-0.2.21-cp313-cp313t-win32.whl", hash = "sha256:637d4a10c834e1b7d9548592c7aad760611415fcd5bd346f77fd8a064309ae6d", size = 532747 },
    { url = "https://files.pythonhosted.org/packages/a2/3a/96eb26c56cbb733c0b4a6a907fab8408ddf3ead5d1b065830a8f6a9c3557/nh3-0.2.21-cp313-cp313t-win_amd64.whl", hash = "sha256:713d16686596e556b65e7f8c58328c2df63f1a7abe1277d87625dcbbc012ef82", size = 528908 },
    { url = "https://files.pythonhosted.org/packages/ba/1d/b1ef74121fe325a69601270f276021908392081f4953d50b03cbb38b395f/nh3-0.2.21-cp38-abi3-macosx_10_12_x86_64.macosx_11_0_arm64.macosx_10_12_universal2.whl", hash = "sha256:a772dec5b7b7325780922dd904709f0f5f3a79fbf756de5291c01370f6df0967", size = 1316133 },
    { url = "https://files.pythonhosted.org/packages/b8/f2/2c7f79ce6de55b41e7715f7f59b159fd59f6cdb66223c05b42adaee2b645/nh3-0.2.21-cp38-abi3-manylinux_2_17_aarch64.manylinux2014_aarch64.whl", hash = "sha256:d002b648592bf3033adfd875a48f09b8ecc000abd7f6a8769ed86b6ccc70c759", size = 758328 },
    { url = "https://files.pythonhosted.org/packages/6d/ad/07bd706fcf2b7979c51b83d8b8def28f413b090cf0cb0035ee6b425e9de5/nh3-0.2.21-cp38-abi3-manylinux_2_17_armv7l.manylinux2014_armv7l.whl", hash = "sha256:2a5174551f95f2836f2ad6a8074560f261cf9740a48437d6151fd2d4d7d617ab", size = 747020 },
    { url = "https://files.pythonhosted.org/packages/75/99/06a6ba0b8a0d79c3d35496f19accc58199a1fb2dce5e711a31be7e2c1426/nh3-0.2.21-cp38-abi3-manylinux_2_17_ppc64.manylinux2014_ppc64.whl", hash = "sha256:b8d55ea1fc7ae3633d758a92aafa3505cd3cc5a6e40470c9164d54dff6f96d42", size = 944878 },
    { url = "https://files.pythonhosted.org/packages/79/d4/dc76f5dc50018cdaf161d436449181557373869aacf38a826885192fc587/nh3-0.2.21-cp38-abi3-manylinux_2_17_ppc64le.manylinux2014_ppc64le.whl", hash = "sha256:6ae319f17cd8960d0612f0f0ddff5a90700fa71926ca800e9028e7851ce44a6f", size = 903460 },
    { url = "https://files.pythonhosted.org/packages/cd/c3/d4f8037b2ab02ebf5a2e8637bd54736ed3d0e6a2869e10341f8d9085f00e/nh3-0.2.21-cp38-abi3-manylinux_2_17_s390x.manylinux2014_s390x.whl", hash = "sha256:63ca02ac6f27fc80f9894409eb61de2cb20ef0a23740c7e29f9ec827139fa578", size = 839369 },
    { url = "https://files.pythonhosted.org/packages/11/a9/1cd3c6964ec51daed7b01ca4686a5c793581bf4492cbd7274b3f544c9abe/nh3-0.2.21-cp38-abi3-manylinux_2_17_x86_64.manylinux2014_x86_64.whl", hash = "sha256:a5f77e62aed5c4acad635239ac1290404c7e940c81abe561fd2af011ff59f585", size = 739036 },
    { url = "https://files.pythonhosted.org/packages/fd/04/bfb3ff08d17a8a96325010ae6c53ba41de6248e63cdb1b88ef6369a6cdfc/nh3-0.2.21-cp38-abi3-manylinux_2_5_i686.manylinux1_i686.whl", hash = "sha256:087ffadfdcd497658c3adc797258ce0f06be8a537786a7217649fc1c0c60c293", size = 768712 },
    { url = "https://files.pythonhosted.org/packages/9e/aa/cfc0bf545d668b97d9adea4f8b4598667d2b21b725d83396c343ad12bba7/nh3-0.2.21-cp38-abi3-musllinux_1_2_aarch64.whl", hash = "sha256:ac7006c3abd097790e611fe4646ecb19a8d7f2184b882f6093293b8d9b887431", size = 930559 },
    { url = "https://files.pythonhosted.org/packages/78/9d/6f5369a801d3a1b02e6a9a097d56bcc2f6ef98cffebf03c4bb3850d8e0f0/nh3-0.2.21-cp38-abi3-musllinux_1_2_armv7l.whl", hash = "sha256:6141caabe00bbddc869665b35fc56a478eb774a8c1dfd6fba9fe1dfdf29e6efa", size = 1008591 },
    { url = "https://files.pythonhosted.org/packages/a6/df/01b05299f68c69e480edff608248313cbb5dbd7595c5e048abe8972a57f9/nh3-0.2.21-cp38-abi3-musllinux_1_2_i686.whl", hash = "sha256:20979783526641c81d2f5bfa6ca5ccca3d1e4472474b162c6256745fbfe31cd1", size = 925670 },
    { url = "https://files.pythonhosted.org/packages/3d/79/bdba276f58d15386a3387fe8d54e980fb47557c915f5448d8c6ac6f7ea9b/nh3-0.2.21-cp38-abi3-musllinux_1_2_x86_64.whl", hash = "sha256:a7ea28cd49293749d67e4fcf326c554c83ec912cd09cd94aa7ec3ab1921c8283", size = 917093 },
    { url = "https://files.pythonhosted.org/packages/e7/d8/c6f977a5cd4011c914fb58f5ae573b071d736187ccab31bfb1d539f4af9f/nh3-0.2.21-cp38-abi3-win32.whl", hash = "sha256:6c9c30b8b0d291a7c5ab0967ab200598ba33208f754f2f4920e9343bdd88f79a", size = 537623 },
    { url = "https://files.pythonhosted.org/packages/23/fc/8ce756c032c70ae3dd1d48a3552577a325475af2a2f629604b44f571165c/nh3-0.2.21-cp38-abi3-win_amd64.whl", hash = "sha256:bb0014948f04d7976aabae43fcd4cb7f551f9f8ce785a4c9ef66e6c2590f8629", size = 535283 },
]

[[package]]
name = "oauthlib"
version = "3.2.2"
source = { registry = "https://pypi.org/simple" }
sdist = { url = "https://files.pythonhosted.org/packages/6d/fa/fbf4001037904031639e6bfbfc02badfc7e12f137a8afa254df6c4c8a670/oauthlib-3.2.2.tar.gz", hash = "sha256:9859c40929662bec5d64f34d01c99e093149682a3f38915dc0655d5a633dd918", size = 177352 }
wheels = [
    { url = "https://files.pythonhosted.org/packages/7e/80/cab10959dc1faead58dc8384a781dfbf93cb4d33d50988f7a69f1b7c9bbe/oauthlib-3.2.2-py3-none-any.whl", hash = "sha256:8139f29aac13e25d502680e9e19963e83f16838d48a0d71c287fe40e7067fbca", size = 151688 },
]

[[package]]
name = "overrides"
version = "7.7.0"
source = { registry = "https://pypi.org/simple" }
sdist = { url = "https://files.pythonhosted.org/packages/36/86/b585f53236dec60aba864e050778b25045f857e17f6e5ea0ae95fe80edd2/overrides-7.7.0.tar.gz", hash = "sha256:55158fa3d93b98cc75299b1e67078ad9003ca27945c76162c1c0766d6f91820a", size = 22812 }
wheels = [
    { url = "https://files.pythonhosted.org/packages/2c/ab/fc8290c6a4c722e5514d80f62b2dc4c4df1a68a41d1364e625c35990fcf3/overrides-7.7.0-py3-none-any.whl", hash = "sha256:c7ed9d062f78b8e4c1a7b70bd8796b35ead4d9f510227ef9c5dc7626c60d7e49", size = 17832 },
]

[[package]]
name = "packaging"
version = "24.2"
source = { registry = "https://pypi.org/simple" }
sdist = { url = "https://files.pythonhosted.org/packages/d0/63/68dbb6eb2de9cb10ee4c9c14a0148804425e13c4fb20d61cce69f53106da/packaging-24.2.tar.gz", hash = "sha256:c228a6dc5e932d346bc5739379109d49e8853dd8223571c7c5b55260edc0b97f", size = 163950 }
wheels = [
    { url = "https://files.pythonhosted.org/packages/88/ef/eb23f262cca3c0c4eb7ab1933c3b1f03d021f2c48f54763065b6f0e321be/packaging-24.2-py3-none-any.whl", hash = "sha256:09abb1bccd265c01f4a3aa3f7a7db064b36514d2cba19a2f694fe6150451a759", size = 65451 },
]

[[package]]
name = "pbs-installer"
version = "2025.3.17"
source = { registry = "https://pypi.org/simple" }
sdist = { url = "https://files.pythonhosted.org/packages/8b/67/365929546365e5fc69e090eeb5c1646bae6a8549d4d66959699e8d620562/pbs_installer-2025.3.17.tar.gz", hash = "sha256:dde058f925b989c1d3bd90739c16ffd0e68732f7716e4d1e01ca480d00a67560", size = 51820 }
wheels = [
    { url = "https://files.pythonhosted.org/packages/f8/0e/3dd6760d07c431563e518ebe1f444d76d13481919275f04573d589c9809a/pbs_installer-2025.3.17-py3-none-any.whl", hash = "sha256:d2b0563b1d5d814e479f3c43d7aee019250f68a0a113d754714fa9a721f83b47", size = 53274 },
]

[package.optional-dependencies]
download = [
    { name = "httpx" },
]
install = [
    { name = "zstandard" },
]

[[package]]
name = "pkginfo"
version = "1.12.1.2"
source = { registry = "https://pypi.org/simple" }
sdist = { url = "https://files.pythonhosted.org/packages/24/03/e26bf3d6453b7fda5bd2b84029a426553bb373d6277ef6b5ac8863421f87/pkginfo-1.12.1.2.tar.gz", hash = "sha256:5cd957824ac36f140260964eba3c6be6442a8359b8c48f4adf90210f33a04b7b", size = 451828 }
wheels = [
    { url = "https://files.pythonhosted.org/packages/fa/3d/f4f2ba829efb54b6cd2d91349c7463316a9cc55a43fc980447416c88540f/pkginfo-1.12.1.2-py3-none-any.whl", hash = "sha256:c783ac885519cab2c34927ccfa6bf64b5a704d7c69afaea583dd9b7afe969343", size = 32717 },
]

[[package]]
name = "platformdirs"
version = "4.3.7"
source = { registry = "https://pypi.org/simple" }
sdist = { url = "https://files.pythonhosted.org/packages/b6/2d/7d512a3913d60623e7eb945c6d1b4f0bddf1d0b7ada5225274c87e5b53d1/platformdirs-4.3.7.tar.gz", hash = "sha256:eb437d586b6a0986388f0d6f74aa0cde27b48d0e3d66843640bfb6bdcdb6e351", size = 21291 }
wheels = [
    { url = "https://files.pythonhosted.org/packages/6d/45/59578566b3275b8fd9157885918fcd0c4d74162928a5310926887b856a51/platformdirs-4.3.7-py3-none-any.whl", hash = "sha256:a03875334331946f13c549dbd8f4bac7a13a50a895a0eb1e8c6a8ace80d40a94", size = 18499 },
]

[[package]]
name = "pluggy"
version = "1.5.0"
source = { registry = "https://pypi.org/simple" }
sdist = { url = "https://files.pythonhosted.org/packages/96/2d/02d4312c973c6050a18b314a5ad0b3210edb65a906f868e31c111dede4a6/pluggy-1.5.0.tar.gz", hash = "sha256:2cffa88e94fdc978c4c574f15f9e59b7f4201d439195c3715ca9e2486f1d0cf1", size = 67955 }
wheels = [
    { url = "https://files.pythonhosted.org/packages/88/5f/e351af9a41f866ac3f1fac4ca0613908d9a41741cfcf2228f4ad853b697d/pluggy-1.5.0-py3-none-any.whl", hash = "sha256:44e1ad92c8ca002de6377e165f3e0f1be63266ab4d554740532335b9d75ea669", size = 20556 },
]

[[package]]
name = "poetry"
version = "2.1.1"
source = { registry = "https://pypi.org/simple" }
dependencies = [
    { name = "build" },
    { name = "cachecontrol", extra = ["filecache"] },
    { name = "cleo" },
    { name = "dulwich" },
    { name = "fastjsonschema" },
    { name = "findpython" },
    { name = "installer" },
    { name = "keyring" },
    { name = "packaging" },
    { name = "pbs-installer", extra = ["download", "install"] },
    { name = "pkginfo" },
    { name = "platformdirs" },
    { name = "poetry-core" },
    { name = "pyproject-hooks" },
    { name = "requests" },
    { name = "requests-toolbelt" },
    { name = "shellingham" },
    { name = "tomli", marker = "python_full_version < '3.11' or (extra == 'group-9-rockcraft-dev-jammy' and extra == 'group-9-rockcraft-dev-noble') or (extra == 'group-9-rockcraft-dev-jammy' and extra == 'group-9-rockcraft-dev-oracular') or (extra == 'group-9-rockcraft-dev-jammy' and extra == 'group-9-rockcraft-dev-plucky') or (extra == 'group-9-rockcraft-dev-noble' and extra == 'group-9-rockcraft-dev-oracular') or (extra == 'group-9-rockcraft-dev-noble' and extra == 'group-9-rockcraft-dev-plucky') or (extra == 'group-9-rockcraft-dev-oracular' and extra == 'group-9-rockcraft-dev-plucky')" },
    { name = "tomlkit" },
    { name = "trove-classifiers" },
    { name = "virtualenv" },
    { name = "xattr", marker = "sys_platform == 'darwin' or (extra == 'group-9-rockcraft-dev-jammy' and extra == 'group-9-rockcraft-dev-noble') or (extra == 'group-9-rockcraft-dev-jammy' and extra == 'group-9-rockcraft-dev-oracular') or (extra == 'group-9-rockcraft-dev-jammy' and extra == 'group-9-rockcraft-dev-plucky') or (extra == 'group-9-rockcraft-dev-noble' and extra == 'group-9-rockcraft-dev-oracular') or (extra == 'group-9-rockcraft-dev-noble' and extra == 'group-9-rockcraft-dev-plucky') or (extra == 'group-9-rockcraft-dev-oracular' and extra == 'group-9-rockcraft-dev-plucky')" },
]
sdist = { url = "https://files.pythonhosted.org/packages/a9/69/fbcaa6e878a9e8a9ab86222637f6058b1e611f416c402475b5c9a9dcbca6/poetry-2.1.1.tar.gz", hash = "sha256:d82673865bf13d6cd0dacf28c69a89670456d8df2f9e5da82bfb5f833ba00efc", size = 3433288 }
wheels = [
    { url = "https://files.pythonhosted.org/packages/30/bc/af65a47c15462ce4e847142153a9767fd01b185becd1794f839add8bf430/poetry-2.1.1-py3-none-any.whl", hash = "sha256:1d433880bd5b401327ddee789ccfe9ff197bf3b0cd240f0bc7cc99c84d14b16c", size = 277716 },
]

[[package]]
name = "poetry-core"
version = "2.1.1"
source = { registry = "https://pypi.org/simple" }
sdist = { url = "https://files.pythonhosted.org/packages/8e/70/83d629533a57950f38f5bda64cea57c7c566cb6ad01e4c5380a13a2ac138/poetry_core-2.1.1.tar.gz", hash = "sha256:c1a1f6f00e4254742f40988a8caf665549101cf9991122cd5de1198897768b1a", size = 362210 }
wheels = [
    { url = "https://files.pythonhosted.org/packages/19/ad/e3123a6351e8e23a36cc69c8d4e7891becb1932e4ab48ddbb7f709409c1c/poetry_core-2.1.1-py3-none-any.whl", hash = "sha256:bc3b0382ab4d00d5d780277fd0aad1580eb4403613b37fc60fec407b5bee1fe6", size = 331199 },
]

[[package]]
name = "poetry-plugin-export"
version = "1.9.0"
source = { registry = "https://pypi.org/simple" }
dependencies = [
    { name = "poetry" },
    { name = "poetry-core" },
]
sdist = { url = "https://files.pythonhosted.org/packages/2e/25/c6516829d49afce7f3852ef7dd708b3d19cf647a6b5b834c369a59af52fe/poetry_plugin_export-1.9.0.tar.gz", hash = "sha256:6fc8755cfac93c74752f85510b171983e2e47d782d4ab5be4ffc4f6945be7967", size = 30835 }
wheels = [
    { url = "https://files.pythonhosted.org/packages/bf/41/05f9494adb6ad0640be758de67db255a91a46362996020dd8cd21d0fcf60/poetry_plugin_export-1.9.0-py3-none-any.whl", hash = "sha256:e2621dd8c260dd705a8227f076075246a7ff5c697e18ddb90ff68081f47ee642", size = 11309 },
]

[[package]]
name = "polib"
version = "1.2.0"
source = { registry = "https://pypi.org/simple" }
sdist = { url = "https://files.pythonhosted.org/packages/10/9a/79b1067d27e38ddf84fe7da6ec516f1743f31f752c6122193e7bce38bdbf/polib-1.2.0.tar.gz", hash = "sha256:f3ef94aefed6e183e342a8a269ae1fc4742ba193186ad76f175938621dbfc26b", size = 161658 }
wheels = [
    { url = "https://files.pythonhosted.org/packages/6b/99/45bb1f9926efe370c6dbe324741c749658e44cb060124f28dad201202274/polib-1.2.0-py2.py3-none-any.whl", hash = "sha256:1c77ee1b81feb31df9bca258cbc58db1bbb32d10214b173882452c73af06d62d", size = 20634 },
]

[[package]]
<<<<<<< HEAD
name = "protobuf"
version = "6.30.1"
source = { registry = "https://pypi.org/simple" }
sdist = { url = "https://files.pythonhosted.org/packages/55/de/8216061897a67b2ffe302fd51aaa76bbf613001f01cd96e2416a4955dd2b/protobuf-6.30.1.tar.gz", hash = "sha256:535fb4e44d0236893d5cf1263a0f706f1160b689a7ab962e9da8a9ce4050b780", size = 429304 }
wheels = [
    { url = "https://files.pythonhosted.org/packages/83/f6/28460c49a8a93229e2264cd35fd147153fb524cbd944789db6b6f3cc9b13/protobuf-6.30.1-cp310-abi3-win32.whl", hash = "sha256:ba0706f948d0195f5cac504da156d88174e03218d9364ab40d903788c1903d7e", size = 419150 },
    { url = "https://files.pythonhosted.org/packages/96/82/7045f5b3f3e338a8ab5852d22ce9c31e0a40d8b0f150a3735dc494be769a/protobuf-6.30.1-cp310-abi3-win_amd64.whl", hash = "sha256:ed484f9ddd47f0f1bf0648806cccdb4fe2fb6b19820f9b79a5adf5dcfd1b8c5f", size = 431007 },
    { url = "https://files.pythonhosted.org/packages/b0/b6/732d04d0cdf457d05b7cba83ae73735d91ceced2439735b4500e311c44a5/protobuf-6.30.1-cp39-abi3-macosx_10_9_universal2.whl", hash = "sha256:aa4f7dfaed0d840b03d08d14bfdb41348feaee06a828a8c455698234135b4075", size = 417579 },
    { url = "https://files.pythonhosted.org/packages/fc/22/29dd085f6e828ab0424e73f1bae9dbb9e8bb4087cba5a9e6f21dc614694e/protobuf-6.30.1-cp39-abi3-manylinux2014_aarch64.whl", hash = "sha256:47cd320b7db63e8c9ac35f5596ea1c1e61491d8a8eb6d8b45edc44760b53a4f6", size = 317319 },
    { url = "https://files.pythonhosted.org/packages/26/10/8863ba4baa4660e3f50ad9ae974c47fb63fa6d4089b15f7db82164b1c879/protobuf-6.30.1-cp39-abi3-manylinux2014_x86_64.whl", hash = "sha256:e3083660225fa94748ac2e407f09a899e6a28bf9c0e70c75def8d15706bf85fc", size = 316213 },
    { url = "https://files.pythonhosted.org/packages/a1/d6/683a3d470398e45b4ad9b6c95b7cbabc32f9a8daf454754f0e3df1edffa6/protobuf-6.30.1-py3-none-any.whl", hash = "sha256:3c25e51e1359f1f5fa3b298faa6016e650d148f214db2e47671131b9063c53be", size = 167064 },
]

[[package]]
name = "pycparser"
version = "2.22"
source = { registry = "https://pypi.org/simple" }
sdist = { url = "https://files.pythonhosted.org/packages/1d/b2/31537cf4b1ca988837256c910a668b553fceb8f069bedc4b1c826024b52c/pycparser-2.22.tar.gz", hash = "sha256:491c8be9c040f5390f5bf44a5b07752bd07f56edf992381b05c701439eec10f6", size = 172736 }
wheels = [
    { url = "https://files.pythonhosted.org/packages/13/a3/a812df4e2dd5696d1f351d58b8fe16a405b234ad2886a0dab9183fb78109/pycparser-2.22-py3-none-any.whl", hash = "sha256:c3702b6d3dd8c7abc1afa565d7e63d53a1d0bd86cdc24edd75470f4de499cfcc", size = 117552 },
=======
name = "pycodestyle"
version = "2.13.0"
source = { registry = "https://pypi.org/simple" }
sdist = { url = "https://files.pythonhosted.org/packages/04/6e/1f4a62078e4d95d82367f24e685aef3a672abfd27d1a868068fed4ed2254/pycodestyle-2.13.0.tar.gz", hash = "sha256:c8415bf09abe81d9c7f872502a6eee881fbe85d8763dd5b9924bb0a01d67efae", size = 39312 }
wheels = [
    { url = "https://files.pythonhosted.org/packages/07/be/b00116df1bfb3e0bb5b45e29d604799f7b91dd861637e4d448b4e09e6a3e/pycodestyle-2.13.0-py2.py3-none-any.whl", hash = "sha256:35863c5974a271c7a726ed228a14a4f6daf49df369d8c50cd9a6f58a5e143ba9", size = 31424 },
>>>>>>> e5aea09b
]

[[package]]
name = "pydantic"
version = "2.10.6"
source = { registry = "https://pypi.org/simple" }
dependencies = [
    { name = "annotated-types" },
    { name = "pydantic-core" },
    { name = "typing-extensions" },
]
sdist = { url = "https://files.pythonhosted.org/packages/b7/ae/d5220c5c52b158b1de7ca89fc5edb72f304a70a4c540c84c8844bf4008de/pydantic-2.10.6.tar.gz", hash = "sha256:ca5daa827cce33de7a42be142548b0096bf05a7e7b365aebfa5f8eeec7128236", size = 761681 }
wheels = [
    { url = "https://files.pythonhosted.org/packages/f4/3c/8cc1cc84deffa6e25d2d0c688ebb80635dfdbf1dbea3e30c541c8cf4d860/pydantic-2.10.6-py3-none-any.whl", hash = "sha256:427d664bf0b8a2b34ff5dd0f5a18df00591adcee7198fbd71981054cef37b584", size = 431696 },
]

[[package]]
name = "pydantic-core"
version = "2.27.2"
source = { registry = "https://pypi.org/simple" }
dependencies = [
    { name = "typing-extensions" },
]
sdist = { url = "https://files.pythonhosted.org/packages/fc/01/f3e5ac5e7c25833db5eb555f7b7ab24cd6f8c322d3a3ad2d67a952dc0abc/pydantic_core-2.27.2.tar.gz", hash = "sha256:eb026e5a4c1fee05726072337ff51d1efb6f59090b7da90d30ea58625b1ffb39", size = 413443 }
wheels = [
    { url = "https://files.pythonhosted.org/packages/3a/bc/fed5f74b5d802cf9a03e83f60f18864e90e3aed7223adaca5ffb7a8d8d64/pydantic_core-2.27.2-cp310-cp310-macosx_10_12_x86_64.whl", hash = "sha256:2d367ca20b2f14095a8f4fa1210f5a7b78b8a20009ecced6b12818f455b1e9fa", size = 1895938 },
    { url = "https://files.pythonhosted.org/packages/71/2a/185aff24ce844e39abb8dd680f4e959f0006944f4a8a0ea372d9f9ae2e53/pydantic_core-2.27.2-cp310-cp310-macosx_11_0_arm64.whl", hash = "sha256:491a2b73db93fab69731eaee494f320faa4e093dbed776be1a829c2eb222c34c", size = 1815684 },
    { url = "https://files.pythonhosted.org/packages/c3/43/fafabd3d94d159d4f1ed62e383e264f146a17dd4d48453319fd782e7979e/pydantic_core-2.27.2-cp310-cp310-manylinux_2_17_aarch64.manylinux2014_aarch64.whl", hash = "sha256:7969e133a6f183be60e9f6f56bfae753585680f3b7307a8e555a948d443cc05a", size = 1829169 },
    { url = "https://files.pythonhosted.org/packages/a2/d1/f2dfe1a2a637ce6800b799aa086d079998959f6f1215eb4497966efd2274/pydantic_core-2.27.2-cp310-cp310-manylinux_2_17_armv7l.manylinux2014_armv7l.whl", hash = "sha256:3de9961f2a346257caf0aa508a4da705467f53778e9ef6fe744c038119737ef5", size = 1867227 },
    { url = "https://files.pythonhosted.org/packages/7d/39/e06fcbcc1c785daa3160ccf6c1c38fea31f5754b756e34b65f74e99780b5/pydantic_core-2.27.2-cp310-cp310-manylinux_2_17_ppc64le.manylinux2014_ppc64le.whl", hash = "sha256:e2bb4d3e5873c37bb3dd58714d4cd0b0e6238cebc4177ac8fe878f8b3aa8e74c", size = 2037695 },
    { url = "https://files.pythonhosted.org/packages/7a/67/61291ee98e07f0650eb756d44998214231f50751ba7e13f4f325d95249ab/pydantic_core-2.27.2-cp310-cp310-manylinux_2_17_s390x.manylinux2014_s390x.whl", hash = "sha256:280d219beebb0752699480fe8f1dc61ab6615c2046d76b7ab7ee38858de0a4e7", size = 2741662 },
    { url = "https://files.pythonhosted.org/packages/32/90/3b15e31b88ca39e9e626630b4c4a1f5a0dfd09076366f4219429e6786076/pydantic_core-2.27.2-cp310-cp310-manylinux_2_17_x86_64.manylinux2014_x86_64.whl", hash = "sha256:47956ae78b6422cbd46f772f1746799cbb862de838fd8d1fbd34a82e05b0983a", size = 1993370 },
    { url = "https://files.pythonhosted.org/packages/ff/83/c06d333ee3a67e2e13e07794995c1535565132940715931c1c43bfc85b11/pydantic_core-2.27.2-cp310-cp310-manylinux_2_5_i686.manylinux1_i686.whl", hash = "sha256:14d4a5c49d2f009d62a2a7140d3064f686d17a5d1a268bc641954ba181880236", size = 1996813 },
    { url = "https://files.pythonhosted.org/packages/7c/f7/89be1c8deb6e22618a74f0ca0d933fdcb8baa254753b26b25ad3acff8f74/pydantic_core-2.27.2-cp310-cp310-musllinux_1_1_aarch64.whl", hash = "sha256:337b443af21d488716f8d0b6164de833e788aa6bd7e3a39c005febc1284f4962", size = 2005287 },
    { url = "https://files.pythonhosted.org/packages/b7/7d/8eb3e23206c00ef7feee17b83a4ffa0a623eb1a9d382e56e4aa46fd15ff2/pydantic_core-2.27.2-cp310-cp310-musllinux_1_1_armv7l.whl", hash = "sha256:03d0f86ea3184a12f41a2d23f7ccb79cdb5a18e06993f8a45baa8dfec746f0e9", size = 2128414 },
    { url = "https://files.pythonhosted.org/packages/4e/99/fe80f3ff8dd71a3ea15763878d464476e6cb0a2db95ff1c5c554133b6b83/pydantic_core-2.27.2-cp310-cp310-musllinux_1_1_x86_64.whl", hash = "sha256:7041c36f5680c6e0f08d922aed302e98b3745d97fe1589db0a3eebf6624523af", size = 2155301 },
    { url = "https://files.pythonhosted.org/packages/2b/a3/e50460b9a5789ca1451b70d4f52546fa9e2b420ba3bfa6100105c0559238/pydantic_core-2.27.2-cp310-cp310-win32.whl", hash = "sha256:50a68f3e3819077be2c98110c1f9dcb3817e93f267ba80a2c05bb4f8799e2ff4", size = 1816685 },
    { url = "https://files.pythonhosted.org/packages/57/4c/a8838731cb0f2c2a39d3535376466de6049034d7b239c0202a64aaa05533/pydantic_core-2.27.2-cp310-cp310-win_amd64.whl", hash = "sha256:e0fd26b16394ead34a424eecf8a31a1f5137094cabe84a1bcb10fa6ba39d3d31", size = 1982876 },
    { url = "https://files.pythonhosted.org/packages/c2/89/f3450af9d09d44eea1f2c369f49e8f181d742f28220f88cc4dfaae91ea6e/pydantic_core-2.27.2-cp311-cp311-macosx_10_12_x86_64.whl", hash = "sha256:8e10c99ef58cfdf2a66fc15d66b16c4a04f62bca39db589ae8cba08bc55331bc", size = 1893421 },
    { url = "https://files.pythonhosted.org/packages/9e/e3/71fe85af2021f3f386da42d291412e5baf6ce7716bd7101ea49c810eda90/pydantic_core-2.27.2-cp311-cp311-macosx_11_0_arm64.whl", hash = "sha256:26f32e0adf166a84d0cb63be85c562ca8a6fa8de28e5f0d92250c6b7e9e2aff7", size = 1814998 },
    { url = "https://files.pythonhosted.org/packages/a6/3c/724039e0d848fd69dbf5806894e26479577316c6f0f112bacaf67aa889ac/pydantic_core-2.27.2-cp311-cp311-manylinux_2_17_aarch64.manylinux2014_aarch64.whl", hash = "sha256:8c19d1ea0673cd13cc2f872f6c9ab42acc4e4f492a7ca9d3795ce2b112dd7e15", size = 1826167 },
    { url = "https://files.pythonhosted.org/packages/2b/5b/1b29e8c1fb5f3199a9a57c1452004ff39f494bbe9bdbe9a81e18172e40d3/pydantic_core-2.27.2-cp311-cp311-manylinux_2_17_armv7l.manylinux2014_armv7l.whl", hash = "sha256:5e68c4446fe0810e959cdff46ab0a41ce2f2c86d227d96dc3847af0ba7def306", size = 1865071 },
    { url = "https://files.pythonhosted.org/packages/89/6c/3985203863d76bb7d7266e36970d7e3b6385148c18a68cc8915fd8c84d57/pydantic_core-2.27.2-cp311-cp311-manylinux_2_17_ppc64le.manylinux2014_ppc64le.whl", hash = "sha256:d9640b0059ff4f14d1f37321b94061c6db164fbe49b334b31643e0528d100d99", size = 2036244 },
    { url = "https://files.pythonhosted.org/packages/0e/41/f15316858a246b5d723f7d7f599f79e37493b2e84bfc789e58d88c209f8a/pydantic_core-2.27.2-cp311-cp311-manylinux_2_17_s390x.manylinux2014_s390x.whl", hash = "sha256:40d02e7d45c9f8af700f3452f329ead92da4c5f4317ca9b896de7ce7199ea459", size = 2737470 },
    { url = "https://files.pythonhosted.org/packages/a8/7c/b860618c25678bbd6d1d99dbdfdf0510ccb50790099b963ff78a124b754f/pydantic_core-2.27.2-cp311-cp311-manylinux_2_17_x86_64.manylinux2014_x86_64.whl", hash = "sha256:1c1fd185014191700554795c99b347d64f2bb637966c4cfc16998a0ca700d048", size = 1992291 },
    { url = "https://files.pythonhosted.org/packages/bf/73/42c3742a391eccbeab39f15213ecda3104ae8682ba3c0c28069fbcb8c10d/pydantic_core-2.27.2-cp311-cp311-manylinux_2_5_i686.manylinux1_i686.whl", hash = "sha256:d81d2068e1c1228a565af076598f9e7451712700b673de8f502f0334f281387d", size = 1994613 },
    { url = "https://files.pythonhosted.org/packages/94/7a/941e89096d1175d56f59340f3a8ebaf20762fef222c298ea96d36a6328c5/pydantic_core-2.27.2-cp311-cp311-musllinux_1_1_aarch64.whl", hash = "sha256:1a4207639fb02ec2dbb76227d7c751a20b1a6b4bc52850568e52260cae64ca3b", size = 2002355 },
    { url = "https://files.pythonhosted.org/packages/6e/95/2359937a73d49e336a5a19848713555605d4d8d6940c3ec6c6c0ca4dcf25/pydantic_core-2.27.2-cp311-cp311-musllinux_1_1_armv7l.whl", hash = "sha256:3de3ce3c9ddc8bbd88f6e0e304dea0e66d843ec9de1b0042b0911c1663ffd474", size = 2126661 },
    { url = "https://files.pythonhosted.org/packages/2b/4c/ca02b7bdb6012a1adef21a50625b14f43ed4d11f1fc237f9d7490aa5078c/pydantic_core-2.27.2-cp311-cp311-musllinux_1_1_x86_64.whl", hash = "sha256:30c5f68ded0c36466acede341551106821043e9afaad516adfb6e8fa80a4e6a6", size = 2153261 },
    { url = "https://files.pythonhosted.org/packages/72/9d/a241db83f973049a1092a079272ffe2e3e82e98561ef6214ab53fe53b1c7/pydantic_core-2.27.2-cp311-cp311-win32.whl", hash = "sha256:c70c26d2c99f78b125a3459f8afe1aed4d9687c24fd677c6a4436bc042e50d6c", size = 1812361 },
    { url = "https://files.pythonhosted.org/packages/e8/ef/013f07248041b74abd48a385e2110aa3a9bbfef0fbd97d4e6d07d2f5b89a/pydantic_core-2.27.2-cp311-cp311-win_amd64.whl", hash = "sha256:08e125dbdc505fa69ca7d9c499639ab6407cfa909214d500897d02afb816e7cc", size = 1982484 },
    { url = "https://files.pythonhosted.org/packages/10/1c/16b3a3e3398fd29dca77cea0a1d998d6bde3902fa2706985191e2313cc76/pydantic_core-2.27.2-cp311-cp311-win_arm64.whl", hash = "sha256:26f0d68d4b235a2bae0c3fc585c585b4ecc51382db0e3ba402a22cbc440915e4", size = 1867102 },
    { url = "https://files.pythonhosted.org/packages/d6/74/51c8a5482ca447871c93e142d9d4a92ead74de6c8dc5e66733e22c9bba89/pydantic_core-2.27.2-cp312-cp312-macosx_10_12_x86_64.whl", hash = "sha256:9e0c8cfefa0ef83b4da9588448b6d8d2a2bf1a53c3f1ae5fca39eb3061e2f0b0", size = 1893127 },
    { url = "https://files.pythonhosted.org/packages/d3/f3/c97e80721735868313c58b89d2de85fa80fe8dfeeed84dc51598b92a135e/pydantic_core-2.27.2-cp312-cp312-macosx_11_0_arm64.whl", hash = "sha256:83097677b8e3bd7eaa6775720ec8e0405f1575015a463285a92bfdfe254529ef", size = 1811340 },
    { url = "https://files.pythonhosted.org/packages/9e/91/840ec1375e686dbae1bd80a9e46c26a1e0083e1186abc610efa3d9a36180/pydantic_core-2.27.2-cp312-cp312-manylinux_2_17_aarch64.manylinux2014_aarch64.whl", hash = "sha256:172fce187655fece0c90d90a678424b013f8fbb0ca8b036ac266749c09438cb7", size = 1822900 },
    { url = "https://files.pythonhosted.org/packages/f6/31/4240bc96025035500c18adc149aa6ffdf1a0062a4b525c932065ceb4d868/pydantic_core-2.27.2-cp312-cp312-manylinux_2_17_armv7l.manylinux2014_armv7l.whl", hash = "sha256:519f29f5213271eeeeb3093f662ba2fd512b91c5f188f3bb7b27bc5973816934", size = 1869177 },
    { url = "https://files.pythonhosted.org/packages/fa/20/02fbaadb7808be578317015c462655c317a77a7c8f0ef274bc016a784c54/pydantic_core-2.27.2-cp312-cp312-manylinux_2_17_ppc64le.manylinux2014_ppc64le.whl", hash = "sha256:05e3a55d124407fffba0dd6b0c0cd056d10e983ceb4e5dbd10dda135c31071d6", size = 2038046 },
    { url = "https://files.pythonhosted.org/packages/06/86/7f306b904e6c9eccf0668248b3f272090e49c275bc488a7b88b0823444a4/pydantic_core-2.27.2-cp312-cp312-manylinux_2_17_s390x.manylinux2014_s390x.whl", hash = "sha256:9c3ed807c7b91de05e63930188f19e921d1fe90de6b4f5cd43ee7fcc3525cb8c", size = 2685386 },
    { url = "https://files.pythonhosted.org/packages/8d/f0/49129b27c43396581a635d8710dae54a791b17dfc50c70164866bbf865e3/pydantic_core-2.27.2-cp312-cp312-manylinux_2_17_x86_64.manylinux2014_x86_64.whl", hash = "sha256:6fb4aadc0b9a0c063206846d603b92030eb6f03069151a625667f982887153e2", size = 1997060 },
    { url = "https://files.pythonhosted.org/packages/0d/0f/943b4af7cd416c477fd40b187036c4f89b416a33d3cc0ab7b82708a667aa/pydantic_core-2.27.2-cp312-cp312-manylinux_2_5_i686.manylinux1_i686.whl", hash = "sha256:28ccb213807e037460326424ceb8b5245acb88f32f3d2777427476e1b32c48c4", size = 2004870 },
    { url = "https://files.pythonhosted.org/packages/35/40/aea70b5b1a63911c53a4c8117c0a828d6790483f858041f47bab0b779f44/pydantic_core-2.27.2-cp312-cp312-musllinux_1_1_aarch64.whl", hash = "sha256:de3cd1899e2c279b140adde9357c4495ed9d47131b4a4eaff9052f23398076b3", size = 1999822 },
    { url = "https://files.pythonhosted.org/packages/f2/b3/807b94fd337d58effc5498fd1a7a4d9d59af4133e83e32ae39a96fddec9d/pydantic_core-2.27.2-cp312-cp312-musllinux_1_1_armv7l.whl", hash = "sha256:220f892729375e2d736b97d0e51466252ad84c51857d4d15f5e9692f9ef12be4", size = 2130364 },
    { url = "https://files.pythonhosted.org/packages/fc/df/791c827cd4ee6efd59248dca9369fb35e80a9484462c33c6649a8d02b565/pydantic_core-2.27.2-cp312-cp312-musllinux_1_1_x86_64.whl", hash = "sha256:a0fcd29cd6b4e74fe8ddd2c90330fd8edf2e30cb52acda47f06dd615ae72da57", size = 2158303 },
    { url = "https://files.pythonhosted.org/packages/9b/67/4e197c300976af185b7cef4c02203e175fb127e414125916bf1128b639a9/pydantic_core-2.27.2-cp312-cp312-win32.whl", hash = "sha256:1e2cb691ed9834cd6a8be61228471d0a503731abfb42f82458ff27be7b2186fc", size = 1834064 },
    { url = "https://files.pythonhosted.org/packages/1f/ea/cd7209a889163b8dcca139fe32b9687dd05249161a3edda62860430457a5/pydantic_core-2.27.2-cp312-cp312-win_amd64.whl", hash = "sha256:cc3f1a99a4f4f9dd1de4fe0312c114e740b5ddead65bb4102884b384c15d8bc9", size = 1989046 },
    { url = "https://files.pythonhosted.org/packages/bc/49/c54baab2f4658c26ac633d798dab66b4c3a9bbf47cff5284e9c182f4137a/pydantic_core-2.27.2-cp312-cp312-win_arm64.whl", hash = "sha256:3911ac9284cd8a1792d3cb26a2da18f3ca26c6908cc434a18f730dc0db7bfa3b", size = 1885092 },
    { url = "https://files.pythonhosted.org/packages/41/b1/9bc383f48f8002f99104e3acff6cba1231b29ef76cfa45d1506a5cad1f84/pydantic_core-2.27.2-cp313-cp313-macosx_10_12_x86_64.whl", hash = "sha256:7d14bd329640e63852364c306f4d23eb744e0f8193148d4044dd3dacdaacbd8b", size = 1892709 },
    { url = "https://files.pythonhosted.org/packages/10/6c/e62b8657b834f3eb2961b49ec8e301eb99946245e70bf42c8817350cbefc/pydantic_core-2.27.2-cp313-cp313-macosx_11_0_arm64.whl", hash = "sha256:82f91663004eb8ed30ff478d77c4d1179b3563df6cdb15c0817cd1cdaf34d154", size = 1811273 },
    { url = "https://files.pythonhosted.org/packages/ba/15/52cfe49c8c986e081b863b102d6b859d9defc63446b642ccbbb3742bf371/pydantic_core-2.27.2-cp313-cp313-manylinux_2_17_aarch64.manylinux2014_aarch64.whl", hash = "sha256:71b24c7d61131bb83df10cc7e687433609963a944ccf45190cfc21e0887b08c9", size = 1823027 },
    { url = "https://files.pythonhosted.org/packages/b1/1c/b6f402cfc18ec0024120602bdbcebc7bdd5b856528c013bd4d13865ca473/pydantic_core-2.27.2-cp313-cp313-manylinux_2_17_armv7l.manylinux2014_armv7l.whl", hash = "sha256:fa8e459d4954f608fa26116118bb67f56b93b209c39b008277ace29937453dc9", size = 1868888 },
    { url = "https://files.pythonhosted.org/packages/bd/7b/8cb75b66ac37bc2975a3b7de99f3c6f355fcc4d89820b61dffa8f1e81677/pydantic_core-2.27.2-cp313-cp313-manylinux_2_17_ppc64le.manylinux2014_ppc64le.whl", hash = "sha256:ce8918cbebc8da707ba805b7fd0b382816858728ae7fe19a942080c24e5b7cd1", size = 2037738 },
    { url = "https://files.pythonhosted.org/packages/c8/f1/786d8fe78970a06f61df22cba58e365ce304bf9b9f46cc71c8c424e0c334/pydantic_core-2.27.2-cp313-cp313-manylinux_2_17_s390x.manylinux2014_s390x.whl", hash = "sha256:eda3f5c2a021bbc5d976107bb302e0131351c2ba54343f8a496dc8783d3d3a6a", size = 2685138 },
    { url = "https://files.pythonhosted.org/packages/a6/74/d12b2cd841d8724dc8ffb13fc5cef86566a53ed358103150209ecd5d1999/pydantic_core-2.27.2-cp313-cp313-manylinux_2_17_x86_64.manylinux2014_x86_64.whl", hash = "sha256:bd8086fa684c4775c27f03f062cbb9eaa6e17f064307e86b21b9e0abc9c0f02e", size = 1997025 },
    { url = "https://files.pythonhosted.org/packages/a0/6e/940bcd631bc4d9a06c9539b51f070b66e8f370ed0933f392db6ff350d873/pydantic_core-2.27.2-cp313-cp313-manylinux_2_5_i686.manylinux1_i686.whl", hash = "sha256:8d9b3388db186ba0c099a6d20f0604a44eabdeef1777ddd94786cdae158729e4", size = 2004633 },
    { url = "https://files.pythonhosted.org/packages/50/cc/a46b34f1708d82498c227d5d80ce615b2dd502ddcfd8376fc14a36655af1/pydantic_core-2.27.2-cp313-cp313-musllinux_1_1_aarch64.whl", hash = "sha256:7a66efda2387de898c8f38c0cf7f14fca0b51a8ef0b24bfea5849f1b3c95af27", size = 1999404 },
    { url = "https://files.pythonhosted.org/packages/ca/2d/c365cfa930ed23bc58c41463bae347d1005537dc8db79e998af8ba28d35e/pydantic_core-2.27.2-cp313-cp313-musllinux_1_1_armv7l.whl", hash = "sha256:18a101c168e4e092ab40dbc2503bdc0f62010e95d292b27827871dc85450d7ee", size = 2130130 },
    { url = "https://files.pythonhosted.org/packages/f4/d7/eb64d015c350b7cdb371145b54d96c919d4db516817f31cd1c650cae3b21/pydantic_core-2.27.2-cp313-cp313-musllinux_1_1_x86_64.whl", hash = "sha256:ba5dd002f88b78a4215ed2f8ddbdf85e8513382820ba15ad5ad8955ce0ca19a1", size = 2157946 },
    { url = "https://files.pythonhosted.org/packages/a4/99/bddde3ddde76c03b65dfd5a66ab436c4e58ffc42927d4ff1198ffbf96f5f/pydantic_core-2.27.2-cp313-cp313-win32.whl", hash = "sha256:1ebaf1d0481914d004a573394f4be3a7616334be70261007e47c2a6fe7e50130", size = 1834387 },
    { url = "https://files.pythonhosted.org/packages/71/47/82b5e846e01b26ac6f1893d3c5f9f3a2eb6ba79be26eef0b759b4fe72946/pydantic_core-2.27.2-cp313-cp313-win_amd64.whl", hash = "sha256:953101387ecf2f5652883208769a79e48db18c6df442568a0b5ccd8c2723abee", size = 1990453 },
    { url = "https://files.pythonhosted.org/packages/51/b2/b2b50d5ecf21acf870190ae5d093602d95f66c9c31f9d5de6062eb329ad1/pydantic_core-2.27.2-cp313-cp313-win_arm64.whl", hash = "sha256:ac4dbfd1691affb8f48c2c13241a2e3b60ff23247cbcf981759c768b6633cf8b", size = 1885186 },
    { url = "https://files.pythonhosted.org/packages/46/72/af70981a341500419e67d5cb45abe552a7c74b66326ac8877588488da1ac/pydantic_core-2.27.2-pp310-pypy310_pp73-macosx_10_12_x86_64.whl", hash = "sha256:2bf14caea37e91198329b828eae1618c068dfb8ef17bb33287a7ad4b61ac314e", size = 1891159 },
    { url = "https://files.pythonhosted.org/packages/ad/3d/c5913cccdef93e0a6a95c2d057d2c2cba347815c845cda79ddd3c0f5e17d/pydantic_core-2.27.2-pp310-pypy310_pp73-macosx_11_0_arm64.whl", hash = "sha256:b0cb791f5b45307caae8810c2023a184c74605ec3bcbb67d13846c28ff731ff8", size = 1768331 },
    { url = "https://files.pythonhosted.org/packages/f6/f0/a3ae8fbee269e4934f14e2e0e00928f9346c5943174f2811193113e58252/pydantic_core-2.27.2-pp310-pypy310_pp73-manylinux_2_17_aarch64.manylinux2014_aarch64.whl", hash = "sha256:688d3fd9fcb71f41c4c015c023d12a79d1c4c0732ec9eb35d96e3388a120dcf3", size = 1822467 },
    { url = "https://files.pythonhosted.org/packages/d7/7a/7bbf241a04e9f9ea24cd5874354a83526d639b02674648af3f350554276c/pydantic_core-2.27.2-pp310-pypy310_pp73-manylinux_2_17_x86_64.manylinux2014_x86_64.whl", hash = "sha256:3d591580c34f4d731592f0e9fe40f9cc1b430d297eecc70b962e93c5c668f15f", size = 1979797 },
    { url = "https://files.pythonhosted.org/packages/4f/5f/4784c6107731f89e0005a92ecb8a2efeafdb55eb992b8e9d0a2be5199335/pydantic_core-2.27.2-pp310-pypy310_pp73-manylinux_2_5_i686.manylinux1_i686.whl", hash = "sha256:82f986faf4e644ffc189a7f1aafc86e46ef70372bb153e7001e8afccc6e54133", size = 1987839 },
    { url = "https://files.pythonhosted.org/packages/6d/a7/61246562b651dff00de86a5f01b6e4befb518df314c54dec187a78d81c84/pydantic_core-2.27.2-pp310-pypy310_pp73-musllinux_1_1_aarch64.whl", hash = "sha256:bec317a27290e2537f922639cafd54990551725fc844249e64c523301d0822fc", size = 1998861 },
    { url = "https://files.pythonhosted.org/packages/86/aa/837821ecf0c022bbb74ca132e117c358321e72e7f9702d1b6a03758545e2/pydantic_core-2.27.2-pp310-pypy310_pp73-musllinux_1_1_armv7l.whl", hash = "sha256:0296abcb83a797db256b773f45773da397da75a08f5fcaef41f2044adec05f50", size = 2116582 },
    { url = "https://files.pythonhosted.org/packages/81/b0/5e74656e95623cbaa0a6278d16cf15e10a51f6002e3ec126541e95c29ea3/pydantic_core-2.27.2-pp310-pypy310_pp73-musllinux_1_1_x86_64.whl", hash = "sha256:0d75070718e369e452075a6017fbf187f788e17ed67a3abd47fa934d001863d9", size = 2151985 },
    { url = "https://files.pythonhosted.org/packages/63/37/3e32eeb2a451fddaa3898e2163746b0cffbbdbb4740d38372db0490d67f3/pydantic_core-2.27.2-pp310-pypy310_pp73-win_amd64.whl", hash = "sha256:7e17b560be3c98a8e3aa66ce828bdebb9e9ac6ad5466fba92eb74c4c95cb1151", size = 2004715 },
]

[[package]]
<<<<<<< HEAD
name = "pygit2"
version = "1.14.1"
source = { registry = "https://pypi.org/simple" }
dependencies = [
    { name = "cffi" },
    { name = "setuptools", marker = "python_full_version >= '3.12' or (extra == 'group-9-rockcraft-dev-jammy' and extra == 'group-9-rockcraft-dev-noble') or (extra == 'group-9-rockcraft-dev-jammy' and extra == 'group-9-rockcraft-dev-oracular') or (extra == 'group-9-rockcraft-dev-jammy' and extra == 'group-9-rockcraft-dev-plucky') or (extra == 'group-9-rockcraft-dev-noble' and extra == 'group-9-rockcraft-dev-oracular') or (extra == 'group-9-rockcraft-dev-noble' and extra == 'group-9-rockcraft-dev-plucky') or (extra == 'group-9-rockcraft-dev-oracular' and extra == 'group-9-rockcraft-dev-plucky')" },
]
sdist = { url = "https://files.pythonhosted.org/packages/f0/5e/6e05213a9163bad15489beda5f958500881d45889b0df01d7b8964f031bf/pygit2-1.14.1.tar.gz", hash = "sha256:ec5958571b82a6351785ca645e5394c31ae45eec5384b2fa9c4e05dde3597ad6", size = 765621 }
wheels = [
    { url = "https://files.pythonhosted.org/packages/da/23/ad5de987c38b17290fe58bc723e2f85c8c41ba4fb6675b17b9c7af5826fd/pygit2-1.14.1-cp310-cp310-macosx_10_9_universal2.whl", hash = "sha256:404d3d9bac22ff022157de3fbfd8997c108d86814ba88cbc8709c1c2daef833a", size = 5819978 },
    { url = "https://files.pythonhosted.org/packages/fe/94/6a95ebbcc29fbf37e4af2d797e1009507460125d93d8038b81cd2c636bd7/pygit2-1.14.1-cp310-cp310-manylinux_2_17_aarch64.manylinux2014_aarch64.whl", hash = "sha256:141a1b37fc431d98b3de2f4651eab8b1b1b038cd50de42bfd1c8de057ec2284e", size = 4781773 },
    { url = "https://files.pythonhosted.org/packages/15/2f/9e898a7e81a6ed8275c586ffb23763b0afcc668d78d814aea372ac760f64/pygit2-1.14.1-cp310-cp310-manylinux_2_17_x86_64.manylinux2014_x86_64.whl", hash = "sha256:f35152b96a31ab705cdd63aef08fb199d6c1e87fc6fd45b1945f8cd040a43b7b", size = 5075026 },
    { url = "https://files.pythonhosted.org/packages/51/4f/53e4d0d136faa5c25768e90f666507329e24b8921459648f0abb1ebbfa11/pygit2-1.14.1-cp310-cp310-musllinux_1_1_x86_64.whl", hash = "sha256:ea505739af41496b1d36c99bc15e2bd5631880059514458977c8931e27063a8d", size = 5053428 },
    { url = "https://files.pythonhosted.org/packages/0a/89/eef44330bb93b716b82e73946a07698e72066d7952289c4da5f0072948f0/pygit2-1.14.1-cp310-cp310-win32.whl", hash = "sha256:793f49ce66640d41d977e1337ddb5dec9b3b4ff818040d78d3ded052e1ea52e6", size = 1166775 },
    { url = "https://files.pythonhosted.org/packages/a7/0d/d94e6f106d77eb903a146530c46b26021449f22410ccaa5904639419dcca/pygit2-1.14.1-cp310-cp310-win_amd64.whl", hash = "sha256:46ae2149851d5da2934e27c9ac45c375d04af1e549f8c4cbb4e9e4de5f43dc42", size = 1248630 },
    { url = "https://files.pythonhosted.org/packages/7c/3d/a4d797fdeee6bdc9bde9dd895392ba9367036df4e44a584535a59f8cb51d/pygit2-1.14.1-cp311-cp311-macosx_10_9_universal2.whl", hash = "sha256:f5a87744e6c36f03fe488b975c73d3eaef22eadce433152516a2b8dbc4015233", size = 5819991 },
    { url = "https://files.pythonhosted.org/packages/0e/b2/7b7a57f69e44b0a65e3324986e64f804f390b2cc5bdecbeb4760a20494c4/pygit2-1.14.1-cp311-cp311-manylinux_2_17_aarch64.manylinux2014_aarch64.whl", hash = "sha256:0fff3d1aaf1d7372757888c4620347d6ad8b1b3a637b30a3abd156da7cf9476b", size = 4789680 },
    { url = "https://files.pythonhosted.org/packages/16/b9/e03b5fa734f3f2a1129edd820812d69924909643f3bd263ed4aede682860/pygit2-1.14.1-cp311-cp311-manylinux_2_17_x86_64.manylinux2014_x86_64.whl", hash = "sha256:bc3326a5ce891ef26429ae6d4290acb80ea0064947b4184a4c4940b4bd6ab4a3", size = 5082601 },
    { url = "https://files.pythonhosted.org/packages/dd/3e/a70906841c1958e4c56623086b258422cffe7d2d6bbb2aaffb0e4c1e794b/pygit2-1.14.1-cp311-cp311-musllinux_1_1_x86_64.whl", hash = "sha256:15db91695259f672f8be3080eb943889f7c8bdc5fbd8b89555e0c53ba2481f15", size = 5063833 },
    { url = "https://files.pythonhosted.org/packages/d9/49/d8264ca15d8fb5d604f3af6ddbd097de983a9e928d5e9b2febfe7d33a09a/pygit2-1.14.1-cp311-cp311-win32.whl", hash = "sha256:a03de11ba5205628996d867280e5181605009c966c801dbb94781bed55b740d7", size = 1166777 },
    { url = "https://files.pythonhosted.org/packages/c3/a1/b6fb581c07ecae46da0b4e3243879c2939ca513cb570a4c3292e462d138f/pygit2-1.14.1-cp311-cp311-win_amd64.whl", hash = "sha256:9d96e46b94dc706e6316e6cc293c0a0692e5b0811a6f8f2738728a4a68d7a827", size = 1248718 },
    { url = "https://files.pythonhosted.org/packages/a4/0e/89fb7e8cf72824f2294f39f10cf60c3771a4544a6bbb7f79228005ebbac4/pygit2-1.14.1-cp312-cp312-macosx_10_9_universal2.whl", hash = "sha256:8589c8c0005b5ba373b3b101f903d4451338f3dfc09f8a38c76da6584fef84d0", size = 5821294 },
    { url = "https://files.pythonhosted.org/packages/b1/53/84e535d2d50a840cc3d130b246559f38dd13e945463f92f6343404e4dd36/pygit2-1.14.1-cp312-cp312-manylinux_2_17_aarch64.manylinux2014_aarch64.whl", hash = "sha256:e4f371c4b7ee86c0a751209fac7c941d1f6a3aca6af89ac09481469dbe0ea1cc", size = 4786729 },
    { url = "https://files.pythonhosted.org/packages/75/7f/2d71d2e4c1b78138ff3f92a2cf871141d96043ea3362205cd18ffbfb47ed/pygit2-1.14.1-cp312-cp312-manylinux_2_17_x86_64.manylinux2014_x86_64.whl", hash = "sha256:f2378f9a70cea27809a2c78b823e22659691a91db9d81b1f3a58d537067815ac", size = 5083213 },
    { url = "https://files.pythonhosted.org/packages/80/27/8f83eceb96f779c0fc5026b34440ece2dc7ba4e22a5d14a27c3246f80007/pygit2-1.14.1-cp312-cp312-musllinux_1_1_x86_64.whl", hash = "sha256:acb849cea89438192e78eea91a27fb9c54c7286a82aac65a3f746ea8c498fedb", size = 5063685 },
    { url = "https://files.pythonhosted.org/packages/4b/03/ac8f68544c63c379d2a3626db2c8308be95b724824e66bc26a7b06f9f647/pygit2-1.14.1-cp312-cp312-win32.whl", hash = "sha256:11058be23a5d6c1308303fd450d690eada117c564154634d81676e66530056be", size = 1167595 },
    { url = "https://files.pythonhosted.org/packages/66/63/bc57fa97a5fe82be876eaa3736c1e581e1c61d35418973e25b0479c0cae2/pygit2-1.14.1-cp312-cp312-win_amd64.whl", hash = "sha256:67b6e5911101dc5ecb679bf241c0b9ee2099f4d76aa0ad66b326400cb4590afa", size = 1249123 },
=======
name = "pyflakes"
version = "3.3.2"
source = { registry = "https://pypi.org/simple" }
sdist = { url = "https://files.pythonhosted.org/packages/af/cc/1df338bd7ed1fa7c317081dcf29bf2f01266603b301e6858856d346a12b3/pyflakes-3.3.2.tar.gz", hash = "sha256:6dfd61d87b97fba5dcfaaf781171ac16be16453be6d816147989e7f6e6a9576b", size = 64175 }
wheels = [
    { url = "https://files.pythonhosted.org/packages/15/40/b293a4fa769f3b02ab9e387c707c4cbdc34f073f945de0386107d4e669e6/pyflakes-3.3.2-py2.py3-none-any.whl", hash = "sha256:5039c8339cbb1944045f4ee5466908906180f13cc99cc9949348d10f82a5c32a", size = 63164 },
>>>>>>> e5aea09b
]

[[package]]
name = "pygments"
version = "2.19.1"
source = { registry = "https://pypi.org/simple" }
sdist = { url = "https://files.pythonhosted.org/packages/7c/2d/c3338d48ea6cc0feb8446d8e6937e1408088a72a39937982cc6111d17f84/pygments-2.19.1.tar.gz", hash = "sha256:61c16d2a8576dc0649d9f39e089b5f02bcd27fba10d8fb4dcc28173f7a45151f", size = 4968581 }
wheels = [
    { url = "https://files.pythonhosted.org/packages/8a/0b/9fcc47d19c48b59121088dd6da2488a49d5f72dacf8262e2790a1d2c7d15/pygments-2.19.1-py3-none-any.whl", hash = "sha256:9ea1544ad55cecf4b8242fab6dd35a93bbce657034b0611ee383099054ab6d8c", size = 1225293 },
]

[[package]]
<<<<<<< HEAD
name = "pymacaroons"
version = "0.13.0"
source = { registry = "https://pypi.org/simple" }
dependencies = [
    { name = "pynacl" },
    { name = "six" },
]
sdist = { url = "https://files.pythonhosted.org/packages/37/b4/52ff00b59e91c4817ca60210c33caf11e85a7f68f7b361748ca2eb50923e/pymacaroons-0.13.0.tar.gz", hash = "sha256:1e6bba42a5f66c245adf38a5a4006a99dcc06a0703786ea636098667d42903b8", size = 21083 }
wheels = [
    { url = "https://files.pythonhosted.org/packages/d8/87/fd9b54258216e3f19671f6e9dd76da1ebc49e93ea0107c986b1071dd3068/pymacaroons-0.13.0-py2.py3-none-any.whl", hash = "sha256:3e14dff6a262fdbf1a15e769ce635a8aea72e6f8f91e408f9a97166c53b91907", size = 19463 },
]

[[package]]
name = "pynacl"
version = "1.5.0"
source = { registry = "https://pypi.org/simple" }
dependencies = [
    { name = "cffi" },
]
sdist = { url = "https://files.pythonhosted.org/packages/a7/22/27582568be639dfe22ddb3902225f91f2f17ceff88ce80e4db396c8986da/PyNaCl-1.5.0.tar.gz", hash = "sha256:8ac7448f09ab85811607bdd21ec2464495ac8b7c66d146bf545b0f08fb9220ba", size = 3392854 }
wheels = [
    { url = "https://files.pythonhosted.org/packages/ce/75/0b8ede18506041c0bf23ac4d8e2971b4161cd6ce630b177d0a08eb0d8857/PyNaCl-1.5.0-cp36-abi3-macosx_10_10_universal2.whl", hash = "sha256:401002a4aaa07c9414132aaed7f6836ff98f59277a234704ff66878c2ee4a0d1", size = 349920 },
    { url = "https://files.pythonhosted.org/packages/59/bb/fddf10acd09637327a97ef89d2a9d621328850a72f1fdc8c08bdf72e385f/PyNaCl-1.5.0-cp36-abi3-manylinux_2_17_aarch64.manylinux2014_aarch64.manylinux_2_24_aarch64.whl", hash = "sha256:52cb72a79269189d4e0dc537556f4740f7f0a9ec41c1322598799b0bdad4ef92", size = 601722 },
    { url = "https://files.pythonhosted.org/packages/5d/70/87a065c37cca41a75f2ce113a5a2c2aa7533be648b184ade58971b5f7ccc/PyNaCl-1.5.0-cp36-abi3-manylinux_2_17_aarch64.manylinux2014_aarch64.whl", hash = "sha256:a36d4a9dda1f19ce6e03c9a784a2921a4b726b02e1c736600ca9c22029474394", size = 680087 },
    { url = "https://files.pythonhosted.org/packages/ee/87/f1bb6a595f14a327e8285b9eb54d41fef76c585a0edef0a45f6fc95de125/PyNaCl-1.5.0-cp36-abi3-manylinux_2_17_x86_64.manylinux2014_x86_64.manylinux_2_24_x86_64.whl", hash = "sha256:0c84947a22519e013607c9be43706dd42513f9e6ae5d39d3613ca1e142fba44d", size = 856678 },
    { url = "https://files.pythonhosted.org/packages/66/28/ca86676b69bf9f90e710571b67450508484388bfce09acf8a46f0b8c785f/PyNaCl-1.5.0-cp36-abi3-manylinux_2_17_x86_64.manylinux2014_x86_64.whl", hash = "sha256:06b8f6fa7f5de8d5d2f7573fe8c863c051225a27b61e6860fd047b1775807858", size = 1133660 },
    { url = "https://files.pythonhosted.org/packages/3d/85/c262db650e86812585e2bc59e497a8f59948a005325a11bbbc9ecd3fe26b/PyNaCl-1.5.0-cp36-abi3-musllinux_1_1_aarch64.whl", hash = "sha256:a422368fc821589c228f4c49438a368831cb5bbc0eab5ebe1d7fac9dded6567b", size = 663824 },
    { url = "https://files.pythonhosted.org/packages/fd/1a/cc308a884bd299b651f1633acb978e8596c71c33ca85e9dc9fa33a5399b9/PyNaCl-1.5.0-cp36-abi3-musllinux_1_1_x86_64.whl", hash = "sha256:61f642bf2378713e2c2e1de73444a3778e5f0a38be6fee0fe532fe30060282ff", size = 1117912 },
    { url = "https://files.pythonhosted.org/packages/25/2d/b7df6ddb0c2a33afdb358f8af6ea3b8c4d1196ca45497dd37a56f0c122be/PyNaCl-1.5.0-cp36-abi3-win32.whl", hash = "sha256:e46dae94e34b085175f8abb3b0aaa7da40767865ac82c928eeb9e57e1ea8a543", size = 204624 },
    { url = "https://files.pythonhosted.org/packages/5e/22/d3db169895faaf3e2eda892f005f433a62db2decbcfbc2f61e6517adfa87/PyNaCl-1.5.0-cp36-abi3-win_amd64.whl", hash = "sha256:20f42270d27e1b6a29f54032090b972d97f0a1b0948cc52392041ef7831fee93", size = 212141 },
]

[[package]]
name = "pyparsing"
version = "3.2.2"
source = { registry = "https://pypi.org/simple" }
sdist = { url = "https://files.pythonhosted.org/packages/55/f0/3a81fb395058f5fc84bccb0dc9ca09eddf69b3cc86ccab6729c680121912/pyparsing-3.2.2.tar.gz", hash = "sha256:2a857aee851f113c2de9d4bfd9061baea478cb0f1c7ca6cbf594942d6d111575", size = 1088193 }
wheels = [
    { url = "https://files.pythonhosted.org/packages/f9/83/80c17698f41131f7157a26ae985e2c1f5526db79f277c4416af145f3e12b/pyparsing-3.2.2-py3-none-any.whl", hash = "sha256:6ab05e1cb111cc72acc8ed811a3ca4c2be2af8d7b6df324347f04fd057d8d793", size = 111060 },
=======
name = "pylint"
version = "3.3.6"
source = { registry = "https://pypi.org/simple" }
dependencies = [
    { name = "astroid" },
    { name = "colorama", marker = "sys_platform == 'win32'" },
    { name = "dill" },
    { name = "isort" },
    { name = "mccabe" },
    { name = "platformdirs" },
    { name = "tomli", marker = "python_full_version < '3.11'" },
    { name = "tomlkit" },
]
sdist = { url = "https://files.pythonhosted.org/packages/69/a7/113d02340afb9dcbb0c8b25454e9538cd08f0ebf3e510df4ed916caa1a89/pylint-3.3.6.tar.gz", hash = "sha256:b634a041aac33706d56a0d217e6587228c66427e20ec21a019bc4cdee48c040a", size = 1519586 }
wheels = [
    { url = "https://files.pythonhosted.org/packages/31/21/9537fc94aee9ec7316a230a49895266cf02d78aa29b0a2efbc39566e0935/pylint-3.3.6-py3-none-any.whl", hash = "sha256:8b7c2d3e86ae3f94fb27703d521dd0b9b6b378775991f504d7c3a6275aa0a6a6", size = 522462 },
>>>>>>> e5aea09b
]

[[package]]
name = "pyproject-hooks"
version = "1.2.0"
source = { registry = "https://pypi.org/simple" }
sdist = { url = "https://files.pythonhosted.org/packages/e7/82/28175b2414effca1cdac8dc99f76d660e7a4fb0ceefa4b4ab8f5f6742925/pyproject_hooks-1.2.0.tar.gz", hash = "sha256:1e859bd5c40fae9448642dd871adf459e5e2084186e8d2c2a79a824c970da1f8", size = 19228 }
wheels = [
    { url = "https://files.pythonhosted.org/packages/bd/24/12818598c362d7f300f18e74db45963dbcb85150324092410c8b49405e42/pyproject_hooks-1.2.0-py3-none-any.whl", hash = "sha256:9e5c6bfa8dcc30091c74b0cf803c81fdd29d94f01992a7707bc97babb1141913", size = 10216 },
]

[[package]]
name = "pyrfc3339"
version = "1.1"
source = { registry = "https://pypi.org/simple" }
dependencies = [
    { name = "pytz" },
]
sdist = { url = "https://files.pythonhosted.org/packages/00/52/75ea0ae249ba885c9429e421b4f94bc154df68484847f1ac164287d978d7/pyRFC3339-1.1.tar.gz", hash = "sha256:81b8cbe1519cdb79bed04910dd6fa4e181faf8c88dff1e1b987b5f7ab23a5b1a", size = 5290 }
wheels = [
    { url = "https://files.pythonhosted.org/packages/c1/7a/725f5c16756ec6211b1e7eeac09f469084595513917ea069bc023c40a5e2/pyRFC3339-1.1-py2.py3-none-any.whl", hash = "sha256:67196cb83b470709c580bb4738b83165e67c6cc60e1f2e4f286cfcb402a926f4", size = 5669 },
]

[[package]]
name = "pyspelling"
version = "2.10"
source = { registry = "https://pypi.org/simple" }
dependencies = [
    { name = "beautifulsoup4" },
    { name = "html5lib" },
    { name = "lxml" },
    { name = "markdown" },
    { name = "pyyaml" },
    { name = "soupsieve" },
    { name = "wcmatch" },
]
sdist = { url = "https://files.pythonhosted.org/packages/12/07/168a857755a29b7e41550a28cd8f527025bc62fcb36a951d8f3f2eedcdf7/pyspelling-2.10.tar.gz", hash = "sha256:acd67133c1b7cecd410e3d4489e61f2e4b1f0b6acf1ae6c48c240fbb21729c37", size = 148239 }
wheels = [
    { url = "https://files.pythonhosted.org/packages/9f/16/242558b5c5cb73efd52490f1e6bfb03eae63b2585770b9cae78bd491ef0b/pyspelling-2.10-py3-none-any.whl", hash = "sha256:9b079dd238bd0616a49f9ac5df32799beb851dddc5ed7634f551e7df1aeee943", size = 45035 },
]

[[package]]
name = "pytest"
version = "8.3.5"
source = { registry = "https://pypi.org/simple" }
dependencies = [
    { name = "colorama", marker = "sys_platform == 'win32' or (extra == 'group-9-rockcraft-dev-jammy' and extra == 'group-9-rockcraft-dev-noble') or (extra == 'group-9-rockcraft-dev-jammy' and extra == 'group-9-rockcraft-dev-oracular') or (extra == 'group-9-rockcraft-dev-jammy' and extra == 'group-9-rockcraft-dev-plucky') or (extra == 'group-9-rockcraft-dev-noble' and extra == 'group-9-rockcraft-dev-oracular') or (extra == 'group-9-rockcraft-dev-noble' and extra == 'group-9-rockcraft-dev-plucky') or (extra == 'group-9-rockcraft-dev-oracular' and extra == 'group-9-rockcraft-dev-plucky')" },
    { name = "exceptiongroup", marker = "python_full_version < '3.11' or (extra == 'group-9-rockcraft-dev-jammy' and extra == 'group-9-rockcraft-dev-noble') or (extra == 'group-9-rockcraft-dev-jammy' and extra == 'group-9-rockcraft-dev-oracular') or (extra == 'group-9-rockcraft-dev-jammy' and extra == 'group-9-rockcraft-dev-plucky') or (extra == 'group-9-rockcraft-dev-noble' and extra == 'group-9-rockcraft-dev-oracular') or (extra == 'group-9-rockcraft-dev-noble' and extra == 'group-9-rockcraft-dev-plucky') or (extra == 'group-9-rockcraft-dev-oracular' and extra == 'group-9-rockcraft-dev-plucky')" },
    { name = "iniconfig" },
    { name = "packaging" },
    { name = "pluggy" },
    { name = "tomli", marker = "python_full_version < '3.11' or (extra == 'group-9-rockcraft-dev-jammy' and extra == 'group-9-rockcraft-dev-noble') or (extra == 'group-9-rockcraft-dev-jammy' and extra == 'group-9-rockcraft-dev-oracular') or (extra == 'group-9-rockcraft-dev-jammy' and extra == 'group-9-rockcraft-dev-plucky') or (extra == 'group-9-rockcraft-dev-noble' and extra == 'group-9-rockcraft-dev-oracular') or (extra == 'group-9-rockcraft-dev-noble' and extra == 'group-9-rockcraft-dev-plucky') or (extra == 'group-9-rockcraft-dev-oracular' and extra == 'group-9-rockcraft-dev-plucky')" },
]
sdist = { url = "https://files.pythonhosted.org/packages/ae/3c/c9d525a414d506893f0cd8a8d0de7706446213181570cdbd766691164e40/pytest-8.3.5.tar.gz", hash = "sha256:f4efe70cc14e511565ac476b57c279e12a855b11f48f212af1080ef2263d3845", size = 1450891 }
wheels = [
    { url = "https://files.pythonhosted.org/packages/30/3d/64ad57c803f1fa1e963a7946b6e0fea4a70df53c1a7fed304586539c2bac/pytest-8.3.5-py3-none-any.whl", hash = "sha256:c69214aa47deac29fad6c2a4f590b9c4a9fdb16a403176fe154b79c0b4d4d820", size = 343634 },
]

[[package]]
name = "pytest-check"
version = "2.5.1"
source = { registry = "https://pypi.org/simple" }
dependencies = [
    { name = "pytest" },
    { name = "typing-extensions", marker = "python_full_version < '3.11' or (extra == 'group-9-rockcraft-dev-jammy' and extra == 'group-9-rockcraft-dev-noble') or (extra == 'group-9-rockcraft-dev-jammy' and extra == 'group-9-rockcraft-dev-oracular') or (extra == 'group-9-rockcraft-dev-jammy' and extra == 'group-9-rockcraft-dev-plucky') or (extra == 'group-9-rockcraft-dev-noble' and extra == 'group-9-rockcraft-dev-oracular') or (extra == 'group-9-rockcraft-dev-noble' and extra == 'group-9-rockcraft-dev-plucky') or (extra == 'group-9-rockcraft-dev-oracular' and extra == 'group-9-rockcraft-dev-plucky')" },
]
sdist = { url = "https://files.pythonhosted.org/packages/98/a0/c020a31ee8f46e59451e039046573bcfabec13b56de66ba87fbefdadbd25/pytest_check-2.5.1.tar.gz", hash = "sha256:b47c531eb9c6ea62c6456d88dacf0b7f12ec6bde519bb5ef854af10f37ba1140", size = 26889 }
wheels = [
    { url = "https://files.pythonhosted.org/packages/b9/05/3b2904e26814dac5f253b254d33dc33e26de0f3979ea86ab21965c9d9f44/pytest_check-2.5.1-py3-none-any.whl", hash = "sha256:b61daca3883c60aa5db47b7dcf3a196ba1ba866abb19866d16a8c0722d49440b", size = 15995 },
]

[[package]]
name = "pytest-cov"
version = "6.0.0"
source = { registry = "https://pypi.org/simple" }
dependencies = [
    { name = "coverage", extra = ["toml"] },
    { name = "pytest" },
]
sdist = { url = "https://files.pythonhosted.org/packages/be/45/9b538de8cef30e17c7b45ef42f538a94889ed6a16f2387a6c89e73220651/pytest-cov-6.0.0.tar.gz", hash = "sha256:fde0b595ca248bb8e2d76f020b465f3b107c9632e6a1d1705f17834c89dcadc0", size = 66945 }
wheels = [
    { url = "https://files.pythonhosted.org/packages/36/3b/48e79f2cd6a61dbbd4807b4ed46cb564b4fd50a76166b1c4ea5c1d9e2371/pytest_cov-6.0.0-py3-none-any.whl", hash = "sha256:eee6f1b9e61008bd34975a4d5bab25801eb31898b032dd55addc93e96fcaaa35", size = 22949 },
]

[[package]]
name = "pytest-mock"
version = "3.14.0"
source = { registry = "https://pypi.org/simple" }
dependencies = [
    { name = "pytest" },
]
sdist = { url = "https://files.pythonhosted.org/packages/c6/90/a955c3ab35ccd41ad4de556596fa86685bf4fc5ffcc62d22d856cfd4e29a/pytest-mock-3.14.0.tar.gz", hash = "sha256:2719255a1efeceadbc056d6bf3df3d1c5015530fb40cf347c0f9afac88410bd0", size = 32814 }
wheels = [
    { url = "https://files.pythonhosted.org/packages/f2/3b/b26f90f74e2986a82df6e7ac7e319b8ea7ccece1caec9f8ab6104dc70603/pytest_mock-3.14.0-py3-none-any.whl", hash = "sha256:0b72c38033392a5f4621342fe11e9219ac11ec9d375f8e2a0c164539e0d70f6f", size = 9863 },
]

[[package]]
name = "python-apt"
version = "2.4.0+ubuntu4"
source = { registry = "https://people.canonical.com/~lengau/python-apt-ubuntu-wheels/" }
resolution-markers = [
    "python_full_version >= '3.13'",
    "python_full_version == '3.12.*'",
    "python_full_version < '3.12'",
]
wheels = [
    { url = "https://people.canonical.com/~lengau/python-apt-ubuntu-wheels/python-apt/python_apt-2.4.0+ubuntu4-cp310-cp310-manylinux_2_35_aarch64.whl" },
    { url = "https://people.canonical.com/~lengau/python-apt-ubuntu-wheels/python-apt/python_apt-2.4.0+ubuntu4-cp310-cp310-manylinux_2_35_ppc64le.whl" },
    { url = "https://people.canonical.com/~lengau/python-apt-ubuntu-wheels/python-apt/python_apt-2.4.0+ubuntu4-cp310-cp310-manylinux_2_35_riscv64.whl" },
    { url = "https://people.canonical.com/~lengau/python-apt-ubuntu-wheels/python-apt/python_apt-2.4.0+ubuntu4-cp310-cp310-manylinux_2_35_s390x.whl" },
    { url = "https://people.canonical.com/~lengau/python-apt-ubuntu-wheels/python-apt/python_apt-2.4.0+ubuntu4-cp310-cp310-manylinux_2_35_x86_64.whl" },
    { url = "https://people.canonical.com/~lengau/python-apt-ubuntu-wheels/python-apt/python_apt-2.4.0+ubuntu4-cp311-cp311-manylinux_2_35_aarch64.whl" },
    { url = "https://people.canonical.com/~lengau/python-apt-ubuntu-wheels/python-apt/python_apt-2.4.0+ubuntu4-cp311-cp311-manylinux_2_35_ppc64le.whl" },
    { url = "https://people.canonical.com/~lengau/python-apt-ubuntu-wheels/python-apt/python_apt-2.4.0+ubuntu4-cp311-cp311-manylinux_2_35_s390x.whl" },
    { url = "https://people.canonical.com/~lengau/python-apt-ubuntu-wheels/python-apt/python_apt-2.4.0+ubuntu4-cp311-cp311-manylinux_2_35_x86_64.whl" },
    { url = "https://people.canonical.com/~lengau/python-apt-ubuntu-wheels/python-apt/python_apt-2.4.0+ubuntu4-cp312-cp312-manylinux_2_35_aarch64.whl" },
    { url = "https://people.canonical.com/~lengau/python-apt-ubuntu-wheels/python-apt/python_apt-2.4.0+ubuntu4-cp312-cp312-manylinux_2_35_ppc64le.whl" },
    { url = "https://people.canonical.com/~lengau/python-apt-ubuntu-wheels/python-apt/python_apt-2.4.0+ubuntu4-cp312-cp312-manylinux_2_35_s390x.whl" },
    { url = "https://people.canonical.com/~lengau/python-apt-ubuntu-wheels/python-apt/python_apt-2.4.0+ubuntu4-cp312-cp312-manylinux_2_35_x86_64.whl" },
    { url = "https://people.canonical.com/~lengau/python-apt-ubuntu-wheels/python-apt/python_apt-2.4.0+ubuntu4-cp313-cp313-manylinux_2_35_aarch64.whl" },
    { url = "https://people.canonical.com/~lengau/python-apt-ubuntu-wheels/python-apt/python_apt-2.4.0+ubuntu4-cp313-cp313-manylinux_2_35_ppc64le.whl" },
    { url = "https://people.canonical.com/~lengau/python-apt-ubuntu-wheels/python-apt/python_apt-2.4.0+ubuntu4-cp313-cp313-manylinux_2_35_s390x.whl" },
    { url = "https://people.canonical.com/~lengau/python-apt-ubuntu-wheels/python-apt/python_apt-2.4.0+ubuntu4-cp313-cp313-manylinux_2_35_x86_64.whl" },
]

[[package]]
name = "python-apt"
version = "2.7.7+ubuntu3"
source = { registry = "https://people.canonical.com/~lengau/python-apt-ubuntu-wheels/" }
resolution-markers = [
    "python_full_version >= '3.13'",
    "python_full_version == '3.12.*'",
    "python_full_version < '3.12'",
]
wheels = [
    { url = "https://people.canonical.com/~lengau/python-apt-ubuntu-wheels/python-apt/python_apt-2.7.7+ubuntu3-cp310-cp310-manylinux_2_39_aarch64.whl" },
    { url = "https://people.canonical.com/~lengau/python-apt-ubuntu-wheels/python-apt/python_apt-2.7.7+ubuntu3-cp310-cp310-manylinux_2_39_ppc64le.whl" },
    { url = "https://people.canonical.com/~lengau/python-apt-ubuntu-wheels/python-apt/python_apt-2.7.7+ubuntu3-cp310-cp310-manylinux_2_39_s390x.whl" },
    { url = "https://people.canonical.com/~lengau/python-apt-ubuntu-wheels/python-apt/python_apt-2.7.7+ubuntu3-cp310-cp310-manylinux_2_39_x86_64.whl" },
    { url = "https://people.canonical.com/~lengau/python-apt-ubuntu-wheels/python-apt/python_apt-2.7.7+ubuntu3-cp311-cp311-manylinux_2_39_aarch64.whl" },
    { url = "https://people.canonical.com/~lengau/python-apt-ubuntu-wheels/python-apt/python_apt-2.7.7+ubuntu3-cp311-cp311-manylinux_2_39_ppc64le.whl" },
    { url = "https://people.canonical.com/~lengau/python-apt-ubuntu-wheels/python-apt/python_apt-2.7.7+ubuntu3-cp311-cp311-manylinux_2_39_s390x.whl" },
    { url = "https://people.canonical.com/~lengau/python-apt-ubuntu-wheels/python-apt/python_apt-2.7.7+ubuntu3-cp311-cp311-manylinux_2_39_x86_64.whl" },
    { url = "https://people.canonical.com/~lengau/python-apt-ubuntu-wheels/python-apt/python_apt-2.7.7+ubuntu3-cp312-cp312-manylinux_2_39_aarch64.whl" },
    { url = "https://people.canonical.com/~lengau/python-apt-ubuntu-wheels/python-apt/python_apt-2.7.7+ubuntu3-cp312-cp312-manylinux_2_39_ppc64le.whl" },
    { url = "https://people.canonical.com/~lengau/python-apt-ubuntu-wheels/python-apt/python_apt-2.7.7+ubuntu3-cp312-cp312-manylinux_2_39_riscv64.whl" },
    { url = "https://people.canonical.com/~lengau/python-apt-ubuntu-wheels/python-apt/python_apt-2.7.7+ubuntu3-cp312-cp312-manylinux_2_39_s390x.whl" },
    { url = "https://people.canonical.com/~lengau/python-apt-ubuntu-wheels/python-apt/python_apt-2.7.7+ubuntu3-cp312-cp312-manylinux_2_39_x86_64.whl" },
    { url = "https://people.canonical.com/~lengau/python-apt-ubuntu-wheels/python-apt/python_apt-2.7.7+ubuntu3-cp313-cp313-manylinux_2_39_aarch64.whl" },
    { url = "https://people.canonical.com/~lengau/python-apt-ubuntu-wheels/python-apt/python_apt-2.7.7+ubuntu3-cp313-cp313-manylinux_2_39_ppc64le.whl" },
    { url = "https://people.canonical.com/~lengau/python-apt-ubuntu-wheels/python-apt/python_apt-2.7.7+ubuntu3-cp313-cp313-manylinux_2_39_s390x.whl" },
    { url = "https://people.canonical.com/~lengau/python-apt-ubuntu-wheels/python-apt/python_apt-2.7.7+ubuntu3-cp313-cp313-manylinux_2_39_x86_64.whl" },
]

[[package]]
name = "python-apt"
version = "2.9.0+ubuntu1"
source = { registry = "https://people.canonical.com/~lengau/python-apt-ubuntu-wheels/" }
resolution-markers = [
    "python_full_version >= '3.13'",
    "python_full_version == '3.12.*'",
    "python_full_version < '3.12'",
]
wheels = [
    { url = "https://people.canonical.com/~lengau/python-apt-ubuntu-wheels/python-apt/python_apt-2.9.0+ubuntu1-cp310-cp310-manylinux_2_40_aarch64.whl" },
    { url = "https://people.canonical.com/~lengau/python-apt-ubuntu-wheels/python-apt/python_apt-2.9.0+ubuntu1-cp310-cp310-manylinux_2_40_ppc64le.whl" },
    { url = "https://people.canonical.com/~lengau/python-apt-ubuntu-wheels/python-apt/python_apt-2.9.0+ubuntu1-cp310-cp310-manylinux_2_40_s390x.whl" },
    { url = "https://people.canonical.com/~lengau/python-apt-ubuntu-wheels/python-apt/python_apt-2.9.0+ubuntu1-cp310-cp310-manylinux_2_40_x86_64.whl" },
    { url = "https://people.canonical.com/~lengau/python-apt-ubuntu-wheels/python-apt/python_apt-2.9.0+ubuntu1-cp311-cp311-manylinux_2_40_aarch64.whl" },
    { url = "https://people.canonical.com/~lengau/python-apt-ubuntu-wheels/python-apt/python_apt-2.9.0+ubuntu1-cp311-cp311-manylinux_2_40_ppc64le.whl" },
    { url = "https://people.canonical.com/~lengau/python-apt-ubuntu-wheels/python-apt/python_apt-2.9.0+ubuntu1-cp311-cp311-manylinux_2_40_s390x.whl" },
    { url = "https://people.canonical.com/~lengau/python-apt-ubuntu-wheels/python-apt/python_apt-2.9.0+ubuntu1-cp311-cp311-manylinux_2_40_x86_64.whl" },
    { url = "https://people.canonical.com/~lengau/python-apt-ubuntu-wheels/python-apt/python_apt-2.9.0+ubuntu1-cp312-cp312-manylinux_2_40_aarch64.whl" },
    { url = "https://people.canonical.com/~lengau/python-apt-ubuntu-wheels/python-apt/python_apt-2.9.0+ubuntu1-cp312-cp312-manylinux_2_40_ppc64le.whl" },
    { url = "https://people.canonical.com/~lengau/python-apt-ubuntu-wheels/python-apt/python_apt-2.9.0+ubuntu1-cp312-cp312-manylinux_2_40_riscv64.whl" },
    { url = "https://people.canonical.com/~lengau/python-apt-ubuntu-wheels/python-apt/python_apt-2.9.0+ubuntu1-cp312-cp312-manylinux_2_40_s390x.whl" },
    { url = "https://people.canonical.com/~lengau/python-apt-ubuntu-wheels/python-apt/python_apt-2.9.0+ubuntu1-cp312-cp312-manylinux_2_40_x86_64.whl" },
    { url = "https://people.canonical.com/~lengau/python-apt-ubuntu-wheels/python-apt/python_apt-2.9.0+ubuntu1-cp313-cp313-manylinux_2_40_aarch64.whl" },
    { url = "https://people.canonical.com/~lengau/python-apt-ubuntu-wheels/python-apt/python_apt-2.9.0+ubuntu1-cp313-cp313-manylinux_2_40_ppc64le.whl" },
    { url = "https://people.canonical.com/~lengau/python-apt-ubuntu-wheels/python-apt/python_apt-2.9.0+ubuntu1-cp313-cp313-manylinux_2_40_s390x.whl" },
    { url = "https://people.canonical.com/~lengau/python-apt-ubuntu-wheels/python-apt/python_apt-2.9.0+ubuntu1-cp313-cp313-manylinux_2_40_x86_64.whl" },
]

[[package]]
name = "python-apt"
version = "2.9.9"
source = { registry = "https://people.canonical.com/~lengau/python-apt-ubuntu-wheels/" }
resolution-markers = [
    "python_full_version >= '3.13'",
    "python_full_version == '3.12.*'",
    "python_full_version < '3.12'",
]
wheels = [
    { url = "https://people.canonical.com/~lengau/python-apt-ubuntu-wheels/python-apt/python_apt-2.9.9-cp310-cp310-manylinux_2_41_x86_64.whl" },
    { url = "https://people.canonical.com/~lengau/python-apt-ubuntu-wheels/python-apt/python_apt-2.9.9-cp311-cp311-manylinux_2_41_x86_64.whl" },
    { url = "https://people.canonical.com/~lengau/python-apt-ubuntu-wheels/python-apt/python_apt-2.9.9-cp312-cp312-manylinux_2_41_x86_64.whl" },
    { url = "https://people.canonical.com/~lengau/python-apt-ubuntu-wheels/python-apt/python_apt-2.9.9-cp313-cp313-manylinux_2_41_x86_64.whl" },
]

[[package]]
name = "python-debian"
version = "0.1.49"
source = { registry = "https://pypi.org/simple" }
dependencies = [
    { name = "chardet" },
]
sdist = { url = "https://files.pythonhosted.org/packages/ce/8d/2ebc549adf1f623d4044b108b30ff5cdac5756b0384cd9dddac63fe53eae/python-debian-0.1.49.tar.gz", hash = "sha256:8cf677a30dbcb4be7a99536c17e11308a827a4d22028dc59a67f6c6dd3f0f58c", size = 121690 }
wheels = [
    { url = "https://files.pythonhosted.org/packages/9c/37/6e38e7aafa55c1257f63ca9f575e8e3cf2560c896c5202a16c9f33ee7657/python_debian-0.1.49-py3-none-any.whl", hash = "sha256:880f3bc52e31599f2a9b432bd7691844286825087fccdcf2f6ffd5cd79a26f9f", size = 132460 },
]

[[package]]
name = "pytz"
version = "2025.1"
source = { registry = "https://pypi.org/simple" }
sdist = { url = "https://files.pythonhosted.org/packages/5f/57/df1c9157c8d5a05117e455d66fd7cf6dbc46974f832b1058ed4856785d8a/pytz-2025.1.tar.gz", hash = "sha256:c2db42be2a2518b28e65f9207c4d05e6ff547d1efa4086469ef855e4ab70178e", size = 319617 }
wheels = [
    { url = "https://files.pythonhosted.org/packages/eb/38/ac33370d784287baa1c3d538978b5e2ea064d4c1b93ffbd12826c190dd10/pytz-2025.1-py2.py3-none-any.whl", hash = "sha256:89dd22dca55b46eac6eda23b2d72721bf1bdfef212645d81513ef5d03038de57", size = 507930 },
]

[[package]]
name = "pywin32"
version = "310"
source = { registry = "https://pypi.org/simple" }
wheels = [
    { url = "https://files.pythonhosted.org/packages/95/da/a5f38fffbba2fb99aa4aa905480ac4b8e83ca486659ac8c95bce47fb5276/pywin32-310-cp310-cp310-win32.whl", hash = "sha256:6dd97011efc8bf51d6793a82292419eba2c71cf8e7250cfac03bba284454abc1", size = 8848240 },
    { url = "https://files.pythonhosted.org/packages/aa/fe/d873a773324fa565619ba555a82c9dabd677301720f3660a731a5d07e49a/pywin32-310-cp310-cp310-win_amd64.whl", hash = "sha256:c3e78706e4229b915a0821941a84e7ef420bf2b77e08c9dae3c76fd03fd2ae3d", size = 9601854 },
    { url = "https://files.pythonhosted.org/packages/3c/84/1a8e3d7a15490d28a5d816efa229ecb4999cdc51a7c30dd8914f669093b8/pywin32-310-cp310-cp310-win_arm64.whl", hash = "sha256:33babed0cf0c92a6f94cc6cc13546ab24ee13e3e800e61ed87609ab91e4c8213", size = 8522963 },
    { url = "https://files.pythonhosted.org/packages/f7/b1/68aa2986129fb1011dabbe95f0136f44509afaf072b12b8f815905a39f33/pywin32-310-cp311-cp311-win32.whl", hash = "sha256:1e765f9564e83011a63321bb9d27ec456a0ed90d3732c4b2e312b855365ed8bd", size = 8784284 },
    { url = "https://files.pythonhosted.org/packages/b3/bd/d1592635992dd8db5bb8ace0551bc3a769de1ac8850200cfa517e72739fb/pywin32-310-cp311-cp311-win_amd64.whl", hash = "sha256:126298077a9d7c95c53823934f000599f66ec9296b09167810eb24875f32689c", size = 9520748 },
    { url = "https://files.pythonhosted.org/packages/90/b1/ac8b1ffce6603849eb45a91cf126c0fa5431f186c2e768bf56889c46f51c/pywin32-310-cp311-cp311-win_arm64.whl", hash = "sha256:19ec5fc9b1d51c4350be7bb00760ffce46e6c95eaf2f0b2f1150657b1a43c582", size = 8455941 },
    { url = "https://files.pythonhosted.org/packages/6b/ec/4fdbe47932f671d6e348474ea35ed94227fb5df56a7c30cbbb42cd396ed0/pywin32-310-cp312-cp312-win32.whl", hash = "sha256:8a75a5cc3893e83a108c05d82198880704c44bbaee4d06e442e471d3c9ea4f3d", size = 8796239 },
    { url = "https://files.pythonhosted.org/packages/e3/e5/b0627f8bb84e06991bea89ad8153a9e50ace40b2e1195d68e9dff6b03d0f/pywin32-310-cp312-cp312-win_amd64.whl", hash = "sha256:bf5c397c9a9a19a6f62f3fb821fbf36cac08f03770056711f765ec1503972060", size = 9503839 },
    { url = "https://files.pythonhosted.org/packages/1f/32/9ccf53748df72301a89713936645a664ec001abd35ecc8578beda593d37d/pywin32-310-cp312-cp312-win_arm64.whl", hash = "sha256:2349cc906eae872d0663d4d6290d13b90621eaf78964bb1578632ff20e152966", size = 8459470 },
    { url = "https://files.pythonhosted.org/packages/1c/09/9c1b978ffc4ae53999e89c19c77ba882d9fce476729f23ef55211ea1c034/pywin32-310-cp313-cp313-win32.whl", hash = "sha256:5d241a659c496ada3253cd01cfaa779b048e90ce4b2b38cd44168ad555ce74ab", size = 8794384 },
    { url = "https://files.pythonhosted.org/packages/45/3c/b4640f740ffebadd5d34df35fecba0e1cfef8fde9f3e594df91c28ad9b50/pywin32-310-cp313-cp313-win_amd64.whl", hash = "sha256:667827eb3a90208ddbdcc9e860c81bde63a135710e21e4cb3348968e4bd5249e", size = 9503039 },
    { url = "https://files.pythonhosted.org/packages/b4/f4/f785020090fb050e7fb6d34b780f2231f302609dc964672f72bfaeb59a28/pywin32-310-cp313-cp313-win_arm64.whl", hash = "sha256:e308f831de771482b7cf692a1f308f8fca701b2d8f9dde6cc440c7da17e47b33", size = 8458152 },
]

[[package]]
name = "pywin32-ctypes"
version = "0.2.3"
source = { registry = "https://pypi.org/simple" }
sdist = { url = "https://files.pythonhosted.org/packages/85/9f/01a1a99704853cb63f253eea009390c88e7131c67e66a0a02099a8c917cb/pywin32-ctypes-0.2.3.tar.gz", hash = "sha256:d162dc04946d704503b2edc4d55f3dba5c1d539ead017afa00142c38b9885755", size = 29471 }
wheels = [
    { url = "https://files.pythonhosted.org/packages/de/3d/8161f7711c017e01ac9f008dfddd9410dff3674334c233bde66e7ba65bbf/pywin32_ctypes-0.2.3-py3-none-any.whl", hash = "sha256:8a1513379d709975552d202d942d9837758905c8d01eb82b8bcc30918929e7b8", size = 30756 },
]

[[package]]
name = "pyxdg"
version = "0.28"
source = { registry = "https://pypi.org/simple" }
sdist = { url = "https://files.pythonhosted.org/packages/b0/25/7998cd2dec731acbd438fbf91bc619603fc5188de0a9a17699a781840452/pyxdg-0.28.tar.gz", hash = "sha256:3267bb3074e934df202af2ee0868575484108581e6f3cb006af1da35395e88b4", size = 77776 }
wheels = [
    { url = "https://files.pythonhosted.org/packages/e5/8d/cf41b66a8110670e3ad03dab9b759704eeed07fa96e90fdc0357b2ba70e2/pyxdg-0.28-py2.py3-none-any.whl", hash = "sha256:bdaf595999a0178ecea4052b7f4195569c1ff4d344567bccdc12dfdf02d545ab", size = 49520 },
]

[[package]]
name = "pyyaml"
version = "6.0.2"
source = { registry = "https://pypi.org/simple" }
sdist = { url = "https://files.pythonhosted.org/packages/54/ed/79a089b6be93607fa5cdaedf301d7dfb23af5f25c398d5ead2525b063e17/pyyaml-6.0.2.tar.gz", hash = "sha256:d584d9ec91ad65861cc08d42e834324ef890a082e591037abe114850ff7bbc3e", size = 130631 }
wheels = [
    { url = "https://files.pythonhosted.org/packages/9b/95/a3fac87cb7158e231b5a6012e438c647e1a87f09f8e0d123acec8ab8bf71/PyYAML-6.0.2-cp310-cp310-macosx_10_9_x86_64.whl", hash = "sha256:0a9a2848a5b7feac301353437eb7d5957887edbf81d56e903999a75a3d743086", size = 184199 },
    { url = "https://files.pythonhosted.org/packages/c7/7a/68bd47624dab8fd4afbfd3c48e3b79efe09098ae941de5b58abcbadff5cb/PyYAML-6.0.2-cp310-cp310-macosx_11_0_arm64.whl", hash = "sha256:29717114e51c84ddfba879543fb232a6ed60086602313ca38cce623c1d62cfbf", size = 171758 },
    { url = "https://files.pythonhosted.org/packages/49/ee/14c54df452143b9ee9f0f29074d7ca5516a36edb0b4cc40c3f280131656f/PyYAML-6.0.2-cp310-cp310-manylinux_2_17_aarch64.manylinux2014_aarch64.whl", hash = "sha256:8824b5a04a04a047e72eea5cec3bc266db09e35de6bdfe34c9436ac5ee27d237", size = 718463 },
    { url = "https://files.pythonhosted.org/packages/4d/61/de363a97476e766574650d742205be468921a7b532aa2499fcd886b62530/PyYAML-6.0.2-cp310-cp310-manylinux_2_17_s390x.manylinux2014_s390x.whl", hash = "sha256:7c36280e6fb8385e520936c3cb3b8042851904eba0e58d277dca80a5cfed590b", size = 719280 },
    { url = "https://files.pythonhosted.org/packages/6b/4e/1523cb902fd98355e2e9ea5e5eb237cbc5f3ad5f3075fa65087aa0ecb669/PyYAML-6.0.2-cp310-cp310-manylinux_2_17_x86_64.manylinux2014_x86_64.whl", hash = "sha256:ec031d5d2feb36d1d1a24380e4db6d43695f3748343d99434e6f5f9156aaa2ed", size = 751239 },
    { url = "https://files.pythonhosted.org/packages/b7/33/5504b3a9a4464893c32f118a9cc045190a91637b119a9c881da1cf6b7a72/PyYAML-6.0.2-cp310-cp310-musllinux_1_1_aarch64.whl", hash = "sha256:936d68689298c36b53b29f23c6dbb74de12b4ac12ca6cfe0e047bedceea56180", size = 695802 },
    { url = "https://files.pythonhosted.org/packages/5c/20/8347dcabd41ef3a3cdc4f7b7a2aff3d06598c8779faa189cdbf878b626a4/PyYAML-6.0.2-cp310-cp310-musllinux_1_1_x86_64.whl", hash = "sha256:23502f431948090f597378482b4812b0caae32c22213aecf3b55325e049a6c68", size = 720527 },
    { url = "https://files.pythonhosted.org/packages/be/aa/5afe99233fb360d0ff37377145a949ae258aaab831bde4792b32650a4378/PyYAML-6.0.2-cp310-cp310-win32.whl", hash = "sha256:2e99c6826ffa974fe6e27cdb5ed0021786b03fc98e5ee3c5bfe1fd5015f42b99", size = 144052 },
    { url = "https://files.pythonhosted.org/packages/b5/84/0fa4b06f6d6c958d207620fc60005e241ecedceee58931bb20138e1e5776/PyYAML-6.0.2-cp310-cp310-win_amd64.whl", hash = "sha256:a4d3091415f010369ae4ed1fc6b79def9416358877534caf6a0fdd2146c87a3e", size = 161774 },
    { url = "https://files.pythonhosted.org/packages/f8/aa/7af4e81f7acba21a4c6be026da38fd2b872ca46226673c89a758ebdc4fd2/PyYAML-6.0.2-cp311-cp311-macosx_10_9_x86_64.whl", hash = "sha256:cc1c1159b3d456576af7a3e4d1ba7e6924cb39de8f67111c735f6fc832082774", size = 184612 },
    { url = "https://files.pythonhosted.org/packages/8b/62/b9faa998fd185f65c1371643678e4d58254add437edb764a08c5a98fb986/PyYAML-6.0.2-cp311-cp311-macosx_11_0_arm64.whl", hash = "sha256:1e2120ef853f59c7419231f3bf4e7021f1b936f6ebd222406c3b60212205d2ee", size = 172040 },
    { url = "https://files.pythonhosted.org/packages/ad/0c/c804f5f922a9a6563bab712d8dcc70251e8af811fce4524d57c2c0fd49a4/PyYAML-6.0.2-cp311-cp311-manylinux_2_17_aarch64.manylinux2014_aarch64.whl", hash = "sha256:5d225db5a45f21e78dd9358e58a98702a0302f2659a3c6cd320564b75b86f47c", size = 736829 },
    { url = "https://files.pythonhosted.org/packages/51/16/6af8d6a6b210c8e54f1406a6b9481febf9c64a3109c541567e35a49aa2e7/PyYAML-6.0.2-cp311-cp311-manylinux_2_17_s390x.manylinux2014_s390x.whl", hash = "sha256:5ac9328ec4831237bec75defaf839f7d4564be1e6b25ac710bd1a96321cc8317", size = 764167 },
    { url = "https://files.pythonhosted.org/packages/75/e4/2c27590dfc9992f73aabbeb9241ae20220bd9452df27483b6e56d3975cc5/PyYAML-6.0.2-cp311-cp311-manylinux_2_17_x86_64.manylinux2014_x86_64.whl", hash = "sha256:3ad2a3decf9aaba3d29c8f537ac4b243e36bef957511b4766cb0057d32b0be85", size = 762952 },
    { url = "https://files.pythonhosted.org/packages/9b/97/ecc1abf4a823f5ac61941a9c00fe501b02ac3ab0e373c3857f7d4b83e2b6/PyYAML-6.0.2-cp311-cp311-musllinux_1_1_aarch64.whl", hash = "sha256:ff3824dc5261f50c9b0dfb3be22b4567a6f938ccce4587b38952d85fd9e9afe4", size = 735301 },
    { url = "https://files.pythonhosted.org/packages/45/73/0f49dacd6e82c9430e46f4a027baa4ca205e8b0a9dce1397f44edc23559d/PyYAML-6.0.2-cp311-cp311-musllinux_1_1_x86_64.whl", hash = "sha256:797b4f722ffa07cc8d62053e4cff1486fa6dc094105d13fea7b1de7d8bf71c9e", size = 756638 },
    { url = "https://files.pythonhosted.org/packages/22/5f/956f0f9fc65223a58fbc14459bf34b4cc48dec52e00535c79b8db361aabd/PyYAML-6.0.2-cp311-cp311-win32.whl", hash = "sha256:11d8f3dd2b9c1207dcaf2ee0bbbfd5991f571186ec9cc78427ba5bd32afae4b5", size = 143850 },
    { url = "https://files.pythonhosted.org/packages/ed/23/8da0bbe2ab9dcdd11f4f4557ccaf95c10b9811b13ecced089d43ce59c3c8/PyYAML-6.0.2-cp311-cp311-win_amd64.whl", hash = "sha256:e10ce637b18caea04431ce14fabcf5c64a1c61ec9c56b071a4b7ca131ca52d44", size = 161980 },
    { url = "https://files.pythonhosted.org/packages/86/0c/c581167fc46d6d6d7ddcfb8c843a4de25bdd27e4466938109ca68492292c/PyYAML-6.0.2-cp312-cp312-macosx_10_9_x86_64.whl", hash = "sha256:c70c95198c015b85feafc136515252a261a84561b7b1d51e3384e0655ddf25ab", size = 183873 },
    { url = "https://files.pythonhosted.org/packages/a8/0c/38374f5bb272c051e2a69281d71cba6fdb983413e6758b84482905e29a5d/PyYAML-6.0.2-cp312-cp312-macosx_11_0_arm64.whl", hash = "sha256:ce826d6ef20b1bc864f0a68340c8b3287705cae2f8b4b1d932177dcc76721725", size = 173302 },
    { url = "https://files.pythonhosted.org/packages/c3/93/9916574aa8c00aa06bbac729972eb1071d002b8e158bd0e83a3b9a20a1f7/PyYAML-6.0.2-cp312-cp312-manylinux_2_17_aarch64.manylinux2014_aarch64.whl", hash = "sha256:1f71ea527786de97d1a0cc0eacd1defc0985dcf6b3f17bb77dcfc8c34bec4dc5", size = 739154 },
    { url = "https://files.pythonhosted.org/packages/95/0f/b8938f1cbd09739c6da569d172531567dbcc9789e0029aa070856f123984/PyYAML-6.0.2-cp312-cp312-manylinux_2_17_s390x.manylinux2014_s390x.whl", hash = "sha256:9b22676e8097e9e22e36d6b7bda33190d0d400f345f23d4065d48f4ca7ae0425", size = 766223 },
    { url = "https://files.pythonhosted.org/packages/b9/2b/614b4752f2e127db5cc206abc23a8c19678e92b23c3db30fc86ab731d3bd/PyYAML-6.0.2-cp312-cp312-manylinux_2_17_x86_64.manylinux2014_x86_64.whl", hash = "sha256:80bab7bfc629882493af4aa31a4cfa43a4c57c83813253626916b8c7ada83476", size = 767542 },
    { url = "https://files.pythonhosted.org/packages/d4/00/dd137d5bcc7efea1836d6264f049359861cf548469d18da90cd8216cf05f/PyYAML-6.0.2-cp312-cp312-musllinux_1_1_aarch64.whl", hash = "sha256:0833f8694549e586547b576dcfaba4a6b55b9e96098b36cdc7ebefe667dfed48", size = 731164 },
    { url = "https://files.pythonhosted.org/packages/c9/1f/4f998c900485e5c0ef43838363ba4a9723ac0ad73a9dc42068b12aaba4e4/PyYAML-6.0.2-cp312-cp312-musllinux_1_1_x86_64.whl", hash = "sha256:8b9c7197f7cb2738065c481a0461e50ad02f18c78cd75775628afb4d7137fb3b", size = 756611 },
    { url = "https://files.pythonhosted.org/packages/df/d1/f5a275fdb252768b7a11ec63585bc38d0e87c9e05668a139fea92b80634c/PyYAML-6.0.2-cp312-cp312-win32.whl", hash = "sha256:ef6107725bd54b262d6dedcc2af448a266975032bc85ef0172c5f059da6325b4", size = 140591 },
    { url = "https://files.pythonhosted.org/packages/0c/e8/4f648c598b17c3d06e8753d7d13d57542b30d56e6c2dedf9c331ae56312e/PyYAML-6.0.2-cp312-cp312-win_amd64.whl", hash = "sha256:7e7401d0de89a9a855c839bc697c079a4af81cf878373abd7dc625847d25cbd8", size = 156338 },
    { url = "https://files.pythonhosted.org/packages/ef/e3/3af305b830494fa85d95f6d95ef7fa73f2ee1cc8ef5b495c7c3269fb835f/PyYAML-6.0.2-cp313-cp313-macosx_10_13_x86_64.whl", hash = "sha256:efdca5630322a10774e8e98e1af481aad470dd62c3170801852d752aa7a783ba", size = 181309 },
    { url = "https://files.pythonhosted.org/packages/45/9f/3b1c20a0b7a3200524eb0076cc027a970d320bd3a6592873c85c92a08731/PyYAML-6.0.2-cp313-cp313-macosx_11_0_arm64.whl", hash = "sha256:50187695423ffe49e2deacb8cd10510bc361faac997de9efef88badc3bb9e2d1", size = 171679 },
    { url = "https://files.pythonhosted.org/packages/7c/9a/337322f27005c33bcb656c655fa78325b730324c78620e8328ae28b64d0c/PyYAML-6.0.2-cp313-cp313-manylinux_2_17_aarch64.manylinux2014_aarch64.whl", hash = "sha256:0ffe8360bab4910ef1b9e87fb812d8bc0a308b0d0eef8c8f44e0254ab3b07133", size = 733428 },
    { url = "https://files.pythonhosted.org/packages/a3/69/864fbe19e6c18ea3cc196cbe5d392175b4cf3d5d0ac1403ec3f2d237ebb5/PyYAML-6.0.2-cp313-cp313-manylinux_2_17_s390x.manylinux2014_s390x.whl", hash = "sha256:17e311b6c678207928d649faa7cb0d7b4c26a0ba73d41e99c4fff6b6c3276484", size = 763361 },
    { url = "https://files.pythonhosted.org/packages/04/24/b7721e4845c2f162d26f50521b825fb061bc0a5afcf9a386840f23ea19fa/PyYAML-6.0.2-cp313-cp313-manylinux_2_17_x86_64.manylinux2014_x86_64.whl", hash = "sha256:70b189594dbe54f75ab3a1acec5f1e3faa7e8cf2f1e08d9b561cb41b845f69d5", size = 759523 },
    { url = "https://files.pythonhosted.org/packages/2b/b2/e3234f59ba06559c6ff63c4e10baea10e5e7df868092bf9ab40e5b9c56b6/PyYAML-6.0.2-cp313-cp313-musllinux_1_1_aarch64.whl", hash = "sha256:41e4e3953a79407c794916fa277a82531dd93aad34e29c2a514c2c0c5fe971cc", size = 726660 },
    { url = "https://files.pythonhosted.org/packages/fe/0f/25911a9f080464c59fab9027482f822b86bf0608957a5fcc6eaac85aa515/PyYAML-6.0.2-cp313-cp313-musllinux_1_1_x86_64.whl", hash = "sha256:68ccc6023a3400877818152ad9a1033e3db8625d899c72eacb5a668902e4d652", size = 751597 },
    { url = "https://files.pythonhosted.org/packages/14/0d/e2c3b43bbce3cf6bd97c840b46088a3031085179e596d4929729d8d68270/PyYAML-6.0.2-cp313-cp313-win32.whl", hash = "sha256:bc2fa7c6b47d6bc618dd7fb02ef6fdedb1090ec036abab80d4681424b84c1183", size = 140527 },
    { url = "https://files.pythonhosted.org/packages/fa/de/02b54f42487e3d3c6efb3f89428677074ca7bf43aae402517bc7cca949f3/PyYAML-6.0.2-cp313-cp313-win_amd64.whl", hash = "sha256:8388ee1976c416731879ac16da0aff3f63b286ffdd57cdeb95f3f2e085687563", size = 156446 },
]

[[package]]
name = "rapidfuzz"
version = "3.12.2"
source = { registry = "https://pypi.org/simple" }
sdist = { url = "https://files.pythonhosted.org/packages/f9/be/8dff25a6157dfbde9867720b1282157fe7b809e085130bb89d7655c62186/rapidfuzz-3.12.2.tar.gz", hash = "sha256:b0ba1ccc22fff782e7152a3d3d0caca44ec4e32dc48ba01c560b8593965b5aa3", size = 57907839 }
wheels = [
    { url = "https://files.pythonhosted.org/packages/dd/47/55413211ec32f76c39a6e4f88d024d2194fd4c23abe8102cdbcf28cf80eb/rapidfuzz-3.12.2-cp310-cp310-macosx_10_9_x86_64.whl", hash = "sha256:0b9a75e0385a861178adf59e86d6616cbd0d5adca7228dc9eeabf6f62cf5b0b1", size = 1959750 },
    { url = "https://files.pythonhosted.org/packages/a3/7f/7350c9a68952b52f669b50528b0e53fca2a9d633457fc2a53d8a5e4b1bb2/rapidfuzz-3.12.2-cp310-cp310-macosx_11_0_arm64.whl", hash = "sha256:6906a7eb458731e3dd2495af1d0410e23a21a2a2b7ced535e6d5cd15cb69afc5", size = 1433727 },
    { url = "https://files.pythonhosted.org/packages/43/b0/148a34adc92f49582add349faaad9d8f4462a76cc30ad2f1d86bdba4fa44/rapidfuzz-3.12.2-cp310-cp310-manylinux_2_17_aarch64.manylinux2014_aarch64.whl", hash = "sha256:f4b3334a8958b689f292d5ce8a928140ac98919b51e084f04bf0c14276e4c6ba", size = 1423353 },
    { url = "https://files.pythonhosted.org/packages/1e/8f/923ca60dcd814dba1772420c38c8b70e1fe4e6f0b5699bb3afcbe8c4bed1/rapidfuzz-3.12.2-cp310-cp310-manylinux_2_17_i686.manylinux2014_i686.whl", hash = "sha256:85a54ce30345cff2c79cbcffa063f270ad1daedd0d0c3ff6e541d3c3ba4288cf", size = 5641810 },
    { url = "https://files.pythonhosted.org/packages/b8/91/b57ea560a8ff54e0ebb131a62740501ff7f6ffa14dc16e9853a97289614c/rapidfuzz-3.12.2-cp310-cp310-manylinux_2_17_ppc64le.manylinux2014_ppc64le.whl", hash = "sha256:acb63c5072c08058f8995404201a52fc4e1ecac105548a4d03c6c6934bda45a3", size = 1683536 },
    { url = "https://files.pythonhosted.org/packages/fd/5b/fba390383a82353b72c32b5d14f0f7669a542e7205c55f6d2ae6112369bf/rapidfuzz-3.12.2-cp310-cp310-manylinux_2_17_s390x.manylinux2014_s390x.whl", hash = "sha256:5385398d390c6571f0f2a7837e6ddde0c8b912dac096dc8c87208ce9aaaa7570", size = 1685847 },
    { url = "https://files.pythonhosted.org/packages/15/6f/5211f2e80d4e82ff793f214429cbc8a8a69ef7978fd299112ae1c5595ae8/rapidfuzz-3.12.2-cp310-cp310-manylinux_2_17_x86_64.manylinux2014_x86_64.whl", hash = "sha256:5032cbffa245b4beba0067f8ed17392ef2501b346ae3c1f1d14b950edf4b6115", size = 3142196 },
    { url = "https://files.pythonhosted.org/packages/92/fc/d2b4efecf81180c49da09ff97657e0517a5ea55a99b16a1adc56d2900c0b/rapidfuzz-3.12.2-cp310-cp310-musllinux_1_2_aarch64.whl", hash = "sha256:195adbb384d89d6c55e2fd71e7fb262010f3196e459aa2f3f45f31dd7185fe72", size = 2521222 },
    { url = "https://files.pythonhosted.org/packages/ef/5f/a27e284d37632c808eb7cd6c49178dd52354bfb290843e253af4bd46fa61/rapidfuzz-3.12.2-cp310-cp310-musllinux_1_2_i686.whl", hash = "sha256:f43b773a4d4950606fb25568ecde5f25280daf8f97b87eb323e16ecd8177b328", size = 7867428 },
    { url = "https://files.pythonhosted.org/packages/45/68/59168dd67d319a958c525a4eeada5d62a83f83a42b79f9b55917da70f1a7/rapidfuzz-3.12.2-cp310-cp310-musllinux_1_2_ppc64le.whl", hash = "sha256:55a43be0e0fa956a919043c19d19bd988991d15c59f179d413fe5145ed9deb43", size = 2904044 },
    { url = "https://files.pythonhosted.org/packages/5e/40/6bbe014b94d3cef718cfe0be41eb0cecf6fda4b1cd31ba1dddf1984afa08/rapidfuzz-3.12.2-cp310-cp310-musllinux_1_2_s390x.whl", hash = "sha256:71cf1ea16acdebe9e2fb62ee7a77f8f70e877bebcbb33b34e660af2eb6d341d9", size = 3551416 },
    { url = "https://files.pythonhosted.org/packages/e4/6b/2f8e0f7de4a5ac54258be885c2e735a315c71187481a7f3d655d650c5c4c/rapidfuzz-3.12.2-cp310-cp310-musllinux_1_2_x86_64.whl", hash = "sha256:a3692d4ab36d44685f61326dca539975a4eda49b2a76f0a3df177d8a2c0de9d2", size = 4589777 },
    { url = "https://files.pythonhosted.org/packages/51/b3/84927233624d5e308e4739c748d2cb4ba46675efb7e021661c68b7a7b941/rapidfuzz-3.12.2-cp310-cp310-win32.whl", hash = "sha256:09227bd402caa4397ba1d6e239deea635703b042dd266a4092548661fb22b9c6", size = 1862195 },
    { url = "https://files.pythonhosted.org/packages/c9/49/e101be3e62b6524ea8b271b2e949878c8b58c31a0dc5d30b90f4f5c980e7/rapidfuzz-3.12.2-cp310-cp310-win_amd64.whl", hash = "sha256:0f05b7b95f9f87254b53fa92048367a8232c26cee7fc8665e4337268c3919def", size = 1625063 },
    { url = "https://files.pythonhosted.org/packages/ed/21/a7cbb1eacad92a840a62a22f49d98b423154da49874b787e24bb630f4689/rapidfuzz-3.12.2-cp310-cp310-win_arm64.whl", hash = "sha256:6938738e00d9eb6e04097b3f565097e20b0c398f9c58959a2bc64f7f6be3d9da", size = 870054 },
    { url = "https://files.pythonhosted.org/packages/8e/41/985b8786f7895f7a7f03f80b547e04a5b9f41187f43de386ad2f32b9f9fc/rapidfuzz-3.12.2-cp311-cp311-macosx_10_9_x86_64.whl", hash = "sha256:e9c4d984621ae17404c58f8d06ed8b025e167e52c0e6a511dfec83c37e9220cd", size = 1960568 },
    { url = "https://files.pythonhosted.org/packages/90/9e/9278b4160bf86346fc5f110b5daf07af629343bfcd04a9366d355bc6104e/rapidfuzz-3.12.2-cp311-cp311-macosx_11_0_arm64.whl", hash = "sha256:9f9132c55d330f0a1d34ce6730a76805323a6250d97468a1ca766a883d6a9a25", size = 1434362 },
    { url = "https://files.pythonhosted.org/packages/e7/53/fe3fb50111e203da4e82b8694c29cbf44101cdbf1efd7ef721cdf85e0aca/rapidfuzz-3.12.2-cp311-cp311-manylinux_2_17_aarch64.manylinux2014_aarch64.whl", hash = "sha256:39b343b6cb4b2c3dbc8d2d4c5ee915b6088e3b144ddf8305a57eaab16cf9fc74", size = 1417839 },
    { url = "https://files.pythonhosted.org/packages/fd/c4/aa11749bc9d9c0539061d32f2c525d99e11588867d3d6e94693ccd4e0dd0/rapidfuzz-3.12.2-cp311-cp311-manylinux_2_17_i686.manylinux2014_i686.whl", hash = "sha256:24081077b571ec4ee6d5d7ea0e49bc6830bf05b50c1005028523b9cd356209f3", size = 5620525 },
    { url = "https://files.pythonhosted.org/packages/5f/62/463c618a5a8a44bf6b087325353e13dbd5bc19c44cc06134d3c9eff0d04a/rapidfuzz-3.12.2-cp311-cp311-manylinux_2_17_ppc64le.manylinux2014_ppc64le.whl", hash = "sha256:c988a4fc91856260355773bf9d32bebab2083d4c6df33fafeddf4330e5ae9139", size = 1671267 },
    { url = "https://files.pythonhosted.org/packages/ca/b6/ec87c56ed0fab59f8220f5b832d5c1dd374667bee73318a01392ccc8c23d/rapidfuzz-3.12.2-cp311-cp311-manylinux_2_17_s390x.manylinux2014_s390x.whl", hash = "sha256:780b4469ee21cf62b1b2e8ada042941fd2525e45d5fb6a6901a9798a0e41153c", size = 1683415 },
    { url = "https://files.pythonhosted.org/packages/46/08/862e65a1022cbfa2935e7b3f04cdaa73b0967ebf4762ddf509735da47d73/rapidfuzz-3.12.2-cp311-cp311-manylinux_2_17_x86_64.manylinux2014_x86_64.whl", hash = "sha256:edd84b0a323885493c893bad16098c5e3b3005d7caa995ae653da07373665d97", size = 3139234 },
    { url = "https://files.pythonhosted.org/packages/ee/fa/7e8c0d1d26a4b892344c743f17e2c8482f749b616cd651590bd60994b49f/rapidfuzz-3.12.2-cp311-cp311-musllinux_1_2_aarch64.whl", hash = "sha256:efa22059c765b3d8778083805b199deaaf643db070f65426f87d274565ddf36a", size = 2523730 },
    { url = "https://files.pythonhosted.org/packages/8a/52/1d5b80e990c2e9998e47be118c2dbabda75daa2a5f5ff978df1ed76d7f81/rapidfuzz-3.12.2-cp311-cp311-musllinux_1_2_i686.whl", hash = "sha256:095776b11bb45daf7c2973dd61cc472d7ea7f2eecfa454aef940b4675659b92f", size = 7880525 },
    { url = "https://files.pythonhosted.org/packages/0c/18/9c8cd7378272590a1eb0855b587f3a1fbd3492bd1612825d675320eeeb1b/rapidfuzz-3.12.2-cp311-cp311-musllinux_1_2_ppc64le.whl", hash = "sha256:7e2574cf4aa86065600b664a1ac7b8b8499107d102ecde836aaaa403fc4f1784", size = 2905180 },
    { url = "https://files.pythonhosted.org/packages/4b/94/992de5d0fc9269a93ce62979aced028e0939d3477ea99d87fd0e22f44e8d/rapidfuzz-3.12.2-cp311-cp311-musllinux_1_2_s390x.whl", hash = "sha256:d5a3425a6c50fd8fbd991d8f085ddb504791dae6ef9cc3ab299fea2cb5374bef", size = 3548613 },
    { url = "https://files.pythonhosted.org/packages/9b/25/ed3a0317f118131ee297de5936e1587e48b059e6438f4bbf92ef3bbc4927/rapidfuzz-3.12.2-cp311-cp311-musllinux_1_2_x86_64.whl", hash = "sha256:97fb05e1ddb7b71a054040af588b0634214ee87cea87900d309fafc16fd272a4", size = 4583047 },
    { url = "https://files.pythonhosted.org/packages/4d/27/10585a5a62ff6ebbefa3e836a3fd8c123e2ed0bbde8cfcdd7477032cd458/rapidfuzz-3.12.2-cp311-cp311-win32.whl", hash = "sha256:b4c5a0413589aef936892fbfa94b7ff6f7dd09edf19b5a7b83896cc9d4e8c184", size = 1863208 },
    { url = "https://files.pythonhosted.org/packages/38/4c/faacecf70a4e202a02f029ec6f6e04e910d95c4ef36d7d63b83b160f7f3e/rapidfuzz-3.12.2-cp311-cp311-win_amd64.whl", hash = "sha256:58d9ae5cf9246d102db2a2558b67fe7e73c533e5d769099747921232d88b9be2", size = 1630876 },
    { url = "https://files.pythonhosted.org/packages/a7/4b/4931da26e0677880a9a533ef75ccbe564c091aa4a3579aed0355c7e06900/rapidfuzz-3.12.2-cp311-cp311-win_arm64.whl", hash = "sha256:7635fe34246cd241c8e35eb83084e978b01b83d5ef7e5bf72a704c637f270017", size = 870896 },
    { url = "https://files.pythonhosted.org/packages/a7/d2/e071753227c9e9f7f3550b983f30565f6e994581529815fa5a8879e7cd10/rapidfuzz-3.12.2-cp312-cp312-macosx_10_13_x86_64.whl", hash = "sha256:1d982a651253ffe8434d9934ff0c1089111d60502228464721a2a4587435e159", size = 1944403 },
    { url = "https://files.pythonhosted.org/packages/aa/d1/4a10d21cc97aa36f4019af24382b5b4dc5ea6444499883c1c1286c6089ba/rapidfuzz-3.12.2-cp312-cp312-macosx_11_0_arm64.whl", hash = "sha256:02e6466caa0222d5233b1f05640873671cd99549a5c5ba4c29151634a1e56080", size = 1430287 },
    { url = "https://files.pythonhosted.org/packages/6a/2d/76d39ab0beeb884d432096fe288c41850e37608e0145264081d0cb809f3c/rapidfuzz-3.12.2-cp312-cp312-manylinux_2_17_aarch64.manylinux2014_aarch64.whl", hash = "sha256:e956b3f053e474abae69ac693a52742109d860ac2375fe88e9387d3277f4c96c", size = 1403693 },
    { url = "https://files.pythonhosted.org/packages/85/1a/719b0f6498c003627e4b83b841bdcd48b11de8a9908a9051c4d2a0bc2245/rapidfuzz-3.12.2-cp312-cp312-manylinux_2_17_i686.manylinux2014_i686.whl", hash = "sha256:2dee7d740a2d5418d4f964f39ab8d89923e6b945850db833e798a1969b19542a", size = 5555878 },
    { url = "https://files.pythonhosted.org/packages/af/48/14d952a73254b4b0e517141acd27979bd23948adaf197f6ca2dc722fde6a/rapidfuzz-3.12.2-cp312-cp312-manylinux_2_17_ppc64le.manylinux2014_ppc64le.whl", hash = "sha256:a057cdb0401e42c84b6516c9b1635f7aedd5e430c6e388bd5f6bcd1d6a0686bb", size = 1655301 },
    { url = "https://files.pythonhosted.org/packages/db/3f/b093e154e9752325d7459aa6dca43b7acbcaffa05133507e2403676e3e75/rapidfuzz-3.12.2-cp312-cp312-manylinux_2_17_s390x.manylinux2014_s390x.whl", hash = "sha256:dccf8d4fb5b86d39c581a59463c596b1d09df976da26ff04ae219604223d502f", size = 1678069 },
    { url = "https://files.pythonhosted.org/packages/d6/7e/88853ecae5b5456eb1a1d8a01cbd534e25b671735d5d974609cbae082542/rapidfuzz-3.12.2-cp312-cp312-manylinux_2_17_x86_64.manylinux2014_x86_64.whl", hash = "sha256:21d5b3793c6f5aecca595cd24164bf9d3c559e315ec684f912146fc4e769e367", size = 3137119 },
    { url = "https://files.pythonhosted.org/packages/4d/d2/b1f809b815aaf682ddac9c57929149f740b90feeb4f8da2f535c196de821/rapidfuzz-3.12.2-cp312-cp312-musllinux_1_2_aarch64.whl", hash = "sha256:46a616c0e13cff2de1761b011e0b14bb73b110182f009223f1453d505c9a975c", size = 2491639 },
    { url = "https://files.pythonhosted.org/packages/61/e4/a908d7b8db6e52ba2f80f6f0d0709ef9fdedb767db4307084331742b67f0/rapidfuzz-3.12.2-cp312-cp312-musllinux_1_2_i686.whl", hash = "sha256:19fa5bc4301a1ee55400d4a38a8ecf9522b0391fc31e6da5f4d68513fe5c0026", size = 7821561 },
    { url = "https://files.pythonhosted.org/packages/f3/83/0250c49deefff15c46f5e590d8ee6abbd0f056e20b85994db55c16ac6ead/rapidfuzz-3.12.2-cp312-cp312-musllinux_1_2_ppc64le.whl", hash = "sha256:544a47190a0d25971658a9365dba7095397b4ce3e897f7dd0a77ca2cf6fa984e", size = 2874048 },
    { url = "https://files.pythonhosted.org/packages/6c/3f/8d433d964c6e476476ee53eae5fa77b9f16b38d312eb1571e9099a6a3b12/rapidfuzz-3.12.2-cp312-cp312-musllinux_1_2_s390x.whl", hash = "sha256:f21af27c5e001f0ba1b88c36a0936437dfe034c452548d998891c21125eb640f", size = 3522801 },
    { url = "https://files.pythonhosted.org/packages/82/85/4931bfa41ef837b1544838e46e0556640d18114b3da9cf05e10defff00ae/rapidfuzz-3.12.2-cp312-cp312-musllinux_1_2_x86_64.whl", hash = "sha256:b63170d9db00629b5b3f2862114d8d6ee19127eaba0eee43762d62a25817dbe0", size = 4567304 },
    { url = "https://files.pythonhosted.org/packages/b1/fe/fdae322869885115dd19a38c1da71b73a8832aa77757c93f460743d4f54c/rapidfuzz-3.12.2-cp312-cp312-win32.whl", hash = "sha256:6c7152d77b2eb6bfac7baa11f2a9c45fd5a2d848dbb310acd0953b3b789d95c9", size = 1845332 },
    { url = "https://files.pythonhosted.org/packages/ca/a4/2ccebda5fb8a266d163d57a42c2a6ef6f91815df5d89cf38c12e8aa6ed0b/rapidfuzz-3.12.2-cp312-cp312-win_amd64.whl", hash = "sha256:1a314d170ee272ac87579f25a6cf8d16a031e1f7a7b07663434b41a1473bc501", size = 1617926 },
    { url = "https://files.pythonhosted.org/packages/a5/bc/aa8a4dc4ebff966dd039cce017c614cfd202049b4d1a2daafee7d018521b/rapidfuzz-3.12.2-cp312-cp312-win_arm64.whl", hash = "sha256:d41e8231326e94fd07c4d8f424f6bed08fead6f5e6688d1e6e787f1443ae7631", size = 864737 },
    { url = "https://files.pythonhosted.org/packages/96/59/2ea3b5bb82798eae73d6ee892264ebfe42727626c1f0e96c77120f0d5cf6/rapidfuzz-3.12.2-cp313-cp313-macosx_10_13_x86_64.whl", hash = "sha256:941f31038dba5d3dedcfcceba81d61570ad457c873a24ceb13f4f44fcb574260", size = 1936870 },
    { url = "https://files.pythonhosted.org/packages/54/85/4e486bf9ea05e771ad231731305ed701db1339157f630b76b246ce29cf71/rapidfuzz-3.12.2-cp313-cp313-macosx_11_0_arm64.whl", hash = "sha256:fe2dfc454ee51ba168a67b1e92b72aad251e45a074972cef13340bbad2fd9438", size = 1424231 },
    { url = "https://files.pythonhosted.org/packages/dc/60/aeea3eed402c40a8cf055d554678769fbee0dd95c22f04546070a22bb90e/rapidfuzz-3.12.2-cp313-cp313-manylinux_2_17_aarch64.manylinux2014_aarch64.whl", hash = "sha256:78fafaf7f5a48ee35ccd7928339080a0136e27cf97396de45259eca1d331b714", size = 1398055 },
    { url = "https://files.pythonhosted.org/packages/33/6b/757106f4c21fe3f20ce13ba3df560da60e52fe0dc390fd22bf613761669c/rapidfuzz-3.12.2-cp313-cp313-manylinux_2_17_i686.manylinux2014_i686.whl", hash = "sha256:e0c7989ff32c077bb8fd53253fd6ca569d1bfebc80b17557e60750e6909ba4fe", size = 5526188 },
    { url = "https://files.pythonhosted.org/packages/1e/a2/7c680cdc5532746dba67ecf302eed975252657094e50ae334fa9268352e8/rapidfuzz-3.12.2-cp313-cp313-manylinux_2_17_ppc64le.manylinux2014_ppc64le.whl", hash = "sha256:96fa00bc105caa34b6cd93dca14a29243a3a7f0c336e4dcd36348d38511e15ac", size = 1648483 },
    { url = "https://files.pythonhosted.org/packages/f6/b0/ce942a1448b1a75d64af230dd746dede502224dd29ca9001665bbfd4bee6/rapidfuzz-3.12.2-cp313-cp313-manylinux_2_17_s390x.manylinux2014_s390x.whl", hash = "sha256:bccfb30c668620c5bc3490f2dc7d7da1cca0ead5a9da8b755e2e02e2ef0dff14", size = 1676076 },
    { url = "https://files.pythonhosted.org/packages/ba/71/81f77b08333200be6984b6cdf2bdfd7cfca4943f16b478a2f7838cba8d66/rapidfuzz-3.12.2-cp313-cp313-manylinux_2_17_x86_64.manylinux2014_x86_64.whl", hash = "sha256:2f9b0adc3d894beb51f5022f64717b6114a6fabaca83d77e93ac7675911c8cc5", size = 3114169 },
    { url = "https://files.pythonhosted.org/packages/01/16/f3f34b207fdc8c61a33f9d2d61fc96b62c7dadca88bda1df1be4b94afb0b/rapidfuzz-3.12.2-cp313-cp313-musllinux_1_2_aarch64.whl", hash = "sha256:32691aa59577f42864d5535cb6225d0f47e2c7bff59cf4556e5171e96af68cc1", size = 2485317 },
    { url = "https://files.pythonhosted.org/packages/b2/a6/b954f0766f644eb8dd8df44703e024ab4f5f15a8f8f5ea969963dd036f50/rapidfuzz-3.12.2-cp313-cp313-musllinux_1_2_i686.whl", hash = "sha256:758b10380ad34c1f51753a070d7bb278001b5e6fcf544121c6df93170952d705", size = 7844495 },
    { url = "https://files.pythonhosted.org/packages/fb/8f/1dc604d05e07150a02b56a8ffc47df75ce316c65467259622c9edf098451/rapidfuzz-3.12.2-cp313-cp313-musllinux_1_2_ppc64le.whl", hash = "sha256:50a9c54c0147b468363119132d514c5024fbad1ed8af12bd8bd411b0119f9208", size = 2873242 },
    { url = "https://files.pythonhosted.org/packages/78/a9/9c649ace4b7f885e0a5fdcd1f33b057ebd83ecc2837693e6659bd944a2bb/rapidfuzz-3.12.2-cp313-cp313-musllinux_1_2_s390x.whl", hash = "sha256:e3ceb87c11d2d0fbe8559bb795b0c0604b84cfc8bb7b8720b5c16e9e31e00f41", size = 3519124 },
    { url = "https://files.pythonhosted.org/packages/f5/81/ce0b774e540a2e22ec802e383131d7ead18347197304d584c4ccf7b8861a/rapidfuzz-3.12.2-cp313-cp313-musllinux_1_2_x86_64.whl", hash = "sha256:f7c9a003002434889255ff5676ca0f8934a478065ab5e702f75dc42639505bba", size = 4557831 },
    { url = "https://files.pythonhosted.org/packages/13/28/7bf0ee8d35efa7ab14e83d1795cdfd54833aa0428b6f87e987893136c372/rapidfuzz-3.12.2-cp313-cp313-win32.whl", hash = "sha256:cf165a76870cd875567941cf861dfd361a0a6e6a56b936c5d30042ddc9def090", size = 1842802 },
    { url = "https://files.pythonhosted.org/packages/ef/7e/792d609484776c8a40e1695ebd28b62196be9f8347b785b9104604dc7268/rapidfuzz-3.12.2-cp313-cp313-win_amd64.whl", hash = "sha256:55bcc003541f5f16ec0a73bf6de758161973f9e8d75161954380738dd147f9f2", size = 1615808 },
    { url = "https://files.pythonhosted.org/packages/4b/43/ca3d1018b392f49131843648e10b08ace23afe8dad3bee5f136e4346b7cd/rapidfuzz-3.12.2-cp313-cp313-win_arm64.whl", hash = "sha256:69f6ecdf1452139f2b947d0c169a605de578efdb72cbb2373cb0a94edca1fd34", size = 863535 },
    { url = "https://files.pythonhosted.org/packages/92/77/a72abb16c5cb093980570871aa152e6d47fc9cf2482daeea9687708be655/rapidfuzz-3.12.2-pp310-pypy310_pp73-macosx_10_15_x86_64.whl", hash = "sha256:e5fd3ce849b27d063755829cda27a9dab6dbd63be3801f2a40c60ec563a4c90f", size = 1858463 },
    { url = "https://files.pythonhosted.org/packages/8c/93/06a29076722ef6b05a81132eac9847592185ee97a1dadc7ead2f37334ebe/rapidfuzz-3.12.2-pp310-pypy310_pp73-macosx_11_0_arm64.whl", hash = "sha256:54e53662d71ed660c83c5109127c8e30b9e607884b7c45d2aff7929bbbd00589", size = 1368517 },
    { url = "https://files.pythonhosted.org/packages/f9/4f/36e8ae37e82a617b8d8da8162744bf69b15091743c3f70699090cb793dd5/rapidfuzz-3.12.2-pp310-pypy310_pp73-manylinux_2_17_aarch64.manylinux2014_aarch64.whl", hash = "sha256:2b9e43cf2213e524f3309d329f1ad8dbf658db004ed44f6ae1cd2919aa997da5", size = 1364411 },
    { url = "https://files.pythonhosted.org/packages/63/f5/ac535622eb163b9a242c40633587916e71f23233bcd6e3d3e70ae2a99a4c/rapidfuzz-3.12.2-pp310-pypy310_pp73-manylinux_2_17_i686.manylinux2014_i686.whl", hash = "sha256:29ca445e320e5a8df3bd1d75b4fa4ecfa7c681942b9ac65b55168070a1a1960e", size = 5486500 },
    { url = "https://files.pythonhosted.org/packages/6f/de/87fcb20fda640a2cf0cebe4b0dc3ab970b1ef8a9d48d05363e375fc05982/rapidfuzz-3.12.2-pp310-pypy310_pp73-manylinux_2_17_x86_64.manylinux2014_x86_64.whl", hash = "sha256:83eb7ef732c2f8533c6b5fbe69858a722c218acc3e1fc190ab6924a8af7e7e0e", size = 3064900 },
    { url = "https://files.pythonhosted.org/packages/c3/67/c7c4129e8b8b674a7b1d82edc36ed093418fdcf011e3a25150895b24a963/rapidfuzz-3.12.2-pp310-pypy310_pp73-win_amd64.whl", hash = "sha256:648adc2dd2cf873efc23befcc6e75754e204a409dfa77efd0fea30d08f22ef9d", size = 1555181 },
    { url = "https://files.pythonhosted.org/packages/ee/4d/e910b70839d88d1c38ba806b0ddaa94b478cca8a09f4e7155b2b607c34b2/rapidfuzz-3.12.2-pp311-pypy311_pp73-macosx_10_15_x86_64.whl", hash = "sha256:9b1e6f48e1ffa0749261ee23a1c6462bdd0be5eac83093f4711de17a42ae78ad", size = 1860425 },
    { url = "https://files.pythonhosted.org/packages/fd/62/54914f63e185539fbcca65acb1f7c879740a278d240527ed5ddd40bd7690/rapidfuzz-3.12.2-pp311-pypy311_pp73-macosx_11_0_arm64.whl", hash = "sha256:1ae9ded463f2ca4ba1eb762913c5f14c23d2e120739a62b7f4cc102eab32dc90", size = 1369066 },
    { url = "https://files.pythonhosted.org/packages/56/4a/de2cfab279497d0b2529d3fec398f60cf8e27a51d667b6529081fbdb0af2/rapidfuzz-3.12.2-pp311-pypy311_pp73-manylinux_2_17_aarch64.manylinux2014_aarch64.whl", hash = "sha256:dda45f47b559be72ecbce45c7f71dc7c97b9772630ab0f3286d97d2c3025ab71", size = 1365330 },
    { url = "https://files.pythonhosted.org/packages/dd/48/170c37cfdf04efa34e7cafc688a8517c9098c1d27e1513393ad71bf3165c/rapidfuzz-3.12.2-pp311-pypy311_pp73-manylinux_2_17_i686.manylinux2014_i686.whl", hash = "sha256:b3745c6443890265513a3c8777f2de4cb897aeb906a406f97741019be8ad5bcc", size = 5481251 },
    { url = "https://files.pythonhosted.org/packages/4e/2d/107c489443f6438780d2e40747d5880c8d9374a64e17487eb4085fe7f1f5/rapidfuzz-3.12.2-pp311-pypy311_pp73-manylinux_2_17_x86_64.manylinux2014_x86_64.whl", hash = "sha256:36d3ef4f047ed1bc96fa29289f9e67a637ddca5e4f4d3dc7cb7f50eb33ec1664", size = 3060633 },
    { url = "https://files.pythonhosted.org/packages/09/f6/fa777f336629aee8938f3d5c95c09df38459d4eadbdbe34642889857fb6a/rapidfuzz-3.12.2-pp311-pypy311_pp73-win_amd64.whl", hash = "sha256:54bb69ebe5ca0bd7527357e348f16a4c0c52fe0c2fcc8a041010467dcb8385f7", size = 1555000 },
]

[[package]]
name = "readme-renderer"
version = "44.0"
source = { registry = "https://pypi.org/simple" }
dependencies = [
    { name = "docutils" },
    { name = "nh3" },
    { name = "pygments" },
]
sdist = { url = "https://files.pythonhosted.org/packages/5a/a9/104ec9234c8448c4379768221ea6df01260cd6c2ce13182d4eac531c8342/readme_renderer-44.0.tar.gz", hash = "sha256:8712034eabbfa6805cacf1402b4eeb2a73028f72d1166d6f5cb7f9c047c5d1e1", size = 32056 }
wheels = [
    { url = "https://files.pythonhosted.org/packages/e1/67/921ec3024056483db83953ae8e48079ad62b92db7880013ca77632921dd0/readme_renderer-44.0-py3-none-any.whl", hash = "sha256:2fbca89b81a08526aadf1357a8c2ae889ec05fb03f5da67f9769c9a592166151", size = 13310 },
]

[[package]]
name = "regex"
version = "2024.11.6"
source = { registry = "https://pypi.org/simple" }
sdist = { url = "https://files.pythonhosted.org/packages/8e/5f/bd69653fbfb76cf8604468d3b4ec4c403197144c7bfe0e6a5fc9e02a07cb/regex-2024.11.6.tar.gz", hash = "sha256:7ab159b063c52a0333c884e4679f8d7a85112ee3078fe3d9004b2dd875585519", size = 399494 }
wheels = [
    { url = "https://files.pythonhosted.org/packages/95/3c/4651f6b130c6842a8f3df82461a8950f923925db8b6961063e82744bddcc/regex-2024.11.6-cp310-cp310-macosx_10_9_universal2.whl", hash = "sha256:ff590880083d60acc0433f9c3f713c51f7ac6ebb9adf889c79a261ecf541aa91", size = 482674 },
    { url = "https://files.pythonhosted.org/packages/15/51/9f35d12da8434b489c7b7bffc205c474a0a9432a889457026e9bc06a297a/regex-2024.11.6-cp310-cp310-macosx_10_9_x86_64.whl", hash = "sha256:658f90550f38270639e83ce492f27d2c8d2cd63805c65a13a14d36ca126753f0", size = 287684 },
    { url = "https://files.pythonhosted.org/packages/bd/18/b731f5510d1b8fb63c6b6d3484bfa9a59b84cc578ac8b5172970e05ae07c/regex-2024.11.6-cp310-cp310-macosx_11_0_arm64.whl", hash = "sha256:164d8b7b3b4bcb2068b97428060b2a53be050085ef94eca7f240e7947f1b080e", size = 284589 },
    { url = "https://files.pythonhosted.org/packages/78/a2/6dd36e16341ab95e4c6073426561b9bfdeb1a9c9b63ab1b579c2e96cb105/regex-2024.11.6-cp310-cp310-manylinux_2_17_aarch64.manylinux2014_aarch64.whl", hash = "sha256:d3660c82f209655a06b587d55e723f0b813d3a7db2e32e5e7dc64ac2a9e86fde", size = 782511 },
    { url = "https://files.pythonhosted.org/packages/1b/2b/323e72d5d2fd8de0d9baa443e1ed70363ed7e7b2fb526f5950c5cb99c364/regex-2024.11.6-cp310-cp310-manylinux_2_17_ppc64le.manylinux2014_ppc64le.whl", hash = "sha256:d22326fcdef5e08c154280b71163ced384b428343ae16a5ab2b3354aed12436e", size = 821149 },
    { url = "https://files.pythonhosted.org/packages/90/30/63373b9ea468fbef8a907fd273e5c329b8c9535fee36fc8dba5fecac475d/regex-2024.11.6-cp310-cp310-manylinux_2_17_s390x.manylinux2014_s390x.whl", hash = "sha256:f1ac758ef6aebfc8943560194e9fd0fa18bcb34d89fd8bd2af18183afd8da3a2", size = 809707 },
    { url = "https://files.pythonhosted.org/packages/f2/98/26d3830875b53071f1f0ae6d547f1d98e964dd29ad35cbf94439120bb67a/regex-2024.11.6-cp310-cp310-manylinux_2_17_x86_64.manylinux2014_x86_64.whl", hash = "sha256:997d6a487ff00807ba810e0f8332c18b4eb8d29463cfb7c820dc4b6e7562d0cf", size = 781702 },
    { url = "https://files.pythonhosted.org/packages/87/55/eb2a068334274db86208ab9d5599ffa63631b9f0f67ed70ea7c82a69bbc8/regex-2024.11.6-cp310-cp310-manylinux_2_5_i686.manylinux1_i686.manylinux_2_17_i686.manylinux2014_i686.whl", hash = "sha256:02a02d2bb04fec86ad61f3ea7f49c015a0681bf76abb9857f945d26159d2968c", size = 771976 },
    { url = "https://files.pythonhosted.org/packages/74/c0/be707bcfe98254d8f9d2cff55d216e946f4ea48ad2fd8cf1428f8c5332ba/regex-2024.11.6-cp310-cp310-manylinux_2_5_x86_64.manylinux1_x86_64.manylinux_2_12_x86_64.manylinux2010_x86_64.whl", hash = "sha256:f02f93b92358ee3f78660e43b4b0091229260c5d5c408d17d60bf26b6c900e86", size = 697397 },
    { url = "https://files.pythonhosted.org/packages/49/dc/bb45572ceb49e0f6509f7596e4ba7031f6819ecb26bc7610979af5a77f45/regex-2024.11.6-cp310-cp310-musllinux_1_2_aarch64.whl", hash = "sha256:06eb1be98df10e81ebaded73fcd51989dcf534e3c753466e4b60c4697a003b67", size = 768726 },
    { url = "https://files.pythonhosted.org/packages/5a/db/f43fd75dc4c0c2d96d0881967897926942e935d700863666f3c844a72ce6/regex-2024.11.6-cp310-cp310-musllinux_1_2_i686.whl", hash = "sha256:040df6fe1a5504eb0f04f048e6d09cd7c7110fef851d7c567a6b6e09942feb7d", size = 775098 },
    { url = "https://files.pythonhosted.org/packages/99/d7/f94154db29ab5a89d69ff893159b19ada89e76b915c1293e98603d39838c/regex-2024.11.6-cp310-cp310-musllinux_1_2_ppc64le.whl", hash = "sha256:fdabbfc59f2c6edba2a6622c647b716e34e8e3867e0ab975412c5c2f79b82da2", size = 839325 },
    { url = "https://files.pythonhosted.org/packages/f7/17/3cbfab1f23356fbbf07708220ab438a7efa1e0f34195bf857433f79f1788/regex-2024.11.6-cp310-cp310-musllinux_1_2_s390x.whl", hash = "sha256:8447d2d39b5abe381419319f942de20b7ecd60ce86f16a23b0698f22e1b70008", size = 843277 },
    { url = "https://files.pythonhosted.org/packages/7e/f2/48b393b51900456155de3ad001900f94298965e1cad1c772b87f9cfea011/regex-2024.11.6-cp310-cp310-musllinux_1_2_x86_64.whl", hash = "sha256:da8f5fc57d1933de22a9e23eec290a0d8a5927a5370d24bda9a6abe50683fe62", size = 773197 },
    { url = "https://files.pythonhosted.org/packages/45/3f/ef9589aba93e084cd3f8471fded352826dcae8489b650d0b9b27bc5bba8a/regex-2024.11.6-cp310-cp310-win32.whl", hash = "sha256:b489578720afb782f6ccf2840920f3a32e31ba28a4b162e13900c3e6bd3f930e", size = 261714 },
    { url = "https://files.pythonhosted.org/packages/42/7e/5f1b92c8468290c465fd50c5318da64319133231415a8aa6ea5ab995a815/regex-2024.11.6-cp310-cp310-win_amd64.whl", hash = "sha256:5071b2093e793357c9d8b2929dfc13ac5f0a6c650559503bb81189d0a3814519", size = 274042 },
    { url = "https://files.pythonhosted.org/packages/58/58/7e4d9493a66c88a7da6d205768119f51af0f684fe7be7bac8328e217a52c/regex-2024.11.6-cp311-cp311-macosx_10_9_universal2.whl", hash = "sha256:5478c6962ad548b54a591778e93cd7c456a7a29f8eca9c49e4f9a806dcc5d638", size = 482669 },
    { url = "https://files.pythonhosted.org/packages/34/4c/8f8e631fcdc2ff978609eaeef1d6994bf2f028b59d9ac67640ed051f1218/regex-2024.11.6-cp311-cp311-macosx_10_9_x86_64.whl", hash = "sha256:2c89a8cc122b25ce6945f0423dc1352cb9593c68abd19223eebbd4e56612c5b7", size = 287684 },
    { url = "https://files.pythonhosted.org/packages/c5/1b/f0e4d13e6adf866ce9b069e191f303a30ab1277e037037a365c3aad5cc9c/regex-2024.11.6-cp311-cp311-macosx_11_0_arm64.whl", hash = "sha256:94d87b689cdd831934fa3ce16cc15cd65748e6d689f5d2b8f4f4df2065c9fa20", size = 284589 },
    { url = "https://files.pythonhosted.org/packages/25/4d/ab21047f446693887f25510887e6820b93f791992994f6498b0318904d4a/regex-2024.11.6-cp311-cp311-manylinux_2_17_aarch64.manylinux2014_aarch64.whl", hash = "sha256:1062b39a0a2b75a9c694f7a08e7183a80c63c0d62b301418ffd9c35f55aaa114", size = 792121 },
    { url = "https://files.pythonhosted.org/packages/45/ee/c867e15cd894985cb32b731d89576c41a4642a57850c162490ea34b78c3b/regex-2024.11.6-cp311-cp311-manylinux_2_17_ppc64le.manylinux2014_ppc64le.whl", hash = "sha256:167ed4852351d8a750da48712c3930b031f6efdaa0f22fa1933716bfcd6bf4a3", size = 831275 },
    { url = "https://files.pythonhosted.org/packages/b3/12/b0f480726cf1c60f6536fa5e1c95275a77624f3ac8fdccf79e6727499e28/regex-2024.11.6-cp311-cp311-manylinux_2_17_s390x.manylinux2014_s390x.whl", hash = "sha256:2d548dafee61f06ebdb584080621f3e0c23fff312f0de1afc776e2a2ba99a74f", size = 818257 },
    { url = "https://files.pythonhosted.org/packages/bf/ce/0d0e61429f603bac433910d99ef1a02ce45a8967ffbe3cbee48599e62d88/regex-2024.11.6-cp311-cp311-manylinux_2_17_x86_64.manylinux2014_x86_64.whl", hash = "sha256:f2a19f302cd1ce5dd01a9099aaa19cae6173306d1302a43b627f62e21cf18ac0", size = 792727 },
    { url = "https://files.pythonhosted.org/packages/e4/c1/243c83c53d4a419c1556f43777ccb552bccdf79d08fda3980e4e77dd9137/regex-2024.11.6-cp311-cp311-manylinux_2_5_i686.manylinux1_i686.manylinux_2_17_i686.manylinux2014_i686.whl", hash = "sha256:bec9931dfb61ddd8ef2ebc05646293812cb6b16b60cf7c9511a832b6f1854b55", size = 780667 },
    { url = "https://files.pythonhosted.org/packages/c5/f4/75eb0dd4ce4b37f04928987f1d22547ddaf6c4bae697623c1b05da67a8aa/regex-2024.11.6-cp311-cp311-musllinux_1_2_aarch64.whl", hash = "sha256:9714398225f299aa85267fd222f7142fcb5c769e73d7733344efc46f2ef5cf89", size = 776963 },
    { url = "https://files.pythonhosted.org/packages/16/5d/95c568574e630e141a69ff8a254c2f188b4398e813c40d49228c9bbd9875/regex-2024.11.6-cp311-cp311-musllinux_1_2_i686.whl", hash = "sha256:202eb32e89f60fc147a41e55cb086db2a3f8cb82f9a9a88440dcfc5d37faae8d", size = 784700 },
    { url = "https://files.pythonhosted.org/packages/8e/b5/f8495c7917f15cc6fee1e7f395e324ec3e00ab3c665a7dc9d27562fd5290/regex-2024.11.6-cp311-cp311-musllinux_1_2_ppc64le.whl", hash = "sha256:4181b814e56078e9b00427ca358ec44333765f5ca1b45597ec7446d3a1ef6e34", size = 848592 },
    { url = "https://files.pythonhosted.org/packages/1c/80/6dd7118e8cb212c3c60b191b932dc57db93fb2e36fb9e0e92f72a5909af9/regex-2024.11.6-cp311-cp311-musllinux_1_2_s390x.whl", hash = "sha256:068376da5a7e4da51968ce4c122a7cd31afaaec4fccc7856c92f63876e57b51d", size = 852929 },
    { url = "https://files.pythonhosted.org/packages/11/9b/5a05d2040297d2d254baf95eeeb6df83554e5e1df03bc1a6687fc4ba1f66/regex-2024.11.6-cp311-cp311-musllinux_1_2_x86_64.whl", hash = "sha256:ac10f2c4184420d881a3475fb2c6f4d95d53a8d50209a2500723d831036f7c45", size = 781213 },
    { url = "https://files.pythonhosted.org/packages/26/b7/b14e2440156ab39e0177506c08c18accaf2b8932e39fb092074de733d868/regex-2024.11.6-cp311-cp311-win32.whl", hash = "sha256:c36f9b6f5f8649bb251a5f3f66564438977b7ef8386a52460ae77e6070d309d9", size = 261734 },
    { url = "https://files.pythonhosted.org/packages/80/32/763a6cc01d21fb3819227a1cc3f60fd251c13c37c27a73b8ff4315433a8e/regex-2024.11.6-cp311-cp311-win_amd64.whl", hash = "sha256:02e28184be537f0e75c1f9b2f8847dc51e08e6e171c6bde130b2687e0c33cf60", size = 274052 },
    { url = "https://files.pythonhosted.org/packages/ba/30/9a87ce8336b172cc232a0db89a3af97929d06c11ceaa19d97d84fa90a8f8/regex-2024.11.6-cp312-cp312-macosx_10_13_universal2.whl", hash = "sha256:52fb28f528778f184f870b7cf8f225f5eef0a8f6e3778529bdd40c7b3920796a", size = 483781 },
    { url = "https://files.pythonhosted.org/packages/01/e8/00008ad4ff4be8b1844786ba6636035f7ef926db5686e4c0f98093612add/regex-2024.11.6-cp312-cp312-macosx_10_13_x86_64.whl", hash = "sha256:fdd6028445d2460f33136c55eeb1f601ab06d74cb3347132e1c24250187500d9", size = 288455 },
    { url = "https://files.pythonhosted.org/packages/60/85/cebcc0aff603ea0a201667b203f13ba75d9fc8668fab917ac5b2de3967bc/regex-2024.11.6-cp312-cp312-macosx_11_0_arm64.whl", hash = "sha256:805e6b60c54bf766b251e94526ebad60b7de0c70f70a4e6210ee2891acb70bf2", size = 284759 },
    { url = "https://files.pythonhosted.org/packages/94/2b/701a4b0585cb05472a4da28ee28fdfe155f3638f5e1ec92306d924e5faf0/regex-2024.11.6-cp312-cp312-manylinux_2_17_aarch64.manylinux2014_aarch64.whl", hash = "sha256:b85c2530be953a890eaffde05485238f07029600e8f098cdf1848d414a8b45e4", size = 794976 },
    { url = "https://files.pythonhosted.org/packages/4b/bf/fa87e563bf5fee75db8915f7352e1887b1249126a1be4813837f5dbec965/regex-2024.11.6-cp312-cp312-manylinux_2_17_ppc64le.manylinux2014_ppc64le.whl", hash = "sha256:bb26437975da7dc36b7efad18aa9dd4ea569d2357ae6b783bf1118dabd9ea577", size = 833077 },
    { url = "https://files.pythonhosted.org/packages/a1/56/7295e6bad94b047f4d0834e4779491b81216583c00c288252ef625c01d23/regex-2024.11.6-cp312-cp312-manylinux_2_17_s390x.manylinux2014_s390x.whl", hash = "sha256:abfa5080c374a76a251ba60683242bc17eeb2c9818d0d30117b4486be10c59d3", size = 823160 },
    { url = "https://files.pythonhosted.org/packages/fb/13/e3b075031a738c9598c51cfbc4c7879e26729c53aa9cca59211c44235314/regex-2024.11.6-cp312-cp312-manylinux_2_17_x86_64.manylinux2014_x86_64.whl", hash = "sha256:70b7fa6606c2881c1db9479b0eaa11ed5dfa11c8d60a474ff0e095099f39d98e", size = 796896 },
    { url = "https://files.pythonhosted.org/packages/24/56/0b3f1b66d592be6efec23a795b37732682520b47c53da5a32c33ed7d84e3/regex-2024.11.6-cp312-cp312-manylinux_2_5_i686.manylinux1_i686.manylinux_2_17_i686.manylinux2014_i686.whl", hash = "sha256:0c32f75920cf99fe6b6c539c399a4a128452eaf1af27f39bce8909c9a3fd8cbe", size = 783997 },
    { url = "https://files.pythonhosted.org/packages/f9/a1/eb378dada8b91c0e4c5f08ffb56f25fcae47bf52ad18f9b2f33b83e6d498/regex-2024.11.6-cp312-cp312-musllinux_1_2_aarch64.whl", hash = "sha256:982e6d21414e78e1f51cf595d7f321dcd14de1f2881c5dc6a6e23bbbbd68435e", size = 781725 },
    { url = "https://files.pythonhosted.org/packages/83/f2/033e7dec0cfd6dda93390089864732a3409246ffe8b042e9554afa9bff4e/regex-2024.11.6-cp312-cp312-musllinux_1_2_i686.whl", hash = "sha256:a7c2155f790e2fb448faed6dd241386719802296ec588a8b9051c1f5c481bc29", size = 789481 },
    { url = "https://files.pythonhosted.org/packages/83/23/15d4552ea28990a74e7696780c438aadd73a20318c47e527b47a4a5a596d/regex-2024.11.6-cp312-cp312-musllinux_1_2_ppc64le.whl", hash = "sha256:149f5008d286636e48cd0b1dd65018548944e495b0265b45e1bffecce1ef7f39", size = 852896 },
    { url = "https://files.pythonhosted.org/packages/e3/39/ed4416bc90deedbfdada2568b2cb0bc1fdb98efe11f5378d9892b2a88f8f/regex-2024.11.6-cp312-cp312-musllinux_1_2_s390x.whl", hash = "sha256:e5364a4502efca094731680e80009632ad6624084aff9a23ce8c8c6820de3e51", size = 860138 },
    { url = "https://files.pythonhosted.org/packages/93/2d/dd56bb76bd8e95bbce684326302f287455b56242a4f9c61f1bc76e28360e/regex-2024.11.6-cp312-cp312-musllinux_1_2_x86_64.whl", hash = "sha256:0a86e7eeca091c09e021db8eb72d54751e527fa47b8d5787caf96d9831bd02ad", size = 787692 },
    { url = "https://files.pythonhosted.org/packages/0b/55/31877a249ab7a5156758246b9c59539abbeba22461b7d8adc9e8475ff73e/regex-2024.11.6-cp312-cp312-win32.whl", hash = "sha256:32f9a4c643baad4efa81d549c2aadefaeba12249b2adc5af541759237eee1c54", size = 262135 },
    { url = "https://files.pythonhosted.org/packages/38/ec/ad2d7de49a600cdb8dd78434a1aeffe28b9d6fc42eb36afab4a27ad23384/regex-2024.11.6-cp312-cp312-win_amd64.whl", hash = "sha256:a93c194e2df18f7d264092dc8539b8ffb86b45b899ab976aa15d48214138e81b", size = 273567 },
    { url = "https://files.pythonhosted.org/packages/90/73/bcb0e36614601016552fa9344544a3a2ae1809dc1401b100eab02e772e1f/regex-2024.11.6-cp313-cp313-macosx_10_13_universal2.whl", hash = "sha256:a6ba92c0bcdf96cbf43a12c717eae4bc98325ca3730f6b130ffa2e3c3c723d84", size = 483525 },
    { url = "https://files.pythonhosted.org/packages/0f/3f/f1a082a46b31e25291d830b369b6b0c5576a6f7fb89d3053a354c24b8a83/regex-2024.11.6-cp313-cp313-macosx_10_13_x86_64.whl", hash = "sha256:525eab0b789891ac3be914d36893bdf972d483fe66551f79d3e27146191a37d4", size = 288324 },
    { url = "https://files.pythonhosted.org/packages/09/c9/4e68181a4a652fb3ef5099e077faf4fd2a694ea6e0f806a7737aff9e758a/regex-2024.11.6-cp313-cp313-macosx_11_0_arm64.whl", hash = "sha256:086a27a0b4ca227941700e0b31425e7a28ef1ae8e5e05a33826e17e47fbfdba0", size = 284617 },
    { url = "https://files.pythonhosted.org/packages/fc/fd/37868b75eaf63843165f1d2122ca6cb94bfc0271e4428cf58c0616786dce/regex-2024.11.6-cp313-cp313-manylinux_2_17_aarch64.manylinux2014_aarch64.whl", hash = "sha256:bde01f35767c4a7899b7eb6e823b125a64de314a8ee9791367c9a34d56af18d0", size = 795023 },
    { url = "https://files.pythonhosted.org/packages/c4/7c/d4cd9c528502a3dedb5c13c146e7a7a539a3853dc20209c8e75d9ba9d1b2/regex-2024.11.6-cp313-cp313-manylinux_2_17_ppc64le.manylinux2014_ppc64le.whl", hash = "sha256:b583904576650166b3d920d2bcce13971f6f9e9a396c673187f49811b2769dc7", size = 833072 },
    { url = "https://files.pythonhosted.org/packages/4f/db/46f563a08f969159c5a0f0e722260568425363bea43bb7ae370becb66a67/regex-2024.11.6-cp313-cp313-manylinux_2_17_s390x.manylinux2014_s390x.whl", hash = "sha256:1c4de13f06a0d54fa0d5ab1b7138bfa0d883220965a29616e3ea61b35d5f5fc7", size = 823130 },
    { url = "https://files.pythonhosted.org/packages/db/60/1eeca2074f5b87df394fccaa432ae3fc06c9c9bfa97c5051aed70e6e00c2/regex-2024.11.6-cp313-cp313-manylinux_2_17_x86_64.manylinux2014_x86_64.whl", hash = "sha256:3cde6e9f2580eb1665965ce9bf17ff4952f34f5b126beb509fee8f4e994f143c", size = 796857 },
    { url = "https://files.pythonhosted.org/packages/10/db/ac718a08fcee981554d2f7bb8402f1faa7e868c1345c16ab1ebec54b0d7b/regex-2024.11.6-cp313-cp313-manylinux_2_5_i686.manylinux1_i686.manylinux_2_17_i686.manylinux2014_i686.whl", hash = "sha256:0d7f453dca13f40a02b79636a339c5b62b670141e63efd511d3f8f73fba162b3", size = 784006 },
    { url = "https://files.pythonhosted.org/packages/c2/41/7da3fe70216cea93144bf12da2b87367590bcf07db97604edeea55dac9ad/regex-2024.11.6-cp313-cp313-musllinux_1_2_aarch64.whl", hash = "sha256:59dfe1ed21aea057a65c6b586afd2a945de04fc7db3de0a6e3ed5397ad491b07", size = 781650 },
    { url = "https://files.pythonhosted.org/packages/a7/d5/880921ee4eec393a4752e6ab9f0fe28009435417c3102fc413f3fe81c4e5/regex-2024.11.6-cp313-cp313-musllinux_1_2_i686.whl", hash = "sha256:b97c1e0bd37c5cd7902e65f410779d39eeda155800b65fc4d04cc432efa9bc6e", size = 789545 },
    { url = "https://files.pythonhosted.org/packages/dc/96/53770115e507081122beca8899ab7f5ae28ae790bfcc82b5e38976df6a77/regex-2024.11.6-cp313-cp313-musllinux_1_2_ppc64le.whl", hash = "sha256:f9d1e379028e0fc2ae3654bac3cbbef81bf3fd571272a42d56c24007979bafb6", size = 853045 },
    { url = "https://files.pythonhosted.org/packages/31/d3/1372add5251cc2d44b451bd94f43b2ec78e15a6e82bff6a290ef9fd8f00a/regex-2024.11.6-cp313-cp313-musllinux_1_2_s390x.whl", hash = "sha256:13291b39131e2d002a7940fb176e120bec5145f3aeb7621be6534e46251912c4", size = 860182 },
    { url = "https://files.pythonhosted.org/packages/ed/e3/c446a64984ea9f69982ba1a69d4658d5014bc7a0ea468a07e1a1265db6e2/regex-2024.11.6-cp313-cp313-musllinux_1_2_x86_64.whl", hash = "sha256:4f51f88c126370dcec4908576c5a627220da6c09d0bff31cfa89f2523843316d", size = 787733 },
    { url = "https://files.pythonhosted.org/packages/2b/f1/e40c8373e3480e4f29f2692bd21b3e05f296d3afebc7e5dcf21b9756ca1c/regex-2024.11.6-cp313-cp313-win32.whl", hash = "sha256:63b13cfd72e9601125027202cad74995ab26921d8cd935c25f09c630436348ff", size = 262122 },
    { url = "https://files.pythonhosted.org/packages/45/94/bc295babb3062a731f52621cdc992d123111282e291abaf23faa413443ea/regex-2024.11.6-cp313-cp313-win_amd64.whl", hash = "sha256:2b3361af3198667e99927da8b84c1b010752fa4b1115ee30beaa332cabc3ef1a", size = 273545 },
]

[[package]]
name = "requests"
version = "2.32.3"
source = { registry = "https://pypi.org/simple" }
dependencies = [
    { name = "certifi" },
    { name = "charset-normalizer" },
    { name = "idna" },
    { name = "urllib3" },
]
sdist = { url = "https://files.pythonhosted.org/packages/63/70/2bf7780ad2d390a8d301ad0b550f1581eadbd9a20f896afe06353c2a2913/requests-2.32.3.tar.gz", hash = "sha256:55365417734eb18255590a9ff9eb97e9e1da868d4ccd6402399eaf68af20a760", size = 131218 }
wheels = [
    { url = "https://files.pythonhosted.org/packages/f9/9b/335f9764261e915ed497fcdeb11df5dfd6f7bf257d4a6a2a686d80da4d54/requests-2.32.3-py3-none-any.whl", hash = "sha256:70761cfe03c773ceb22aa2f671b4757976145175cdfca038c02654d061d6dcc6", size = 64928 },
]

[[package]]
name = "requests-toolbelt"
version = "1.0.0"
source = { registry = "https://pypi.org/simple" }
dependencies = [
    { name = "requests" },
]
sdist = { url = "https://files.pythonhosted.org/packages/f3/61/d7545dafb7ac2230c70d38d31cbfe4cc64f7144dc41f6e4e4b78ecd9f5bb/requests-toolbelt-1.0.0.tar.gz", hash = "sha256:7681a0a3d047012b5bdc0ee37d7f8f07ebe76ab08caeccfc3921ce23c88d5bc6", size = 206888 }
wheels = [
    { url = "https://files.pythonhosted.org/packages/3f/51/d4db610ef29373b879047326cbf6fa98b6c1969d6f6dc423279de2b1be2c/requests_toolbelt-1.0.0-py2.py3-none-any.whl", hash = "sha256:cccfdd665f0a24fcf4726e690f65639d272bb0637b9b92dfd91a5568ccf6bd06", size = 54481 },
]

[[package]]
name = "requests-unixsocket2"
version = "0.4.2"
source = { registry = "https://pypi.org/simple" }
dependencies = [
    { name = "requests" },
    { name = "urllib3" },
]
sdist = { url = "https://files.pythonhosted.org/packages/14/66/88737c8720685f44e6a1c04cb2185301a6ec4538ac82324f0f33c9dc5fd5/requests_unixsocket2-0.4.2.tar.gz", hash = "sha256:929c58ecc5981f3d127661ceb9ec8c76e0f08d31c52e44ab1462ac0dcd55b5f5", size = 6367 }
wheels = [
    { url = "https://files.pythonhosted.org/packages/43/34/b1072b2b1310572d8b801adcf3b148197eea2f8207f3750f73fcd2a6db5d/requests_unixsocket2-0.4.2-py3-none-any.whl", hash = "sha256:701fcd49d74bc0f759bbe45c4dfda0045fd89652948c2b473b1a312214c3770b", size = 7786 },
]

[[package]]
name = "rfc3986"
version = "2.0.0"
source = { registry = "https://pypi.org/simple" }
sdist = { url = "https://files.pythonhosted.org/packages/85/40/1520d68bfa07ab5a6f065a186815fb6610c86fe957bc065754e47f7b0840/rfc3986-2.0.0.tar.gz", hash = "sha256:97aacf9dbd4bfd829baad6e6309fa6573aaf1be3f6fa735c8ab05e46cecb261c", size = 49026 }
wheels = [
    { url = "https://files.pythonhosted.org/packages/ff/9a/9afaade874b2fa6c752c36f1548f718b5b83af81ed9b76628329dab81c1b/rfc3986-2.0.0-py2.py3-none-any.whl", hash = "sha256:50b1502b60e289cb37883f3dfd34532b8873c7de9f49bb546641ce9cbd256ebd", size = 31326 },
]

[[package]]
name = "rich"
version = "13.9.4"
source = { registry = "https://pypi.org/simple" }
dependencies = [
    { name = "markdown-it-py" },
    { name = "pygments" },
    { name = "typing-extensions", marker = "python_full_version < '3.11' or (extra == 'group-9-rockcraft-dev-jammy' and extra == 'group-9-rockcraft-dev-noble') or (extra == 'group-9-rockcraft-dev-jammy' and extra == 'group-9-rockcraft-dev-oracular') or (extra == 'group-9-rockcraft-dev-jammy' and extra == 'group-9-rockcraft-dev-plucky') or (extra == 'group-9-rockcraft-dev-noble' and extra == 'group-9-rockcraft-dev-oracular') or (extra == 'group-9-rockcraft-dev-noble' and extra == 'group-9-rockcraft-dev-plucky') or (extra == 'group-9-rockcraft-dev-oracular' and extra == 'group-9-rockcraft-dev-plucky')" },
]
sdist = { url = "https://files.pythonhosted.org/packages/ab/3a/0316b28d0761c6734d6bc14e770d85506c986c85ffb239e688eeaab2c2bc/rich-13.9.4.tar.gz", hash = "sha256:439594978a49a09530cff7ebc4b5c7103ef57baf48d5ea3184f21d9a2befa098", size = 223149 }
wheels = [
    { url = "https://files.pythonhosted.org/packages/19/71/39c7c0d87f8d4e6c020a393182060eaefeeae6c01dab6a84ec346f2567df/rich-13.9.4-py3-none-any.whl", hash = "sha256:6049d5e6ec054bf2779ab3358186963bac2ea89175919d699e378b99738c2a90", size = 242424 },
]

[[package]]
name = "rockcraft"
source = { editable = "." }
dependencies = [
    { name = "craft-application" },
    { name = "craft-archives" },
    { name = "craft-cli" },
    { name = "craft-parts" },
    { name = "craft-platforms" },
    { name = "craft-providers" },
    { name = "overrides" },
    { name = "spdx-lookup" },
    { name = "tabulate" },
]

[package.optional-dependencies]
store = [
    { name = "craft-store" },
]

[package.dev-dependencies]
dev = [
    { name = "build" },
    { name = "coverage", extra = ["toml"] },
    { name = "mypy", extra = ["reports"] },
    { name = "poetry" },
    { name = "poetry-plugin-export" },
    { name = "pytest" },
    { name = "pytest-check" },
    { name = "pytest-cov" },
    { name = "pytest-mock" },
    { name = "types-colorama" },
    { name = "types-pygments" },
    { name = "types-setuptools" },
]
dev-jammy = [
    { name = "python-apt", version = "2.4.0+ubuntu4", source = { registry = "https://people.canonical.com/~lengau/python-apt-ubuntu-wheels/" }, marker = "sys_platform == 'linux'" },
]
dev-noble = [
    { name = "python-apt", version = "2.7.7+ubuntu3", source = { registry = "https://people.canonical.com/~lengau/python-apt-ubuntu-wheels/" }, marker = "sys_platform == 'linux'" },
]
dev-oracular = [
    { name = "python-apt", version = "2.9.0+ubuntu1", source = { registry = "https://people.canonical.com/~lengau/python-apt-ubuntu-wheels/" }, marker = "sys_platform == 'linux'" },
]
dev-plucky = [
    { name = "python-apt", version = "2.9.9", source = { registry = "https://people.canonical.com/~lengau/python-apt-ubuntu-wheels/" }, marker = "sys_platform == 'linux'" },
]
docs = [
    { name = "canonical-sphinx", extra = ["full"] },
    { name = "sphinx-autobuild" },
    { name = "sphinx-lint" },
    { name = "sphinx-pydantic" },
    { name = "sphinx-toolbox" },
    { name = "sphinxcontrib-details-directive" },
    { name = "sphinxext-rediraffe" },
]
lint = [
    { name = "codespell", extra = ["toml"] },
]
release = [
    { name = "twine" },
    { name = "wheel" },
]
types = [
    { name = "mypy", extra = ["reports"] },
    { name = "types-colorama" },
    { name = "types-pygments" },
    { name = "types-pyyaml" },
    { name = "types-setuptools" },
    { name = "types-tabulate" },
]

[package.metadata]
requires-dist = [
    { name = "craft-application", specifier = ">=5.0.1" },
    { name = "craft-archives" },
    { name = "craft-cli" },
    { name = "craft-parts" },
    { name = "craft-platforms", specifier = "~=0.7.1" },
    { name = "craft-providers" },
    { name = "craft-store", marker = "extra == 'store'" },
    { name = "overrides" },
    { name = "spdx-lookup" },
    { name = "tabulate" },
]
provides-extras = ["store"]

[package.metadata.requires-dev]
dev = [
    { name = "build", specifier = ">=0.7.0" },
    { name = "coverage", extras = ["toml"], specifier = "~=7.4" },
    { name = "mypy", extras = ["reports"], specifier = "~=1.15.0" },
    { name = "poetry", specifier = ">=2.0.0" },
    { name = "poetry-plugin-export" },
    { name = "pytest", specifier = "~=8.0" },
    { name = "pytest-check" },
    { name = "pytest-cov", specifier = "~=6.0" },
    { name = "pytest-mock", specifier = "~=3.12" },
    { name = "types-colorama" },
    { name = "types-pygments" },
    { name = "types-setuptools" },
]
dev-jammy = [{ name = "python-apt", marker = "sys_platform == 'linux'", specifier = "~=2.4.0", index = "https://people.canonical.com/~lengau/python-apt-ubuntu-wheels/" }]
dev-noble = [{ name = "python-apt", marker = "sys_platform == 'linux'", specifier = "~=2.7.0", index = "https://people.canonical.com/~lengau/python-apt-ubuntu-wheels/" }]
dev-oracular = [{ name = "python-apt", marker = "sys_platform == 'linux'", specifier = ">=2.9.0,<2.9.9", index = "https://people.canonical.com/~lengau/python-apt-ubuntu-wheels/" }]
dev-plucky = [{ name = "python-apt", marker = "sys_platform == 'linux'", specifier = ">=2.9.0", index = "https://people.canonical.com/~lengau/python-apt-ubuntu-wheels/" }]
docs = [
    { name = "canonical-sphinx", extras = ["full"], specifier = "~=0.4.0" },
    { name = "sphinx-autobuild", specifier = "~=2024.2" },
    { name = "sphinx-lint", specifier = "~=1.0" },
    { name = "sphinx-pydantic", specifier = "==0.1.1" },
    { name = "sphinx-toolbox", specifier = "~=3.5" },
    { name = "sphinxcontrib-details-directive" },
    { name = "sphinxext-rediraffe", specifier = "==0.2.7" },
]
lint = [{ name = "codespell", extras = ["toml"] }]
release = [
    { name = "twine" },
    { name = "wheel" },
]
types = [
    { name = "mypy", extras = ["reports"], specifier = "~=1.15.0" },
    { name = "types-colorama" },
    { name = "types-pygments" },
    { name = "types-pyyaml" },
    { name = "types-setuptools" },
    { name = "types-tabulate" },
]

[[package]]
name = "ruamel-yaml"
version = "0.18.10"
source = { registry = "https://pypi.org/simple" }
dependencies = [
    { name = "ruamel-yaml-clib", marker = "(python_full_version < '3.13' and platform_python_implementation == 'CPython') or (python_full_version >= '3.13' and extra == 'group-9-rockcraft-dev-jammy' and extra == 'group-9-rockcraft-dev-noble') or (python_full_version >= '3.13' and extra == 'group-9-rockcraft-dev-jammy' and extra == 'group-9-rockcraft-dev-oracular') or (python_full_version >= '3.13' and extra == 'group-9-rockcraft-dev-jammy' and extra == 'group-9-rockcraft-dev-plucky') or (python_full_version >= '3.13' and extra == 'group-9-rockcraft-dev-noble' and extra == 'group-9-rockcraft-dev-oracular') or (python_full_version >= '3.13' and extra == 'group-9-rockcraft-dev-noble' and extra == 'group-9-rockcraft-dev-plucky') or (python_full_version >= '3.13' and extra == 'group-9-rockcraft-dev-oracular' and extra == 'group-9-rockcraft-dev-plucky') or (platform_python_implementation != 'CPython' and extra == 'group-9-rockcraft-dev-jammy' and extra == 'group-9-rockcraft-dev-noble') or (platform_python_implementation != 'CPython' and extra == 'group-9-rockcraft-dev-jammy' and extra == 'group-9-rockcraft-dev-oracular') or (platform_python_implementation != 'CPython' and extra == 'group-9-rockcraft-dev-jammy' and extra == 'group-9-rockcraft-dev-plucky') or (platform_python_implementation != 'CPython' and extra == 'group-9-rockcraft-dev-noble' and extra == 'group-9-rockcraft-dev-oracular') or (platform_python_implementation != 'CPython' and extra == 'group-9-rockcraft-dev-noble' and extra == 'group-9-rockcraft-dev-plucky') or (platform_python_implementation != 'CPython' and extra == 'group-9-rockcraft-dev-oracular' and extra == 'group-9-rockcraft-dev-plucky')" },
]
sdist = { url = "https://files.pythonhosted.org/packages/ea/46/f44d8be06b85bc7c4d8c95d658be2b68f27711f279bf9dd0612a5e4794f5/ruamel.yaml-0.18.10.tar.gz", hash = "sha256:20c86ab29ac2153f80a428e1254a8adf686d3383df04490514ca3b79a362db58", size = 143447 }
wheels = [
    { url = "https://files.pythonhosted.org/packages/c2/36/dfc1ebc0081e6d39924a2cc53654497f967a084a436bb64402dfce4254d9/ruamel.yaml-0.18.10-py3-none-any.whl", hash = "sha256:30f22513ab2301b3d2b577adc121c6471f28734d3d9728581245f1e76468b4f1", size = 117729 },
]

[[package]]
name = "ruamel-yaml-clib"
version = "0.2.12"
source = { registry = "https://pypi.org/simple" }
sdist = { url = "https://files.pythonhosted.org/packages/20/84/80203abff8ea4993a87d823a5f632e4d92831ef75d404c9fc78d0176d2b5/ruamel.yaml.clib-0.2.12.tar.gz", hash = "sha256:6c8fbb13ec503f99a91901ab46e0b07ae7941cd527393187039aec586fdfd36f", size = 225315 }
wheels = [
    { url = "https://files.pythonhosted.org/packages/70/57/40a958e863e299f0c74ef32a3bde9f2d1ea8d69669368c0c502a0997f57f/ruamel.yaml.clib-0.2.12-cp310-cp310-macosx_13_0_arm64.whl", hash = "sha256:11f891336688faf5156a36293a9c362bdc7c88f03a8a027c2c1d8e0bcde998e5", size = 131301 },
    { url = "https://files.pythonhosted.org/packages/98/a8/29a3eb437b12b95f50a6bcc3d7d7214301c6c529d8fdc227247fa84162b5/ruamel.yaml.clib-0.2.12-cp310-cp310-manylinux2014_aarch64.whl", hash = "sha256:a606ef75a60ecf3d924613892cc603b154178ee25abb3055db5062da811fd969", size = 633728 },
    { url = "https://files.pythonhosted.org/packages/35/6d/ae05a87a3ad540259c3ad88d71275cbd1c0f2d30ae04c65dcbfb6dcd4b9f/ruamel.yaml.clib-0.2.12-cp310-cp310-manylinux_2_17_x86_64.manylinux2014_x86_64.whl", hash = "sha256:fd5415dded15c3822597455bc02bcd66e81ef8b7a48cb71a33628fc9fdde39df", size = 722230 },
    { url = "https://files.pythonhosted.org/packages/7f/b7/20c6f3c0b656fe609675d69bc135c03aac9e3865912444be6339207b6648/ruamel.yaml.clib-0.2.12-cp310-cp310-manylinux_2_5_i686.manylinux1_i686.manylinux_2_17_i686.manylinux2014_i686.whl", hash = "sha256:f66efbc1caa63c088dead1c4170d148eabc9b80d95fb75b6c92ac0aad2437d76", size = 686712 },
    { url = "https://files.pythonhosted.org/packages/cd/11/d12dbf683471f888d354dac59593873c2b45feb193c5e3e0f2ebf85e68b9/ruamel.yaml.clib-0.2.12-cp310-cp310-musllinux_1_1_i686.whl", hash = "sha256:22353049ba4181685023b25b5b51a574bce33e7f51c759371a7422dcae5402a6", size = 663936 },
    { url = "https://files.pythonhosted.org/packages/72/14/4c268f5077db5c83f743ee1daeb236269fa8577133a5cfa49f8b382baf13/ruamel.yaml.clib-0.2.12-cp310-cp310-musllinux_1_1_x86_64.whl", hash = "sha256:932205970b9f9991b34f55136be327501903f7c66830e9760a8ffb15b07f05cd", size = 696580 },
    { url = "https://files.pythonhosted.org/packages/30/fc/8cd12f189c6405a4c1cf37bd633aa740a9538c8e40497c231072d0fef5cf/ruamel.yaml.clib-0.2.12-cp310-cp310-musllinux_1_2_aarch64.whl", hash = "sha256:a52d48f4e7bf9005e8f0a89209bf9a73f7190ddf0489eee5eb51377385f59f2a", size = 663393 },
    { url = "https://files.pythonhosted.org/packages/80/29/c0a017b704aaf3cbf704989785cd9c5d5b8ccec2dae6ac0c53833c84e677/ruamel.yaml.clib-0.2.12-cp310-cp310-win32.whl", hash = "sha256:3eac5a91891ceb88138c113f9db04f3cebdae277f5d44eaa3651a4f573e6a5da", size = 100326 },
    { url = "https://files.pythonhosted.org/packages/3a/65/fa39d74db4e2d0cd252355732d966a460a41cd01c6353b820a0952432839/ruamel.yaml.clib-0.2.12-cp310-cp310-win_amd64.whl", hash = "sha256:ab007f2f5a87bd08ab1499bdf96f3d5c6ad4dcfa364884cb4549aa0154b13a28", size = 118079 },
    { url = "https://files.pythonhosted.org/packages/fb/8f/683c6ad562f558cbc4f7c029abcd9599148c51c54b5ef0f24f2638da9fbb/ruamel.yaml.clib-0.2.12-cp311-cp311-macosx_13_0_arm64.whl", hash = "sha256:4a6679521a58256a90b0d89e03992c15144c5f3858f40d7c18886023d7943db6", size = 132224 },
    { url = "https://files.pythonhosted.org/packages/3c/d2/b79b7d695e2f21da020bd44c782490578f300dd44f0a4c57a92575758a76/ruamel.yaml.clib-0.2.12-cp311-cp311-manylinux2014_aarch64.whl", hash = "sha256:d84318609196d6bd6da0edfa25cedfbabd8dbde5140a0a23af29ad4b8f91fb1e", size = 641480 },
    { url = "https://files.pythonhosted.org/packages/68/6e/264c50ce2a31473a9fdbf4fa66ca9b2b17c7455b31ef585462343818bd6c/ruamel.yaml.clib-0.2.12-cp311-cp311-manylinux_2_17_x86_64.manylinux2014_x86_64.whl", hash = "sha256:bb43a269eb827806502c7c8efb7ae7e9e9d0573257a46e8e952f4d4caba4f31e", size = 739068 },
    { url = "https://files.pythonhosted.org/packages/86/29/88c2567bc893c84d88b4c48027367c3562ae69121d568e8a3f3a8d363f4d/ruamel.yaml.clib-0.2.12-cp311-cp311-manylinux_2_5_i686.manylinux1_i686.manylinux_2_17_i686.manylinux2014_i686.whl", hash = "sha256:811ea1594b8a0fb466172c384267a4e5e367298af6b228931f273b111f17ef52", size = 703012 },
    { url = "https://files.pythonhosted.org/packages/11/46/879763c619b5470820f0cd6ca97d134771e502776bc2b844d2adb6e37753/ruamel.yaml.clib-0.2.12-cp311-cp311-musllinux_1_1_i686.whl", hash = "sha256:cf12567a7b565cbf65d438dec6cfbe2917d3c1bdddfce84a9930b7d35ea59642", size = 704352 },
    { url = "https://files.pythonhosted.org/packages/02/80/ece7e6034256a4186bbe50dee28cd032d816974941a6abf6a9d65e4228a7/ruamel.yaml.clib-0.2.12-cp311-cp311-musllinux_1_1_x86_64.whl", hash = "sha256:7dd5adc8b930b12c8fc5b99e2d535a09889941aa0d0bd06f4749e9a9397c71d2", size = 737344 },
    { url = "https://files.pythonhosted.org/packages/f0/ca/e4106ac7e80efbabdf4bf91d3d32fc424e41418458251712f5672eada9ce/ruamel.yaml.clib-0.2.12-cp311-cp311-musllinux_1_2_aarch64.whl", hash = "sha256:1492a6051dab8d912fc2adeef0e8c72216b24d57bd896ea607cb90bb0c4981d3", size = 714498 },
    { url = "https://files.pythonhosted.org/packages/67/58/b1f60a1d591b771298ffa0428237afb092c7f29ae23bad93420b1eb10703/ruamel.yaml.clib-0.2.12-cp311-cp311-win32.whl", hash = "sha256:bd0a08f0bab19093c54e18a14a10b4322e1eacc5217056f3c063bd2f59853ce4", size = 100205 },
    { url = "https://files.pythonhosted.org/packages/b4/4f/b52f634c9548a9291a70dfce26ca7ebce388235c93588a1068028ea23fcc/ruamel.yaml.clib-0.2.12-cp311-cp311-win_amd64.whl", hash = "sha256:a274fb2cb086c7a3dea4322ec27f4cb5cc4b6298adb583ab0e211a4682f241eb", size = 118185 },
    { url = "https://files.pythonhosted.org/packages/48/41/e7a405afbdc26af961678474a55373e1b323605a4f5e2ddd4a80ea80f628/ruamel.yaml.clib-0.2.12-cp312-cp312-macosx_14_0_arm64.whl", hash = "sha256:20b0f8dc160ba83b6dcc0e256846e1a02d044e13f7ea74a3d1d56ede4e48c632", size = 133433 },
    { url = "https://files.pythonhosted.org/packages/ec/b0/b850385604334c2ce90e3ee1013bd911aedf058a934905863a6ea95e9eb4/ruamel.yaml.clib-0.2.12-cp312-cp312-manylinux2014_aarch64.whl", hash = "sha256:943f32bc9dedb3abff9879edc134901df92cfce2c3d5c9348f172f62eb2d771d", size = 647362 },
    { url = "https://files.pythonhosted.org/packages/44/d0/3f68a86e006448fb6c005aee66565b9eb89014a70c491d70c08de597f8e4/ruamel.yaml.clib-0.2.12-cp312-cp312-manylinux_2_17_x86_64.manylinux2014_x86_64.whl", hash = "sha256:95c3829bb364fdb8e0332c9931ecf57d9be3519241323c5274bd82f709cebc0c", size = 754118 },
    { url = "https://files.pythonhosted.org/packages/52/a9/d39f3c5ada0a3bb2870d7db41901125dbe2434fa4f12ca8c5b83a42d7c53/ruamel.yaml.clib-0.2.12-cp312-cp312-manylinux_2_5_i686.manylinux1_i686.manylinux_2_17_i686.manylinux2014_i686.whl", hash = "sha256:749c16fcc4a2b09f28843cda5a193e0283e47454b63ec4b81eaa2242f50e4ccd", size = 706497 },
    { url = "https://files.pythonhosted.org/packages/b0/fa/097e38135dadd9ac25aecf2a54be17ddf6e4c23e43d538492a90ab3d71c6/ruamel.yaml.clib-0.2.12-cp312-cp312-musllinux_1_1_i686.whl", hash = "sha256:bf165fef1f223beae7333275156ab2022cffe255dcc51c27f066b4370da81e31", size = 698042 },
    { url = "https://files.pythonhosted.org/packages/ec/d5/a659ca6f503b9379b930f13bc6b130c9f176469b73b9834296822a83a132/ruamel.yaml.clib-0.2.12-cp312-cp312-musllinux_1_1_x86_64.whl", hash = "sha256:32621c177bbf782ca5a18ba4d7af0f1082a3f6e517ac2a18b3974d4edf349680", size = 745831 },
    { url = "https://files.pythonhosted.org/packages/db/5d/36619b61ffa2429eeaefaab4f3374666adf36ad8ac6330d855848d7d36fd/ruamel.yaml.clib-0.2.12-cp312-cp312-musllinux_1_2_aarch64.whl", hash = "sha256:b82a7c94a498853aa0b272fd5bc67f29008da798d4f93a2f9f289feb8426a58d", size = 715692 },
    { url = "https://files.pythonhosted.org/packages/b1/82/85cb92f15a4231c89b95dfe08b09eb6adca929ef7df7e17ab59902b6f589/ruamel.yaml.clib-0.2.12-cp312-cp312-win32.whl", hash = "sha256:e8c4ebfcfd57177b572e2040777b8abc537cdef58a2120e830124946aa9b42c5", size = 98777 },
    { url = "https://files.pythonhosted.org/packages/d7/8f/c3654f6f1ddb75daf3922c3d8fc6005b1ab56671ad56ffb874d908bfa668/ruamel.yaml.clib-0.2.12-cp312-cp312-win_amd64.whl", hash = "sha256:0467c5965282c62203273b838ae77c0d29d7638c8a4e3a1c8bdd3602c10904e4", size = 115523 },
    { url = "https://files.pythonhosted.org/packages/29/00/4864119668d71a5fa45678f380b5923ff410701565821925c69780356ffa/ruamel.yaml.clib-0.2.12-cp313-cp313-macosx_14_0_arm64.whl", hash = "sha256:4c8c5d82f50bb53986a5e02d1b3092b03622c02c2eb78e29bec33fd9593bae1a", size = 132011 },
    { url = "https://files.pythonhosted.org/packages/7f/5e/212f473a93ae78c669ffa0cb051e3fee1139cb2d385d2ae1653d64281507/ruamel.yaml.clib-0.2.12-cp313-cp313-manylinux2014_aarch64.whl", hash = "sha256:e7e3736715fbf53e9be2a79eb4db68e4ed857017344d697e8b9749444ae57475", size = 642488 },
    { url = "https://files.pythonhosted.org/packages/1f/8f/ecfbe2123ade605c49ef769788f79c38ddb1c8fa81e01f4dbf5cf1a44b16/ruamel.yaml.clib-0.2.12-cp313-cp313-manylinux_2_17_x86_64.manylinux2014_x86_64.whl", hash = "sha256:0b7e75b4965e1d4690e93021adfcecccbca7d61c7bddd8e22406ef2ff20d74ef", size = 745066 },
    { url = "https://files.pythonhosted.org/packages/e2/a9/28f60726d29dfc01b8decdb385de4ced2ced9faeb37a847bd5cf26836815/ruamel.yaml.clib-0.2.12-cp313-cp313-manylinux_2_5_i686.manylinux1_i686.manylinux_2_17_i686.manylinux2014_i686.whl", hash = "sha256:96777d473c05ee3e5e3c3e999f5d23c6f4ec5b0c38c098b3a5229085f74236c6", size = 701785 },
    { url = "https://files.pythonhosted.org/packages/84/7e/8e7ec45920daa7f76046578e4f677a3215fe8f18ee30a9cb7627a19d9b4c/ruamel.yaml.clib-0.2.12-cp313-cp313-musllinux_1_1_i686.whl", hash = "sha256:3bc2a80e6420ca8b7d3590791e2dfc709c88ab9152c00eeb511c9875ce5778bf", size = 693017 },
    { url = "https://files.pythonhosted.org/packages/c5/b3/d650eaade4ca225f02a648321e1ab835b9d361c60d51150bac49063b83fa/ruamel.yaml.clib-0.2.12-cp313-cp313-musllinux_1_1_x86_64.whl", hash = "sha256:e188d2699864c11c36cdfdada94d781fd5d6b0071cd9c427bceb08ad3d7c70e1", size = 741270 },
    { url = "https://files.pythonhosted.org/packages/87/b8/01c29b924dcbbed75cc45b30c30d565d763b9c4d540545a0eeecffb8f09c/ruamel.yaml.clib-0.2.12-cp313-cp313-musllinux_1_2_aarch64.whl", hash = "sha256:4f6f3eac23941b32afccc23081e1f50612bdbe4e982012ef4f5797986828cd01", size = 709059 },
    { url = "https://files.pythonhosted.org/packages/30/8c/ed73f047a73638257aa9377ad356bea4d96125b305c34a28766f4445cc0f/ruamel.yaml.clib-0.2.12-cp313-cp313-win32.whl", hash = "sha256:6442cb36270b3afb1b4951f060eccca1ce49f3d087ca1ca4563a6eb479cb3de6", size = 98583 },
    { url = "https://files.pythonhosted.org/packages/b0/85/e8e751d8791564dd333d5d9a4eab0a7a115f7e349595417fd50ecae3395c/ruamel.yaml.clib-0.2.12-cp313-cp313-win_amd64.whl", hash = "sha256:e5b8daf27af0b90da7bb903a876477a9e6d7270be6146906b276605997c7e9a3", size = 115190 },
]

[[package]]
name = "secretstorage"
version = "3.3.3"
source = { registry = "https://pypi.org/simple" }
dependencies = [
    { name = "cryptography" },
    { name = "jeepney" },
]
sdist = { url = "https://files.pythonhosted.org/packages/53/a4/f48c9d79cb507ed1373477dbceaba7401fd8a23af63b837fa61f1dcd3691/SecretStorage-3.3.3.tar.gz", hash = "sha256:2403533ef369eca6d2ba81718576c5e0f564d5cca1b58f73a8b23e7d4eeebd77", size = 19739 }
wheels = [
    { url = "https://files.pythonhosted.org/packages/54/24/b4293291fa1dd830f353d2cb163295742fa87f179fcc8a20a306a81978b7/SecretStorage-3.3.3-py3-none-any.whl", hash = "sha256:f356e6628222568e3af06f2eba8df495efa13b3b63081dafd4f7d9a7b7bc9f99", size = 15221 },
]

[[package]]
name = "setuptools"
version = "78.0.1"
source = { registry = "https://pypi.org/simple" }
sdist = { url = "https://files.pythonhosted.org/packages/47/42/55a8f24bd1287676b23e56a6d94e416be390ca6e0ee30fa46a782d038f80/setuptools-78.0.1.tar.gz", hash = "sha256:4321d2dc2157b976dee03e1037c9f2bc5fea503c0c47d3c9458e0e8e49e659ce", size = 1367415 }
wheels = [
    { url = "https://files.pythonhosted.org/packages/42/c8/3faed884acdb2c1f2eb353cbacdd1ee4943de89a199d1f622ebefb6170e5/setuptools-78.0.1-py3-none-any.whl", hash = "sha256:1cc9b32ee94f93224d6c80193cbb768004667aa2f2732a473d6949b0236c1d4e", size = 1255630 },
]

[[package]]
name = "shellingham"
version = "1.5.4"
source = { registry = "https://pypi.org/simple" }
sdist = { url = "https://files.pythonhosted.org/packages/58/15/8b3609fd3830ef7b27b655beb4b4e9c62313a4e8da8c676e142cc210d58e/shellingham-1.5.4.tar.gz", hash = "sha256:8dbca0739d487e5bd35ab3ca4b36e11c4078f3a234bfce294b0a0291363404de", size = 10310 }
wheels = [
    { url = "https://files.pythonhosted.org/packages/e0/f9/0595336914c5619e5f28a1fb793285925a8cd4b432c9da0a987836c7f822/shellingham-1.5.4-py2.py3-none-any.whl", hash = "sha256:7ecfff8f2fd72616f7481040475a65b2bf8af90a56c89140852d1120324e8686", size = 9755 },
]

[[package]]
name = "six"
version = "1.17.0"
source = { registry = "https://pypi.org/simple" }
sdist = { url = "https://files.pythonhosted.org/packages/94/e7/b2c673351809dca68a0e064b6af791aa332cf192da575fd474ed7d6f16a2/six-1.17.0.tar.gz", hash = "sha256:ff70335d468e7eb6ec65b95b99d3a2836546063f63acc5171de367e834932a81", size = 34031 }
wheels = [
    { url = "https://files.pythonhosted.org/packages/b7/ce/149a00dd41f10bc29e5921b496af8b574d8413afcd5e30dfa0ed46c2cc5e/six-1.17.0-py2.py3-none-any.whl", hash = "sha256:4721f391ed90541fddacab5acf947aa0d3dc7d27b2e1e8eda2be8970586c3274", size = 11050 },
]

[[package]]
name = "smmap"
version = "5.0.2"
source = { registry = "https://pypi.org/simple" }
sdist = { url = "https://files.pythonhosted.org/packages/44/cd/a040c4b3119bbe532e5b0732286f805445375489fceaec1f48306068ee3b/smmap-5.0.2.tar.gz", hash = "sha256:26ea65a03958fa0c8a1c7e8c7a58fdc77221b8910f6be2131affade476898ad5", size = 22329 }
wheels = [
    { url = "https://files.pythonhosted.org/packages/04/be/d09147ad1ec7934636ad912901c5fd7667e1c858e19d355237db0d0cd5e4/smmap-5.0.2-py3-none-any.whl", hash = "sha256:b30115f0def7d7531d22a0fb6502488d879e75b260a9db4d0819cfb25403af5e", size = 24303 },
]

[[package]]
name = "snap-helpers"
version = "0.4.2"
source = { registry = "https://pypi.org/simple" }
dependencies = [
    { name = "pyyaml" },
]
sdist = { url = "https://files.pythonhosted.org/packages/50/2a/221ab0a9c0200065bdd8a5d2b131997e3e19ce81832fdf8138a7f5247216/snap-helpers-0.4.2.tar.gz", hash = "sha256:ef3b8621e331bb71afe27e54ef742a7dd2edd9e8026afac285beb42109c8b9a9", size = 20100 }
wheels = [
    { url = "https://files.pythonhosted.org/packages/9b/2c/c1304eb8787bbed23cfc0b07cee6b21e1310ceb6a6f7a4193dab02525c91/snap_helpers-0.4.2-py3-none-any.whl", hash = "sha256:04d0ebd167c943849c99ec68b87829fef4a915cbe9b02d8afc3891d889327327", size = 22805 },
]

[[package]]
name = "sniffio"
version = "1.3.1"
source = { registry = "https://pypi.org/simple" }
sdist = { url = "https://files.pythonhosted.org/packages/a2/87/a6771e1546d97e7e041b6ae58d80074f81b7d5121207425c964ddf5cfdbd/sniffio-1.3.1.tar.gz", hash = "sha256:f4324edc670a0f49750a81b895f35c3adb843cca46f0530f79fc1babb23789dc", size = 20372 }
wheels = [
    { url = "https://files.pythonhosted.org/packages/e9/44/75a9c9421471a6c4805dbf2356f7c181a29c1879239abab1ea2cc8f38b40/sniffio-1.3.1-py3-none-any.whl", hash = "sha256:2f6da418d1f1e0fddd844478f41680e794e6051915791a034ff65e5f100525a2", size = 10235 },
]

[[package]]
name = "snowballstemmer"
version = "2.2.0"
source = { registry = "https://pypi.org/simple" }
sdist = { url = "https://files.pythonhosted.org/packages/44/7b/af302bebf22c749c56c9c3e8ae13190b5b5db37a33d9068652e8f73b7089/snowballstemmer-2.2.0.tar.gz", hash = "sha256:09b16deb8547d3412ad7b590689584cd0fe25ec8db3be37788be3810cbf19cb1", size = 86699 }
wheels = [
    { url = "https://files.pythonhosted.org/packages/ed/dc/c02e01294f7265e63a7315fe086dd1df7dacb9f840a804da846b96d01b96/snowballstemmer-2.2.0-py2.py3-none-any.whl", hash = "sha256:c8e1716e83cc398ae16824e5572ae04e0d9fc2c6b985fb0f900f5f0c96ecba1a", size = 93002 },
]

[[package]]
name = "soupsieve"
version = "2.6"
source = { registry = "https://pypi.org/simple" }
sdist = { url = "https://files.pythonhosted.org/packages/d7/ce/fbaeed4f9fb8b2daa961f90591662df6a86c1abf25c548329a86920aedfb/soupsieve-2.6.tar.gz", hash = "sha256:e2e68417777af359ec65daac1057404a3c8a5455bb8abc36f1a9866ab1a51abb", size = 101569 }
wheels = [
    { url = "https://files.pythonhosted.org/packages/d1/c2/fe97d779f3ef3b15f05c94a2f1e3d21732574ed441687474db9d342a7315/soupsieve-2.6-py3-none-any.whl", hash = "sha256:e72c4ff06e4fb6e4b5a9f0f55fe6e81514581fca1515028625d0f299c602ccc9", size = 36186 },
]

[[package]]
name = "spdx"
version = "2.5.1"
source = { registry = "https://pypi.org/simple" }
sdist = { url = "https://files.pythonhosted.org/packages/2d/bc/a405bbad6eabd62538ec047a3ab2294142606e516c676eddbefade70c375/spdx-2.5.1.tar.gz", hash = "sha256:4d734b0bcc6c9ec34d238621633bd2ffa5b42773b055cbe0b18e925e1ee039b9", size = 616927 }
wheels = [
    { url = "https://files.pythonhosted.org/packages/e1/e9/426178e50b062a792a9fa7b9cac21a712f3648812abb28585e16576d1878/spdx-2.5.1-py2.py3-none-any.whl", hash = "sha256:24b45bf1c17a341ec4cd685a3c7eebfcc582c9ce6c1b078eb8c149c47634e782", size = 1079357 },
]

[[package]]
name = "spdx-lookup"
version = "0.3.3"
source = { registry = "https://pypi.org/simple" }
dependencies = [
    { name = "spdx" },
]
sdist = { url = "https://files.pythonhosted.org/packages/2f/ea/aad16afb2365fd84536a1dd42be115bb7079f56c3bc50c70257a3f4cfb94/spdx-lookup-0.3.3.tar.gz", hash = "sha256:d41e08ecebb9a6720e8b1dff029b43802c9d929e06dcb648aea58ba93d8f125e", size = 4987 }
wheels = [
    { url = "https://files.pythonhosted.org/packages/cf/e0/9a56ce9ab694f1dce7f0ebd7b246b2b52d7f52f200f17ab3c4fd17194fa4/spdx_lookup-0.3.3-py3-none-any.whl", hash = "sha256:108f66ebe42978332b1553c8eb43adfa856e3e863c3ae118f4cd4061b8aca3b6", size = 5548 },
]

[[package]]
name = "sphinx"
version = "7.4.7"
source = { registry = "https://pypi.org/simple" }
dependencies = [
    { name = "alabaster" },
    { name = "babel" },
    { name = "colorama", marker = "sys_platform == 'win32' or (extra == 'group-9-rockcraft-dev-jammy' and extra == 'group-9-rockcraft-dev-noble') or (extra == 'group-9-rockcraft-dev-jammy' and extra == 'group-9-rockcraft-dev-oracular') or (extra == 'group-9-rockcraft-dev-jammy' and extra == 'group-9-rockcraft-dev-plucky') or (extra == 'group-9-rockcraft-dev-noble' and extra == 'group-9-rockcraft-dev-oracular') or (extra == 'group-9-rockcraft-dev-noble' and extra == 'group-9-rockcraft-dev-plucky') or (extra == 'group-9-rockcraft-dev-oracular' and extra == 'group-9-rockcraft-dev-plucky')" },
    { name = "docutils" },
    { name = "imagesize" },
    { name = "jinja2" },
    { name = "packaging" },
    { name = "pygments" },
    { name = "requests" },
    { name = "snowballstemmer" },
    { name = "sphinxcontrib-applehelp" },
    { name = "sphinxcontrib-devhelp" },
    { name = "sphinxcontrib-htmlhelp" },
    { name = "sphinxcontrib-jsmath" },
    { name = "sphinxcontrib-qthelp" },
    { name = "sphinxcontrib-serializinghtml" },
    { name = "tomli", marker = "python_full_version < '3.11' or (extra == 'group-9-rockcraft-dev-jammy' and extra == 'group-9-rockcraft-dev-noble') or (extra == 'group-9-rockcraft-dev-jammy' and extra == 'group-9-rockcraft-dev-oracular') or (extra == 'group-9-rockcraft-dev-jammy' and extra == 'group-9-rockcraft-dev-plucky') or (extra == 'group-9-rockcraft-dev-noble' and extra == 'group-9-rockcraft-dev-oracular') or (extra == 'group-9-rockcraft-dev-noble' and extra == 'group-9-rockcraft-dev-plucky') or (extra == 'group-9-rockcraft-dev-oracular' and extra == 'group-9-rockcraft-dev-plucky')" },
]
sdist = { url = "https://files.pythonhosted.org/packages/5b/be/50e50cb4f2eff47df05673d361095cafd95521d2a22521b920c67a372dcb/sphinx-7.4.7.tar.gz", hash = "sha256:242f92a7ea7e6c5b406fdc2615413890ba9f699114a9c09192d7dfead2ee9cfe", size = 8067911 }
wheels = [
    { url = "https://files.pythonhosted.org/packages/0d/ef/153f6803c5d5f8917dbb7f7fcf6d34a871ede3296fa89c2c703f5f8a6c8e/sphinx-7.4.7-py3-none-any.whl", hash = "sha256:c2419e2135d11f1951cd994d6eb18a1835bd8fdd8429f9ca375dc1f3281bd239", size = 3401624 },
]

[[package]]
name = "sphinx-autobuild"
version = "2024.10.3"
source = { registry = "https://pypi.org/simple" }
dependencies = [
    { name = "colorama" },
    { name = "sphinx" },
    { name = "starlette" },
    { name = "uvicorn" },
    { name = "watchfiles" },
    { name = "websockets" },
]
sdist = { url = "https://files.pythonhosted.org/packages/a5/2c/155e1de2c1ba96a72e5dba152c509a8b41e047ee5c2def9e9f0d812f8be7/sphinx_autobuild-2024.10.3.tar.gz", hash = "sha256:248150f8f333e825107b6d4b86113ab28fa51750e5f9ae63b59dc339be951fb1", size = 14023 }
wheels = [
    { url = "https://files.pythonhosted.org/packages/18/c0/eba125db38c84d3c74717008fd3cb5000b68cd7e2cbafd1349c6a38c3d3b/sphinx_autobuild-2024.10.3-py3-none-any.whl", hash = "sha256:158e16c36f9d633e613c9aaf81c19b0fc458ca78b112533b20dafcda430d60fa", size = 11908 },
]

[[package]]
name = "sphinx-autodoc-typehints"
version = "2.3.0"
source = { registry = "https://pypi.org/simple" }
dependencies = [
    { name = "sphinx" },
]
sdist = { url = "https://files.pythonhosted.org/packages/74/cd/03e7b917230dc057922130a79ba0240df1693bfd76727ea33fae84b39138/sphinx_autodoc_typehints-2.3.0.tar.gz", hash = "sha256:535c78ed2d6a1bad393ba9f3dfa2602cf424e2631ee207263e07874c38fde084", size = 40709 }
wheels = [
    { url = "https://files.pythonhosted.org/packages/a0/f3/e0a4ce49da4b6f4e4ce84b3c39a0677831884cb9d8a87ccbf1e9e56e53ac/sphinx_autodoc_typehints-2.3.0-py3-none-any.whl", hash = "sha256:3098e2c6d0ba99eacd013eb06861acc9b51c6e595be86ab05c08ee5506ac0c67", size = 19836 },
]

[[package]]
name = "sphinx-basic-ng"
version = "1.0.0b2"
source = { registry = "https://pypi.org/simple" }
dependencies = [
    { name = "sphinx" },
]
sdist = { url = "https://files.pythonhosted.org/packages/98/0b/a866924ded68efec7a1759587a4e478aec7559d8165fac8b2ad1c0e774d6/sphinx_basic_ng-1.0.0b2.tar.gz", hash = "sha256:9ec55a47c90c8c002b5960c57492ec3021f5193cb26cebc2dc4ea226848651c9", size = 20736 }
wheels = [
    { url = "https://files.pythonhosted.org/packages/3c/dd/018ce05c532a22007ac58d4f45232514cd9d6dd0ee1dc374e309db830983/sphinx_basic_ng-1.0.0b2-py3-none-any.whl", hash = "sha256:eb09aedbabfb650607e9b4b68c9d240b90b1e1be221d6ad71d61c52e29f7932b", size = 22496 },
]

[[package]]
name = "sphinx-copybutton"
version = "0.5.2"
source = { registry = "https://pypi.org/simple" }
dependencies = [
    { name = "sphinx" },
]
sdist = { url = "https://files.pythonhosted.org/packages/fc/2b/a964715e7f5295f77509e59309959f4125122d648f86b4fe7d70ca1d882c/sphinx-copybutton-0.5.2.tar.gz", hash = "sha256:4cf17c82fb9646d1bc9ca92ac280813a3b605d8c421225fd9913154103ee1fbd", size = 23039 }
wheels = [
    { url = "https://files.pythonhosted.org/packages/9e/48/1ea60e74949eecb12cdd6ac43987f9fd331156388dcc2319b45e2ebb81bf/sphinx_copybutton-0.5.2-py3-none-any.whl", hash = "sha256:fb543fd386d917746c9a2c50360c7905b605726b9355cd26e9974857afeae06e", size = 13343 },
]

[[package]]
name = "sphinx-design"
version = "0.6.1"
source = { registry = "https://pypi.org/simple" }
dependencies = [
    { name = "sphinx" },
]
sdist = { url = "https://files.pythonhosted.org/packages/2b/69/b34e0cb5336f09c6866d53b4a19d76c227cdec1bbc7ac4de63ca7d58c9c7/sphinx_design-0.6.1.tar.gz", hash = "sha256:b44eea3719386d04d765c1a8257caca2b3e6f8421d7b3a5e742c0fd45f84e632", size = 2193689 }
wheels = [
    { url = "https://files.pythonhosted.org/packages/c6/43/65c0acbd8cc6f50195a3a1fc195c404988b15c67090e73c7a41a9f57d6bd/sphinx_design-0.6.1-py3-none-any.whl", hash = "sha256:b11f37db1a802a183d61b159d9a202314d4d2fe29c163437001324fe2f19549c", size = 2215338 },
]

[[package]]
name = "sphinx-jinja2-compat"
version = "0.3.0"
source = { registry = "https://pypi.org/simple" }
dependencies = [
    { name = "jinja2" },
    { name = "markupsafe" },
    { name = "standard-imghdr", marker = "python_full_version >= '3.13' or (extra == 'group-9-rockcraft-dev-jammy' and extra == 'group-9-rockcraft-dev-noble') or (extra == 'group-9-rockcraft-dev-jammy' and extra == 'group-9-rockcraft-dev-oracular') or (extra == 'group-9-rockcraft-dev-jammy' and extra == 'group-9-rockcraft-dev-plucky') or (extra == 'group-9-rockcraft-dev-noble' and extra == 'group-9-rockcraft-dev-oracular') or (extra == 'group-9-rockcraft-dev-noble' and extra == 'group-9-rockcraft-dev-plucky') or (extra == 'group-9-rockcraft-dev-oracular' and extra == 'group-9-rockcraft-dev-plucky')" },
]
sdist = { url = "https://files.pythonhosted.org/packages/26/df/27282da6f8c549f765beca9de1a5fc56f9651ed87711a5cac1e914137753/sphinx_jinja2_compat-0.3.0.tar.gz", hash = "sha256:f3c1590b275f42e7a654e081db5e3e5fb97f515608422bde94015ddf795dfe7c", size = 4998 }
wheels = [
    { url = "https://files.pythonhosted.org/packages/6f/42/2fd09d672eaaa937d6893d8b747d07943f97a6e5e30653aee6ebd339b704/sphinx_jinja2_compat-0.3.0-py3-none-any.whl", hash = "sha256:b1e4006d8e1ea31013fa9946d1b075b0c8d2a42c6e3425e63542c1e9f8be9084", size = 7883 },
]

[[package]]
name = "sphinx-jsonschema"
version = "1.19.1"
source = { registry = "https://pypi.org/simple" }
dependencies = [
    { name = "docutils" },
    { name = "jsonpointer" },
    { name = "pyyaml" },
    { name = "requests" },
]
sdist = { url = "https://files.pythonhosted.org/packages/9c/3f/559d054f977596c5535edfeeab1f3a278f3bbb81bada2a1cb3cadbf7bb67/sphinx-jsonschema-1.19.1.tar.gz", hash = "sha256:b2385fe1c7acf2e759152aefed0cb17c920645b2a75c9934000c9c528e7d53c1", size = 18599 }

[[package]]
name = "sphinx-lint"
version = "1.0.0"
source = { registry = "https://pypi.org/simple" }
dependencies = [
    { name = "polib" },
    { name = "regex" },
]
sdist = { url = "https://files.pythonhosted.org/packages/cf/46/f2dad36a4076e9ce88498b25b3f0de82eb7d341ea0ef715cd6c48005bcef/sphinx_lint-1.0.0.tar.gz", hash = "sha256:6eafdb44172ce526f405bf36c713eb246f1340ec2d667e7298e2487ed76decd2", size = 33574 }
wheels = [
    { url = "https://files.pythonhosted.org/packages/31/d2/a130ffba531af7cbbb0e7ad24c7d577d3de0b797437f61d3a7234ed6d836/sphinx_lint-1.0.0-py3-none-any.whl", hash = "sha256:6117a0f340b2dc73eadfc57db7531d4477e0929f92a0c1a2f61e6edbc272f0bc", size = 20163 },
]

[[package]]
name = "sphinx-notfound-page"
version = "1.1.0"
source = { registry = "https://pypi.org/simple" }
dependencies = [
    { name = "sphinx" },
]
sdist = { url = "https://files.pythonhosted.org/packages/6a/b2/67603444a8ee97b4a8ea71b0a9d6bab1727ed65e362c87e02f818ee57b8a/sphinx_notfound_page-1.1.0.tar.gz", hash = "sha256:913e1754370bb3db201d9300d458a8b8b5fb22e9246a816643a819a9ea2b8067", size = 7392 }
wheels = [
    { url = "https://files.pythonhosted.org/packages/cd/d4/019fe439c840a7966012bbb95ccbdd81c5c10271749706793b43beb05145/sphinx_notfound_page-1.1.0-py3-none-any.whl", hash = "sha256:835dc76ff7914577a1f58d80a2c8418fb6138c0932c8da8adce4d9096fbcd389", size = 8167 },
]

[[package]]
name = "sphinx-prompt"
version = "1.8.0"
source = { registry = "https://pypi.org/simple" }
dependencies = [
    { name = "docutils" },
    { name = "pygments" },
    { name = "sphinx" },
]
sdist = { url = "https://files.pythonhosted.org/packages/e7/fb/7a07b8df1ca2418147a6b13e3f6b445071f2565198b45efa631d0d6ef0cd/sphinx_prompt-1.8.0.tar.gz", hash = "sha256:47482f86fcec29662fdfd23e7c04ef03582714195d01f5d565403320084372ed", size = 5121 }
wheels = [
    { url = "https://files.pythonhosted.org/packages/39/49/f890a2668b7cbf375f5528b549c8d36dd2e801b0fbb7b2b5ef65663ecb6c/sphinx_prompt-1.8.0-py3-none-any.whl", hash = "sha256:369ecc633f0711886f9b3a078c83264245be1adf46abeeb9b88b5519e4b51007", size = 7298 },
]

[[package]]
name = "sphinx-pydantic"
version = "0.1.1"
source = { registry = "https://pypi.org/simple" }
dependencies = [
    { name = "pydantic" },
    { name = "sphinx-jsonschema" },
]
sdist = { url = "https://files.pythonhosted.org/packages/67/58/e7a518876db551cf3bd6621eecc6675d003b9bd8413382c10298e2113f7e/sphinx-pydantic-0.1.1.tar.gz", hash = "sha256:a830e4f07fe88fbdfe3edecc2f52ef133cde2def7cb882a3f22780f34963b0fb", size = 3394 }
wheels = [
    { url = "https://files.pythonhosted.org/packages/14/87/e397aba1d53aea3bccb8df07e1086e00855404afd92d118b07854d746947/sphinx_pydantic-0.1.1-py3-none-any.whl", hash = "sha256:371487ad81250d8bc5b944a2936b33c10ff88af7188d5be0ee6c4b46bb70254a", size = 2888 },
]

[[package]]
name = "sphinx-reredirects"
version = "0.1.6"
source = { registry = "https://pypi.org/simple" }
dependencies = [
    { name = "sphinx" },
]
sdist = { url = "https://files.pythonhosted.org/packages/16/6b/bcca2785de4071f604a722444d4d7ba8a9d40de3c14ad52fce93e6d92694/sphinx_reredirects-0.1.6.tar.gz", hash = "sha256:c491cba545f67be9697508727818d8626626366245ae64456fe29f37e9bbea64", size = 7080 }
wheels = [
    { url = "https://files.pythonhosted.org/packages/ac/6f/0b3625be30a1a50f9e4c2cb2ec147b08f15ed0e9f8444efcf274b751300b/sphinx_reredirects-0.1.6-py3-none-any.whl", hash = "sha256:efd50c766fbc5bf40cd5148e10c00f2c00d143027de5c5e48beece93cc40eeea", size = 5675 },
]

[[package]]
name = "sphinx-tabs"
version = "3.4.5"
source = { registry = "https://pypi.org/simple" }
dependencies = [
    { name = "docutils" },
    { name = "pygments" },
    { name = "sphinx" },
]
sdist = { url = "https://files.pythonhosted.org/packages/27/32/ab475e252dc2b704e82a91141fa404cdd8901a5cf34958fd22afacebfccd/sphinx-tabs-3.4.5.tar.gz", hash = "sha256:ba9d0c1e3e37aaadd4b5678449eb08176770e0fc227e769b6ce747df3ceea531", size = 16070 }
wheels = [
    { url = "https://files.pythonhosted.org/packages/20/9f/4ac7dbb9f23a2ff5a10903a4f9e9f43e0ff051f63a313e989c962526e305/sphinx_tabs-3.4.5-py3-none-any.whl", hash = "sha256:92cc9473e2ecf1828ca3f6617d0efc0aa8acb06b08c56ba29d1413f2f0f6cf09", size = 9904 },
]

[[package]]
name = "sphinx-toolbox"
version = "3.9.0"
source = { registry = "https://pypi.org/simple" }
dependencies = [
    { name = "apeye" },
    { name = "autodocsumm" },
    { name = "beautifulsoup4" },
    { name = "cachecontrol", extra = ["filecache"] },
    { name = "dict2css" },
    { name = "docutils" },
    { name = "domdf-python-tools" },
    { name = "filelock" },
    { name = "html5lib" },
    { name = "ruamel-yaml" },
    { name = "sphinx" },
    { name = "sphinx-autodoc-typehints" },
    { name = "sphinx-jinja2-compat" },
    { name = "sphinx-prompt" },
    { name = "sphinx-tabs" },
    { name = "tabulate" },
    { name = "typing-extensions" },
]
sdist = { url = "https://files.pythonhosted.org/packages/df/32/e10c272614a1f4d84b680007bd45f9b77db3262ee6c3c61a0e27932a55b7/sphinx_toolbox-3.9.0.tar.gz", hash = "sha256:9ee0603b090762d6eed4d0ec9fa91445e3ef95d40a584af125308541c1bf7b8d", size = 114497 }
wheels = [
    { url = "https://files.pythonhosted.org/packages/5d/7e/9811c8cf0df10c2b6c9c72667837d731dd4f0dc0d0e68980938c8eb6f7f8/sphinx_toolbox-3.9.0-py3-none-any.whl", hash = "sha256:49024961c7791ad6e9dd39c611f89b5162550afa26ccad087be38388c3dd3c1e", size = 195429 },
]

[[package]]
name = "sphinxcontrib-applehelp"
version = "2.0.0"
source = { registry = "https://pypi.org/simple" }
sdist = { url = "https://files.pythonhosted.org/packages/ba/6e/b837e84a1a704953c62ef8776d45c3e8d759876b4a84fe14eba2859106fe/sphinxcontrib_applehelp-2.0.0.tar.gz", hash = "sha256:2f29ef331735ce958efa4734873f084941970894c6090408b079c61b2e1c06d1", size = 20053 }
wheels = [
    { url = "https://files.pythonhosted.org/packages/5d/85/9ebeae2f76e9e77b952f4b274c27238156eae7979c5421fba91a28f4970d/sphinxcontrib_applehelp-2.0.0-py3-none-any.whl", hash = "sha256:4cd3f0ec4ac5dd9c17ec65e9ab272c9b867ea77425228e68ecf08d6b28ddbdb5", size = 119300 },
]

[[package]]
name = "sphinxcontrib-details-directive"
version = "0.1.0"
source = { registry = "https://pypi.org/simple" }
dependencies = [
    { name = "sphinx" },
]
sdist = { url = "https://files.pythonhosted.org/packages/62/0a/2de87a4f6e0e33415692ed4b03e0b7dfde7d91a691d1486c1577191f875c/sphinxcontrib-details-directive-0.1.0.tar.gz", hash = "sha256:78bd6a67f786a21868abf0e6a5973340d7e7a6fd71b1890de9c856f92877b38b", size = 7969 }
wheels = [
    { url = "https://files.pythonhosted.org/packages/10/9e/9cb96fbdca829ba3eb094d966d0f48bb018215e73f96c8750088e73f2f19/sphinxcontrib_details_directive-0.1.0-py2.py3-none-any.whl", hash = "sha256:ed4d4f47b36e3e905601d425945cbe9d50d4cbcf9964bbf9c863d5a983fb7bf6", size = 10724 },
]

[[package]]
name = "sphinxcontrib-devhelp"
version = "2.0.0"
source = { registry = "https://pypi.org/simple" }
sdist = { url = "https://files.pythonhosted.org/packages/f6/d2/5beee64d3e4e747f316bae86b55943f51e82bb86ecd325883ef65741e7da/sphinxcontrib_devhelp-2.0.0.tar.gz", hash = "sha256:411f5d96d445d1d73bb5d52133377b4248ec79db5c793ce7dbe59e074b4dd1ad", size = 12967 }
wheels = [
    { url = "https://files.pythonhosted.org/packages/35/7a/987e583882f985fe4d7323774889ec58049171828b58c2217e7f79cdf44e/sphinxcontrib_devhelp-2.0.0-py3-none-any.whl", hash = "sha256:aefb8b83854e4b0998877524d1029fd3e6879210422ee3780459e28a1f03a8a2", size = 82530 },
]

[[package]]
name = "sphinxcontrib-htmlhelp"
version = "2.1.0"
source = { registry = "https://pypi.org/simple" }
sdist = { url = "https://files.pythonhosted.org/packages/43/93/983afd9aa001e5201eab16b5a444ed5b9b0a7a010541e0ddfbbfd0b2470c/sphinxcontrib_htmlhelp-2.1.0.tar.gz", hash = "sha256:c9e2916ace8aad64cc13a0d233ee22317f2b9025b9cf3295249fa985cc7082e9", size = 22617 }
wheels = [
    { url = "https://files.pythonhosted.org/packages/0a/7b/18a8c0bcec9182c05a0b3ec2a776bba4ead82750a55ff798e8d406dae604/sphinxcontrib_htmlhelp-2.1.0-py3-none-any.whl", hash = "sha256:166759820b47002d22914d64a075ce08f4c46818e17cfc9470a9786b759b19f8", size = 98705 },
]

[[package]]
name = "sphinxcontrib-jquery"
version = "4.1"
source = { registry = "https://pypi.org/simple" }
dependencies = [
    { name = "sphinx" },
]
sdist = { url = "https://files.pythonhosted.org/packages/de/f3/aa67467e051df70a6330fe7770894b3e4f09436dea6881ae0b4f3d87cad8/sphinxcontrib-jquery-4.1.tar.gz", hash = "sha256:1620739f04e36a2c779f1a131a2dfd49b2fd07351bf1968ced074365933abc7a", size = 122331 }
wheels = [
    { url = "https://files.pythonhosted.org/packages/76/85/749bd22d1a68db7291c89e2ebca53f4306c3f205853cf31e9de279034c3c/sphinxcontrib_jquery-4.1-py2.py3-none-any.whl", hash = "sha256:f936030d7d0147dd026a4f2b5a57343d233f1fc7b363f68b3d4f1cb0993878ae", size = 121104 },
]

[[package]]
name = "sphinxcontrib-jsmath"
version = "1.0.1"
source = { registry = "https://pypi.org/simple" }
sdist = { url = "https://files.pythonhosted.org/packages/b2/e8/9ed3830aeed71f17c026a07a5097edcf44b692850ef215b161b8ad875729/sphinxcontrib-jsmath-1.0.1.tar.gz", hash = "sha256:a9925e4a4587247ed2191a22df5f6970656cb8ca2bd6284309578f2153e0c4b8", size = 5787 }
wheels = [
    { url = "https://files.pythonhosted.org/packages/c2/42/4c8646762ee83602e3fb3fbe774c2fac12f317deb0b5dbeeedd2d3ba4b77/sphinxcontrib_jsmath-1.0.1-py2.py3-none-any.whl", hash = "sha256:2ec2eaebfb78f3f2078e73666b1415417a116cc848b72e5172e596c871103178", size = 5071 },
]

[[package]]
name = "sphinxcontrib-qthelp"
version = "2.0.0"
source = { registry = "https://pypi.org/simple" }
sdist = { url = "https://files.pythonhosted.org/packages/68/bc/9104308fc285eb3e0b31b67688235db556cd5b0ef31d96f30e45f2e51cae/sphinxcontrib_qthelp-2.0.0.tar.gz", hash = "sha256:4fe7d0ac8fc171045be623aba3e2a8f613f8682731f9153bb2e40ece16b9bbab", size = 17165 }
wheels = [
    { url = "https://files.pythonhosted.org/packages/27/83/859ecdd180cacc13b1f7e857abf8582a64552ea7a061057a6c716e790fce/sphinxcontrib_qthelp-2.0.0-py3-none-any.whl", hash = "sha256:b18a828cdba941ccd6ee8445dbe72ffa3ef8cbe7505d8cd1fa0d42d3f2d5f3eb", size = 88743 },
]

[[package]]
name = "sphinxcontrib-serializinghtml"
version = "2.0.0"
source = { registry = "https://pypi.org/simple" }
sdist = { url = "https://files.pythonhosted.org/packages/3b/44/6716b257b0aa6bfd51a1b31665d1c205fb12cb5ad56de752dfa15657de2f/sphinxcontrib_serializinghtml-2.0.0.tar.gz", hash = "sha256:e9d912827f872c029017a53f0ef2180b327c3f7fd23c87229f7a8e8b70031d4d", size = 16080 }
wheels = [
    { url = "https://files.pythonhosted.org/packages/52/a7/d2782e4e3f77c8450f727ba74a8f12756d5ba823d81b941f1b04da9d033a/sphinxcontrib_serializinghtml-2.0.0-py3-none-any.whl", hash = "sha256:6e2cb0eef194e10c27ec0023bfeb25badbbb5868244cf5bc5bdc04e4464bf331", size = 92072 },
]

[[package]]
name = "sphinxext-opengraph"
version = "0.9.1"
source = { registry = "https://pypi.org/simple" }
dependencies = [
    { name = "sphinx" },
]
sdist = { url = "https://files.pythonhosted.org/packages/1c/5b/4302fe33c88dbfb572e2c1cad26735164c23f16fb8dba94ddb1867d0ef06/sphinxext-opengraph-0.9.1.tar.gz", hash = "sha256:dd2868a1e7c9497977fbbf44cc0844a42af39ca65fe1bb0272518af225d06fc5", size = 1034511 }
wheels = [
    { url = "https://files.pythonhosted.org/packages/92/0a/970b80b4fa1feeb6deb6f2e22d4cb14e388b27b315a1afdb9db930ff91a4/sphinxext_opengraph-0.9.1-py3-none-any.whl", hash = "sha256:b3b230cc6a5b5189139df937f0d9c7b23c7c204493b22646273687969dcb760e", size = 1005241 },
]

[[package]]
name = "sphinxext-rediraffe"
version = "0.2.7"
source = { registry = "https://pypi.org/simple" }
dependencies = [
    { name = "sphinx" },
]
sdist = { url = "https://files.pythonhosted.org/packages/1f/b4/e5fbb493f796430230189a1ce5f9beff1ac1b98619fc71ed35deca6059a5/sphinxext-rediraffe-0.2.7.tar.gz", hash = "sha256:651dcbfae5ffda9ffd534dfb8025f36120e5efb6ea1a33f5420023862b9f725d", size = 8735 }
wheels = [
    { url = "https://files.pythonhosted.org/packages/76/4f/c8797e796199e55cf6c8979ecdf5f4b09b81e93f87b3193c759faea63263/sphinxext_rediraffe-0.2.7-py3-none-any.whl", hash = "sha256:9e430a52d4403847f4ffb3a8dd6dfc34a9fe43525305131f52ed899743a5fd8c", size = 8267 },
]

[[package]]
name = "standard-imghdr"
version = "3.10.14"
source = { registry = "https://pypi.org/simple" }
sdist = { url = "https://files.pythonhosted.org/packages/09/d2/2eb5521072c9598886035c65c023f39f7384bcb73eed70794f469e34efac/standard_imghdr-3.10.14.tar.gz", hash = "sha256:2598fe2e7c540dbda34b233295e10957ab8dc8ac6f3bd9eaa8d38be167232e52", size = 5474 }
wheels = [
    { url = "https://files.pythonhosted.org/packages/fb/d0/9852f70eb01f814843530c053542b72d30e9fbf74da7abb0107e71938389/standard_imghdr-3.10.14-py3-none-any.whl", hash = "sha256:cdf6883163349624dee9a81d2853a20260337c4cd41c04e99c082e01833a08e2", size = 5598 },
]

[[package]]
<<<<<<< HEAD
name = "starlette"
version = "0.46.1"
=======
name = "starcraft"
source = { editable = "." }

[package.dev-dependencies]
dev = [
    { name = "build" },
    { name = "coverage", extra = ["toml"] },
    { name = "mypy", extra = ["reports"] },
    { name = "pytest" },
    { name = "pytest-cov" },
    { name = "pytest-mock" },
    { name = "types-colorama" },
    { name = "types-pygments" },
    { name = "types-setuptools" },
]
docs = [
    { name = "canonical-sphinx" },
    { name = "sphinx-autobuild" },
    { name = "sphinx-lint" },
    { name = "sphinx-pydantic" },
    { name = "sphinx-toolbox" },
    { name = "sphinxext-rediraffe" },
]
tics = [
    { name = "flake8" },
    { name = "pylint" },
]
types = [
    { name = "mypy", extra = ["reports"] },
    { name = "types-colorama" },
    { name = "types-pygments" },
    { name = "types-setuptools" },
]

[package.metadata]

[package.metadata.requires-dev]
dev = [
    { name = "build", specifier = ">=0.7.0" },
    { name = "coverage", extras = ["toml"], specifier = "~=7.4" },
    { name = "mypy", extras = ["reports"], specifier = "~=1.15.0" },
    { name = "pytest", specifier = "~=8.0" },
    { name = "pytest-cov", specifier = "~=6.0" },
    { name = "pytest-mock", specifier = "~=3.12" },
    { name = "types-colorama" },
    { name = "types-pygments" },
    { name = "types-setuptools" },
]
docs = [
    { name = "canonical-sphinx", specifier = "~=0.4.0" },
    { name = "sphinx-autobuild", specifier = "~=2024.2" },
    { name = "sphinx-lint", specifier = "~=1.0" },
    { name = "sphinx-pydantic", specifier = "==0.1.1" },
    { name = "sphinx-toolbox", specifier = "~=3.5" },
    { name = "sphinxext-rediraffe", specifier = "==0.2.7" },
]
lint = []
tics = [
    { name = "flake8" },
    { name = "pylint" },
]
types = [
    { name = "mypy", extras = ["reports"], specifier = "~=1.15.0" },
    { name = "types-colorama" },
    { name = "types-pygments" },
    { name = "types-setuptools" },
]

[[package]]
name = "starlette"
version = "0.45.3"
>>>>>>> e5aea09b
source = { registry = "https://pypi.org/simple" }
dependencies = [
    { name = "anyio" },
]
<<<<<<< HEAD
sdist = { url = "https://files.pythonhosted.org/packages/04/1b/52b27f2e13ceedc79a908e29eac426a63465a1a01248e5f24aa36a62aeb3/starlette-0.46.1.tar.gz", hash = "sha256:3c88d58ee4bd1bb807c0d1acb381838afc7752f9ddaec81bbe4383611d833230", size = 2580102 }
wheels = [
    { url = "https://files.pythonhosted.org/packages/a0/4b/528ccf7a982216885a1ff4908e886b8fb5f19862d1962f56a3fce2435a70/starlette-0.46.1-py3-none-any.whl", hash = "sha256:77c74ed9d2720138b25875133f3a2dae6d854af2ec37dceb56aef370c1d8a227", size = 71995 },
=======
sdist = { url = "https://files.pythonhosted.org/packages/ff/fb/2984a686808b89a6781526129a4b51266f678b2d2b97ab2d325e56116df8/starlette-0.45.3.tar.gz", hash = "sha256:2cbcba2a75806f8a41c722141486f37c28e30a0921c5f6fe4346cb0dcee1302f", size = 2574076 }
wheels = [
    { url = "https://files.pythonhosted.org/packages/d9/61/f2b52e107b1fc8944b33ef56bf6ac4ebbe16d91b94d2b87ce013bf63fb84/starlette-0.45.3-py3-none-any.whl", hash = "sha256:dfb6d332576f136ec740296c7e8bb8c8a7125044e7c6da30744718880cdd059d", size = 71507 },
>>>>>>> e5aea09b
]

[[package]]
name = "tabulate"
version = "0.9.0"
source = { registry = "https://pypi.org/simple" }
sdist = { url = "https://files.pythonhosted.org/packages/ec/fe/802052aecb21e3797b8f7902564ab6ea0d60ff8ca23952079064155d1ae1/tabulate-0.9.0.tar.gz", hash = "sha256:0095b12bf5966de529c0feb1fa08671671b3368eec77d7ef7ab114be2c068b3c", size = 81090 }
wheels = [
    { url = "https://files.pythonhosted.org/packages/40/44/4a5f08c96eb108af5cb50b41f76142f0afa346dfa99d5296fe7202a11854/tabulate-0.9.0-py3-none-any.whl", hash = "sha256:024ca478df22e9340661486f85298cff5f6dcdba14f3813e8830015b9ed1948f", size = 35252 },
]

[[package]]
name = "tomli"
version = "2.2.1"
source = { registry = "https://pypi.org/simple" }
sdist = { url = "https://files.pythonhosted.org/packages/18/87/302344fed471e44a87289cf4967697d07e532f2421fdaf868a303cbae4ff/tomli-2.2.1.tar.gz", hash = "sha256:cd45e1dc79c835ce60f7404ec8119f2eb06d38b1deba146f07ced3bbc44505ff", size = 17175 }
wheels = [
    { url = "https://files.pythonhosted.org/packages/43/ca/75707e6efa2b37c77dadb324ae7d9571cb424e61ea73fad7c56c2d14527f/tomli-2.2.1-cp311-cp311-macosx_10_9_x86_64.whl", hash = "sha256:678e4fa69e4575eb77d103de3df8a895e1591b48e740211bd1067378c69e8249", size = 131077 },
    { url = "https://files.pythonhosted.org/packages/c7/16/51ae563a8615d472fdbffc43a3f3d46588c264ac4f024f63f01283becfbb/tomli-2.2.1-cp311-cp311-macosx_11_0_arm64.whl", hash = "sha256:023aa114dd824ade0100497eb2318602af309e5a55595f76b626d6d9f3b7b0a6", size = 123429 },
    { url = "https://files.pythonhosted.org/packages/f1/dd/4f6cd1e7b160041db83c694abc78e100473c15d54620083dbd5aae7b990e/tomli-2.2.1-cp311-cp311-manylinux_2_17_aarch64.manylinux2014_aarch64.whl", hash = "sha256:ece47d672db52ac607a3d9599a9d48dcb2f2f735c6c2d1f34130085bb12b112a", size = 226067 },
    { url = "https://files.pythonhosted.org/packages/a9/6b/c54ede5dc70d648cc6361eaf429304b02f2871a345bbdd51e993d6cdf550/tomli-2.2.1-cp311-cp311-manylinux_2_17_x86_64.manylinux2014_x86_64.whl", hash = "sha256:6972ca9c9cc9f0acaa56a8ca1ff51e7af152a9f87fb64623e31d5c83700080ee", size = 236030 },
    { url = "https://files.pythonhosted.org/packages/1f/47/999514fa49cfaf7a92c805a86c3c43f4215621855d151b61c602abb38091/tomli-2.2.1-cp311-cp311-manylinux_2_5_i686.manylinux1_i686.manylinux_2_17_i686.manylinux2014_i686.whl", hash = "sha256:c954d2250168d28797dd4e3ac5cf812a406cd5a92674ee4c8f123c889786aa8e", size = 240898 },
    { url = "https://files.pythonhosted.org/packages/73/41/0a01279a7ae09ee1573b423318e7934674ce06eb33f50936655071d81a24/tomli-2.2.1-cp311-cp311-musllinux_1_2_aarch64.whl", hash = "sha256:8dd28b3e155b80f4d54beb40a441d366adcfe740969820caf156c019fb5c7ec4", size = 229894 },
    { url = "https://files.pythonhosted.org/packages/55/18/5d8bc5b0a0362311ce4d18830a5d28943667599a60d20118074ea1b01bb7/tomli-2.2.1-cp311-cp311-musllinux_1_2_i686.whl", hash = "sha256:e59e304978767a54663af13c07b3d1af22ddee3bb2fb0618ca1593e4f593a106", size = 245319 },
    { url = "https://files.pythonhosted.org/packages/92/a3/7ade0576d17f3cdf5ff44d61390d4b3febb8a9fc2b480c75c47ea048c646/tomli-2.2.1-cp311-cp311-musllinux_1_2_x86_64.whl", hash = "sha256:33580bccab0338d00994d7f16f4c4ec25b776af3ffaac1ed74e0b3fc95e885a8", size = 238273 },
    { url = "https://files.pythonhosted.org/packages/72/6f/fa64ef058ac1446a1e51110c375339b3ec6be245af9d14c87c4a6412dd32/tomli-2.2.1-cp311-cp311-win32.whl", hash = "sha256:465af0e0875402f1d226519c9904f37254b3045fc5084697cefb9bdde1ff99ff", size = 98310 },
    { url = "https://files.pythonhosted.org/packages/6a/1c/4a2dcde4a51b81be3530565e92eda625d94dafb46dbeb15069df4caffc34/tomli-2.2.1-cp311-cp311-win_amd64.whl", hash = "sha256:2d0f2fdd22b02c6d81637a3c95f8cd77f995846af7414c5c4b8d0545afa1bc4b", size = 108309 },
    { url = "https://files.pythonhosted.org/packages/52/e1/f8af4c2fcde17500422858155aeb0d7e93477a0d59a98e56cbfe75070fd0/tomli-2.2.1-cp312-cp312-macosx_10_13_x86_64.whl", hash = "sha256:4a8f6e44de52d5e6c657c9fe83b562f5f4256d8ebbfe4ff922c495620a7f6cea", size = 132762 },
    { url = "https://files.pythonhosted.org/packages/03/b8/152c68bb84fc00396b83e7bbddd5ec0bd3dd409db4195e2a9b3e398ad2e3/tomli-2.2.1-cp312-cp312-macosx_11_0_arm64.whl", hash = "sha256:8d57ca8095a641b8237d5b079147646153d22552f1c637fd3ba7f4b0b29167a8", size = 123453 },
    { url = "https://files.pythonhosted.org/packages/c8/d6/fc9267af9166f79ac528ff7e8c55c8181ded34eb4b0e93daa767b8841573/tomli-2.2.1-cp312-cp312-manylinux_2_17_aarch64.manylinux2014_aarch64.whl", hash = "sha256:4e340144ad7ae1533cb897d406382b4b6fede8890a03738ff1683af800d54192", size = 233486 },
    { url = "https://files.pythonhosted.org/packages/5c/51/51c3f2884d7bab89af25f678447ea7d297b53b5a3b5730a7cb2ef6069f07/tomli-2.2.1-cp312-cp312-manylinux_2_17_x86_64.manylinux2014_x86_64.whl", hash = "sha256:db2b95f9de79181805df90bedc5a5ab4c165e6ec3fe99f970d0e302f384ad222", size = 242349 },
    { url = "https://files.pythonhosted.org/packages/ab/df/bfa89627d13a5cc22402e441e8a931ef2108403db390ff3345c05253935e/tomli-2.2.1-cp312-cp312-manylinux_2_5_i686.manylinux1_i686.manylinux_2_17_i686.manylinux2014_i686.whl", hash = "sha256:40741994320b232529c802f8bc86da4e1aa9f413db394617b9a256ae0f9a7f77", size = 252159 },
    { url = "https://files.pythonhosted.org/packages/9e/6e/fa2b916dced65763a5168c6ccb91066f7639bdc88b48adda990db10c8c0b/tomli-2.2.1-cp312-cp312-musllinux_1_2_aarch64.whl", hash = "sha256:400e720fe168c0f8521520190686ef8ef033fb19fc493da09779e592861b78c6", size = 237243 },
    { url = "https://files.pythonhosted.org/packages/b4/04/885d3b1f650e1153cbb93a6a9782c58a972b94ea4483ae4ac5cedd5e4a09/tomli-2.2.1-cp312-cp312-musllinux_1_2_i686.whl", hash = "sha256:02abe224de6ae62c19f090f68da4e27b10af2b93213d36cf44e6e1c5abd19fdd", size = 259645 },
    { url = "https://files.pythonhosted.org/packages/9c/de/6b432d66e986e501586da298e28ebeefd3edc2c780f3ad73d22566034239/tomli-2.2.1-cp312-cp312-musllinux_1_2_x86_64.whl", hash = "sha256:b82ebccc8c8a36f2094e969560a1b836758481f3dc360ce9a3277c65f374285e", size = 244584 },
    { url = "https://files.pythonhosted.org/packages/1c/9a/47c0449b98e6e7d1be6cbac02f93dd79003234ddc4aaab6ba07a9a7482e2/tomli-2.2.1-cp312-cp312-win32.whl", hash = "sha256:889f80ef92701b9dbb224e49ec87c645ce5df3fa2cc548664eb8a25e03127a98", size = 98875 },
    { url = "https://files.pythonhosted.org/packages/ef/60/9b9638f081c6f1261e2688bd487625cd1e660d0a85bd469e91d8db969734/tomli-2.2.1-cp312-cp312-win_amd64.whl", hash = "sha256:7fc04e92e1d624a4a63c76474610238576942d6b8950a2d7f908a340494e67e4", size = 109418 },
    { url = "https://files.pythonhosted.org/packages/04/90/2ee5f2e0362cb8a0b6499dc44f4d7d48f8fff06d28ba46e6f1eaa61a1388/tomli-2.2.1-cp313-cp313-macosx_10_13_x86_64.whl", hash = "sha256:f4039b9cbc3048b2416cc57ab3bda989a6fcf9b36cf8937f01a6e731b64f80d7", size = 132708 },
    { url = "https://files.pythonhosted.org/packages/c0/ec/46b4108816de6b385141f082ba99e315501ccd0a2ea23db4a100dd3990ea/tomli-2.2.1-cp313-cp313-macosx_11_0_arm64.whl", hash = "sha256:286f0ca2ffeeb5b9bd4fcc8d6c330534323ec51b2f52da063b11c502da16f30c", size = 123582 },
    { url = "https://files.pythonhosted.org/packages/a0/bd/b470466d0137b37b68d24556c38a0cc819e8febe392d5b199dcd7f578365/tomli-2.2.1-cp313-cp313-manylinux_2_17_aarch64.manylinux2014_aarch64.whl", hash = "sha256:a92ef1a44547e894e2a17d24e7557a5e85a9e1d0048b0b5e7541f76c5032cb13", size = 232543 },
    { url = "https://files.pythonhosted.org/packages/d9/e5/82e80ff3b751373f7cead2815bcbe2d51c895b3c990686741a8e56ec42ab/tomli-2.2.1-cp313-cp313-manylinux_2_17_x86_64.manylinux2014_x86_64.whl", hash = "sha256:9316dc65bed1684c9a98ee68759ceaed29d229e985297003e494aa825ebb0281", size = 241691 },
    { url = "https://files.pythonhosted.org/packages/05/7e/2a110bc2713557d6a1bfb06af23dd01e7dde52b6ee7dadc589868f9abfac/tomli-2.2.1-cp313-cp313-manylinux_2_5_i686.manylinux1_i686.manylinux_2_17_i686.manylinux2014_i686.whl", hash = "sha256:e85e99945e688e32d5a35c1ff38ed0b3f41f43fad8df0bdf79f72b2ba7bc5272", size = 251170 },
    { url = "https://files.pythonhosted.org/packages/64/7b/22d713946efe00e0adbcdfd6d1aa119ae03fd0b60ebed51ebb3fa9f5a2e5/tomli-2.2.1-cp313-cp313-musllinux_1_2_aarch64.whl", hash = "sha256:ac065718db92ca818f8d6141b5f66369833d4a80a9d74435a268c52bdfa73140", size = 236530 },
    { url = "https://files.pythonhosted.org/packages/38/31/3a76f67da4b0cf37b742ca76beaf819dca0ebef26d78fc794a576e08accf/tomli-2.2.1-cp313-cp313-musllinux_1_2_i686.whl", hash = "sha256:d920f33822747519673ee656a4b6ac33e382eca9d331c87770faa3eef562aeb2", size = 258666 },
    { url = "https://files.pythonhosted.org/packages/07/10/5af1293da642aded87e8a988753945d0cf7e00a9452d3911dd3bb354c9e2/tomli-2.2.1-cp313-cp313-musllinux_1_2_x86_64.whl", hash = "sha256:a198f10c4d1b1375d7687bc25294306e551bf1abfa4eace6650070a5c1ae2744", size = 243954 },
    { url = "https://files.pythonhosted.org/packages/5b/b9/1ed31d167be802da0fc95020d04cd27b7d7065cc6fbefdd2f9186f60d7bd/tomli-2.2.1-cp313-cp313-win32.whl", hash = "sha256:d3f5614314d758649ab2ab3a62d4f2004c825922f9e370b29416484086b264ec", size = 98724 },
    { url = "https://files.pythonhosted.org/packages/c7/32/b0963458706accd9afcfeb867c0f9175a741bf7b19cd424230714d722198/tomli-2.2.1-cp313-cp313-win_amd64.whl", hash = "sha256:a38aa0308e754b0e3c67e344754dff64999ff9b513e691d0e786265c93583c69", size = 109383 },
    { url = "https://files.pythonhosted.org/packages/6e/c2/61d3e0f47e2b74ef40a68b9e6ad5984f6241a942f7cd3bbfbdbd03861ea9/tomli-2.2.1-py3-none-any.whl", hash = "sha256:cb55c73c5f4408779d0cf3eef9f762b9c9f147a77de7b258bef0a5628adc85cc", size = 14257 },
]

[[package]]
name = "tomlkit"
version = "0.13.2"
source = { registry = "https://pypi.org/simple" }
sdist = { url = "https://files.pythonhosted.org/packages/b1/09/a439bec5888f00a54b8b9f05fa94d7f901d6735ef4e55dcec9bc37b5d8fa/tomlkit-0.13.2.tar.gz", hash = "sha256:fff5fe59a87295b278abd31bec92c15d9bc4a06885ab12bcea52c71119392e79", size = 192885 }
wheels = [
    { url = "https://files.pythonhosted.org/packages/f9/b6/a447b5e4ec71e13871be01ba81f5dfc9d0af7e473da256ff46bc0e24026f/tomlkit-0.13.2-py3-none-any.whl", hash = "sha256:7a974427f6e119197f670fbbbeae7bef749a6c14e793db934baefc1b5f03efde", size = 37955 },
]

[[package]]
<<<<<<< HEAD
name = "trove-classifiers"
version = "2025.3.19.19"
source = { registry = "https://pypi.org/simple" }
sdist = { url = "https://files.pythonhosted.org/packages/23/c6/1bc495f33ab4cd16c1044bde55d5ac76646c6c759df751218c7c2aeb3bba/trove_classifiers-2025.3.19.19.tar.gz", hash = "sha256:98e9d396fe908d5f43b7454fa4c43d17cd0fdadf046f45fb38a5e3af8d959ecd", size = 16280 }
wheels = [
    { url = "https://files.pythonhosted.org/packages/40/f8/9c6d334002e7b4ff34a875d2f6fe76c6c1544bd7fde3e39cb7cd2593488f/trove_classifiers-2025.3.19.19-py3-none-any.whl", hash = "sha256:5fc02770ecd81588a605ac98b9d85d50a5a3f9daa30af2a6b1361a1999d75d07", size = 13678 },
]

[[package]]
name = "twine"
version = "6.1.0"
source = { registry = "https://pypi.org/simple" }
dependencies = [
    { name = "id" },
    { name = "keyring", marker = "(platform_machine != 'ppc64le' and platform_machine != 's390x') or (platform_machine == 'ppc64le' and extra == 'group-9-rockcraft-dev-jammy' and extra == 'group-9-rockcraft-dev-noble') or (platform_machine == 'ppc64le' and extra == 'group-9-rockcraft-dev-jammy' and extra == 'group-9-rockcraft-dev-oracular') or (platform_machine == 'ppc64le' and extra == 'group-9-rockcraft-dev-jammy' and extra == 'group-9-rockcraft-dev-plucky') or (platform_machine == 'ppc64le' and extra == 'group-9-rockcraft-dev-noble' and extra == 'group-9-rockcraft-dev-oracular') or (platform_machine == 'ppc64le' and extra == 'group-9-rockcraft-dev-noble' and extra == 'group-9-rockcraft-dev-plucky') or (platform_machine == 'ppc64le' and extra == 'group-9-rockcraft-dev-oracular' and extra == 'group-9-rockcraft-dev-plucky') or (platform_machine == 's390x' and extra == 'group-9-rockcraft-dev-jammy' and extra == 'group-9-rockcraft-dev-noble') or (platform_machine == 's390x' and extra == 'group-9-rockcraft-dev-jammy' and extra == 'group-9-rockcraft-dev-oracular') or (platform_machine == 's390x' and extra == 'group-9-rockcraft-dev-jammy' and extra == 'group-9-rockcraft-dev-plucky') or (platform_machine == 's390x' and extra == 'group-9-rockcraft-dev-noble' and extra == 'group-9-rockcraft-dev-oracular') or (platform_machine == 's390x' and extra == 'group-9-rockcraft-dev-noble' and extra == 'group-9-rockcraft-dev-plucky') or (platform_machine == 's390x' and extra == 'group-9-rockcraft-dev-oracular' and extra == 'group-9-rockcraft-dev-plucky')" },
    { name = "packaging" },
    { name = "readme-renderer" },
    { name = "requests" },
    { name = "requests-toolbelt" },
    { name = "rfc3986" },
    { name = "rich" },
    { name = "urllib3" },
]
sdist = { url = "https://files.pythonhosted.org/packages/c8/a2/6df94fc5c8e2170d21d7134a565c3a8fb84f9797c1dd65a5976aaf714418/twine-6.1.0.tar.gz", hash = "sha256:be324f6272eff91d07ee93f251edf232fc647935dd585ac003539b42404a8dbd", size = 168404 }
wheels = [
    { url = "https://files.pythonhosted.org/packages/7c/b6/74e927715a285743351233f33ea3c684528a0d374d2e43ff9ce9585b73fe/twine-6.1.0-py3-none-any.whl", hash = "sha256:a47f973caf122930bf0fbbf17f80b83bc1602c9ce393c7845f289a3001dc5384", size = 40791 },
]

[[package]]
=======
>>>>>>> e5aea09b
name = "types-colorama"
version = "0.4.15.20240311"
source = { registry = "https://pypi.org/simple" }
sdist = { url = "https://files.pythonhosted.org/packages/59/73/0fb0b9fe4964b45b2a06ed41b60c352752626db46aa0fb70a49a9e283a75/types-colorama-0.4.15.20240311.tar.gz", hash = "sha256:a28e7f98d17d2b14fb9565d32388e419f4108f557a7d939a66319969b2b99c7a", size = 5608 }
wheels = [
    { url = "https://files.pythonhosted.org/packages/b7/83/6944b4fa01efb2e63ac62b791a8ddf0fee358f93be9f64b8f152648ad9d3/types_colorama-0.4.15.20240311-py3-none-any.whl", hash = "sha256:6391de60ddc0db3f147e31ecb230006a6823e81e380862ffca1e4695c13a0b8e", size = 5840 },
]

[[package]]
name = "types-docutils"
version = "0.21.0.20241128"
source = { registry = "https://pypi.org/simple" }
sdist = { url = "https://files.pythonhosted.org/packages/dd/df/64e7ab01a4fc5ce46895dc94e31cffc8b8087c8d91ee54c45ac2d8d82445/types_docutils-0.21.0.20241128.tar.gz", hash = "sha256:4dd059805b83ac6ec5a223699195c4e9eeb0446a4f7f2aeff1759a4a7cc17473", size = 26739 }
wheels = [
    { url = "https://files.pythonhosted.org/packages/59/b6/10ba95739f2cbb9c5bd2f6568148d62b468afe01a94c633e8892a2936d8a/types_docutils-0.21.0.20241128-py3-none-any.whl", hash = "sha256:e0409204009639e9b0bf4521eeabe58b5e574ce9c0db08421c2ac26c32be0039", size = 34677 },
]

[[package]]
name = "types-pygments"
version = "2.19.0.20250305"
source = { registry = "https://pypi.org/simple" }
dependencies = [
    { name = "types-docutils" },
]
sdist = { url = "https://files.pythonhosted.org/packages/e6/be/88f777c75022b111f9e9fe4cdb430bf92892fe90188b0fd037601ded2ea1/types_pygments-2.19.0.20250305.tar.gz", hash = "sha256:044c50e80ecd4128c00a7268f20355e16f5c55466d3d49dfda09be920af40b4b", size = 18521 }
wheels = [
    { url = "https://files.pythonhosted.org/packages/6f/c6/b6d3ad345b76425e46d25a2da1758603d80c3a59405bdcbbbaa86d8c8070/types_pygments-2.19.0.20250305-py3-none-any.whl", hash = "sha256:ca88aae5ec426f9b107c0f7adc36dc096d2882d930a49f679eaf4b8b643db35d", size = 25638 },
]

[[package]]
name = "types-pyyaml"
version = "6.0.12.20241230"
source = { registry = "https://pypi.org/simple" }
sdist = { url = "https://files.pythonhosted.org/packages/9a/f9/4d566925bcf9396136c0a2e5dc7e230ff08d86fa011a69888dd184469d80/types_pyyaml-6.0.12.20241230.tar.gz", hash = "sha256:7f07622dbd34bb9c8b264fe860a17e0efcad00d50b5f27e93984909d9363498c", size = 17078 }
wheels = [
    { url = "https://files.pythonhosted.org/packages/e8/c1/48474fbead512b70ccdb4f81ba5eb4a58f69d100ba19f17c92c0c4f50ae6/types_PyYAML-6.0.12.20241230-py3-none-any.whl", hash = "sha256:fa4d32565219b68e6dee5f67534c722e53c00d1cfc09c435ef04d7353e1e96e6", size = 20029 },
]

[[package]]
name = "types-setuptools"
version = "76.0.0.20250313"
source = { registry = "https://pypi.org/simple" }
dependencies = [
    { name = "setuptools" },
]
sdist = { url = "https://files.pythonhosted.org/packages/b8/0f/2d1d000c2be3919bcdea15e5da48456bf1e55c18d02c5509ea59dade1408/types_setuptools-76.0.0.20250313.tar.gz", hash = "sha256:b2be66f550f95f3cad2a7d46177b273c7e9c80df7d257fa57addbbcfc8126a9e", size = 43627 }
wheels = [
    { url = "https://files.pythonhosted.org/packages/ca/89/ea9669a0a76b160ffb312d0b02b15bad053c1bc81d2a54e42e3a402ca754/types_setuptools-76.0.0.20250313-py3-none-any.whl", hash = "sha256:bf454b2a49b8cfd7ebcf5844d4dd5fe4c8666782df1e3663c5866fd51a47460e", size = 65845 },
]

[[package]]
name = "types-tabulate"
version = "0.9.0.20241207"
source = { registry = "https://pypi.org/simple" }
sdist = { url = "https://files.pythonhosted.org/packages/3f/43/16030404a327e4ff8c692f2273854019ed36718667b2993609dc37d14dd4/types_tabulate-0.9.0.20241207.tar.gz", hash = "sha256:ac1ac174750c0a385dfd248edc6279fa328aaf4ea317915ab879a2ec47833230", size = 8195 }
wheels = [
    { url = "https://files.pythonhosted.org/packages/5e/86/a9ebfd509cbe74471106dffed320e208c72537f9aeb0a55eaa6b1b5e4d17/types_tabulate-0.9.0.20241207-py3-none-any.whl", hash = "sha256:b8dad1343c2a8ba5861c5441370c3e35908edd234ff036d4298708a1d4cf8a85", size = 8307 },
]

[[package]]
name = "typing-extensions"
version = "4.12.2"
source = { registry = "https://pypi.org/simple" }
sdist = { url = "https://files.pythonhosted.org/packages/df/db/f35a00659bc03fec321ba8bce9420de607a1d37f8342eee1863174c69557/typing_extensions-4.12.2.tar.gz", hash = "sha256:1a7ead55c7e559dd4dee8856e3a88b41225abfe1ce8df57b7c13915fe121ffb8", size = 85321 }
wheels = [
    { url = "https://files.pythonhosted.org/packages/26/9f/ad63fc0248c5379346306f8668cda6e2e2e9c95e01216d2b8ffd9ff037d0/typing_extensions-4.12.2-py3-none-any.whl", hash = "sha256:04e5ca0351e0f3f85c6853954072df659d0d13fac324d0072316b67d7794700d", size = 37438 },
]

[[package]]
name = "uc-micro-py"
version = "1.0.3"
source = { registry = "https://pypi.org/simple" }
sdist = { url = "https://files.pythonhosted.org/packages/91/7a/146a99696aee0609e3712f2b44c6274566bc368dfe8375191278045186b8/uc-micro-py-1.0.3.tar.gz", hash = "sha256:d321b92cff673ec58027c04015fcaa8bb1e005478643ff4a500882eaab88c48a", size = 6043 }
wheels = [
    { url = "https://files.pythonhosted.org/packages/37/87/1f677586e8ac487e29672e4b17455758fce261de06a0d086167bb760361a/uc_micro_py-1.0.3-py3-none-any.whl", hash = "sha256:db1dffff340817673d7b466ec86114a9dc0e9d4d9b5ba229d9d60e5c12600cd5", size = 6229 },
]

[[package]]
name = "urllib3"
version = "2.3.0"
source = { registry = "https://pypi.org/simple" }
sdist = { url = "https://files.pythonhosted.org/packages/aa/63/e53da845320b757bf29ef6a9062f5c669fe997973f966045cb019c3f4b66/urllib3-2.3.0.tar.gz", hash = "sha256:f8c5449b3cf0861679ce7e0503c7b44b5ec981bec0d1d3795a07f1ba96f0204d", size = 307268 }
wheels = [
    { url = "https://files.pythonhosted.org/packages/c8/19/4ec628951a74043532ca2cf5d97b7b14863931476d117c471e8e2b1eb39f/urllib3-2.3.0-py3-none-any.whl", hash = "sha256:1cee9ad369867bfdbbb48b7dd50374c0967a0bb7710050facf0dd6911440e3df", size = 128369 },
]

[[package]]
name = "uvicorn"
version = "0.34.0"
source = { registry = "https://pypi.org/simple" }
dependencies = [
    { name = "click" },
    { name = "h11" },
    { name = "typing-extensions", marker = "python_full_version < '3.11' or (extra == 'group-9-rockcraft-dev-jammy' and extra == 'group-9-rockcraft-dev-noble') or (extra == 'group-9-rockcraft-dev-jammy' and extra == 'group-9-rockcraft-dev-oracular') or (extra == 'group-9-rockcraft-dev-jammy' and extra == 'group-9-rockcraft-dev-plucky') or (extra == 'group-9-rockcraft-dev-noble' and extra == 'group-9-rockcraft-dev-oracular') or (extra == 'group-9-rockcraft-dev-noble' and extra == 'group-9-rockcraft-dev-plucky') or (extra == 'group-9-rockcraft-dev-oracular' and extra == 'group-9-rockcraft-dev-plucky')" },
]
sdist = { url = "https://files.pythonhosted.org/packages/4b/4d/938bd85e5bf2edeec766267a5015ad969730bb91e31b44021dfe8b22df6c/uvicorn-0.34.0.tar.gz", hash = "sha256:404051050cd7e905de2c9a7e61790943440b3416f49cb409f965d9dcd0fa73e9", size = 76568 }
wheels = [
    { url = "https://files.pythonhosted.org/packages/61/14/33a3a1352cfa71812a3a21e8c9bfb83f60b0011f5e36f2b1399d51928209/uvicorn-0.34.0-py3-none-any.whl", hash = "sha256:023dc038422502fa28a09c7a30bf2b6991512da7dcdb8fd35fe57cfc154126f4", size = 62315 },
]

[[package]]
name = "virtualenv"
version = "20.29.3"
source = { registry = "https://pypi.org/simple" }
dependencies = [
    { name = "distlib" },
    { name = "filelock" },
    { name = "platformdirs" },
]
sdist = { url = "https://files.pythonhosted.org/packages/c7/9c/57d19fa093bcf5ac61a48087dd44d00655f85421d1aa9722f8befbf3f40a/virtualenv-20.29.3.tar.gz", hash = "sha256:95e39403fcf3940ac45bc717597dba16110b74506131845d9b687d5e73d947ac", size = 4320280 }
wheels = [
    { url = "https://files.pythonhosted.org/packages/c2/eb/c6db6e3001d58c6a9e67c74bb7b4206767caa3ccc28c6b9eaf4c23fb4e34/virtualenv-20.29.3-py3-none-any.whl", hash = "sha256:3e3d00f5807e83b234dfb6122bf37cfadf4be216c53a49ac059d02414f819170", size = 4301458 },
]

[[package]]
name = "wadllib"
version = "2.0.0"
source = { registry = "https://pypi.org/simple" }
dependencies = [
    { name = "lazr-uri" },
]
sdist = { url = "https://files.pythonhosted.org/packages/da/54/82866d8c2bf602ed9df52c8f8b7a45e94f8c2441b3d1e9e46d34f0e3270f/wadllib-2.0.0.tar.gz", hash = "sha256:1edbaf23e4fa34fea70c9b380baa2a139b1086ae489ebcccc4b3b65fc9737427", size = 65960 }
wheels = [
    { url = "https://files.pythonhosted.org/packages/27/a1/3789e82241db565f25e2c6a69c6ebe79f3db84431e93760a4abb451822bd/wadllib-2.0.0-py3-none-any.whl", hash = "sha256:f8e0fc4f19c2c96b3ca8a091f04c86ca196ec9590d44c4d864320aa9533473ea", size = 61733 },
]

[[package]]
name = "watchfiles"
version = "1.0.4"
source = { registry = "https://pypi.org/simple" }
dependencies = [
    { name = "anyio" },
]
sdist = { url = "https://files.pythonhosted.org/packages/f5/26/c705fc77d0a9ecdb9b66f1e2976d95b81df3cae518967431e7dbf9b5e219/watchfiles-1.0.4.tar.gz", hash = "sha256:6ba473efd11062d73e4f00c2b730255f9c1bdd73cd5f9fe5b5da8dbd4a717205", size = 94625 }
wheels = [
    { url = "https://files.pythonhosted.org/packages/14/02/22fcaed0396730b0d362bc8d1ffb3be2658fd473eecbb2ba84243e157f11/watchfiles-1.0.4-cp310-cp310-macosx_10_12_x86_64.whl", hash = "sha256:ba5bb3073d9db37c64520681dd2650f8bd40902d991e7b4cfaeece3e32561d08", size = 395212 },
    { url = "https://files.pythonhosted.org/packages/e9/3d/ec5a2369a46edf3ebe092c39d9ae48e8cb6dacbde51c4b4f98936c524269/watchfiles-1.0.4-cp310-cp310-macosx_11_0_arm64.whl", hash = "sha256:9f25d0ba0fe2b6d2c921cf587b2bf4c451860086534f40c384329fb96e2044d1", size = 384815 },
    { url = "https://files.pythonhosted.org/packages/df/b4/898991cececbe171e67142c31905510203649569d9817848f47c4177ee42/watchfiles-1.0.4-cp310-cp310-manylinux_2_17_aarch64.manylinux2014_aarch64.whl", hash = "sha256:47eb32ef8c729dbc4f4273baece89398a4d4b5d21a1493efea77a17059f4df8a", size = 450680 },
    { url = "https://files.pythonhosted.org/packages/58/f7/d4aa3000e812cfb5e5c2c6c0a3ec9d0a46a42489a8727edd160631c4e210/watchfiles-1.0.4-cp310-cp310-manylinux_2_17_armv7l.manylinux2014_armv7l.whl", hash = "sha256:076f293100db3b0b634514aa0d294b941daa85fc777f9c698adb1009e5aca0b1", size = 455923 },
    { url = "https://files.pythonhosted.org/packages/dd/95/7e2e4c6aba1b02fb5c76d2f6a450b85215921ec5f8f7ad5efd075369563f/watchfiles-1.0.4-cp310-cp310-manylinux_2_17_i686.manylinux2014_i686.whl", hash = "sha256:1eacd91daeb5158c598fe22d7ce66d60878b6294a86477a4715154990394c9b3", size = 482339 },
    { url = "https://files.pythonhosted.org/packages/bb/67/4265b0fabcc2ef2c9e3e8802ba7908cf718a357ebfb49c72e53787156a48/watchfiles-1.0.4-cp310-cp310-manylinux_2_17_ppc64le.manylinux2014_ppc64le.whl", hash = "sha256:13c2ce7b72026cfbca120d652f02c7750f33b4c9395d79c9790b27f014c8a5a2", size = 519908 },
    { url = "https://files.pythonhosted.org/packages/0d/96/b57802d5f8164bdf070befb4fd3dec4edba5a364ec0670965a97eb8098ce/watchfiles-1.0.4-cp310-cp310-manylinux_2_17_s390x.manylinux2014_s390x.whl", hash = "sha256:90192cdc15ab7254caa7765a98132a5a41471cf739513cc9bcf7d2ffcc0ec7b2", size = 501410 },
    { url = "https://files.pythonhosted.org/packages/8b/18/6db0de4e8911ba14e31853201b40c0fa9fea5ecf3feb86b0ad58f006dfc3/watchfiles-1.0.4-cp310-cp310-manylinux_2_17_x86_64.manylinux2014_x86_64.whl", hash = "sha256:278aaa395f405972e9f523bd786ed59dfb61e4b827856be46a42130605fd0899", size = 452876 },
    { url = "https://files.pythonhosted.org/packages/df/df/092a961815edf723a38ba2638c49491365943919c3526cc9cf82c42786a6/watchfiles-1.0.4-cp310-cp310-musllinux_1_1_aarch64.whl", hash = "sha256:a462490e75e466edbb9fc4cd679b62187153b3ba804868452ef0577ec958f5ff", size = 615353 },
    { url = "https://files.pythonhosted.org/packages/f3/cf/b85fe645de4ff82f3f436c5e9032379fce37c303f6396a18f9726cc34519/watchfiles-1.0.4-cp310-cp310-musllinux_1_1_x86_64.whl", hash = "sha256:8d0d0630930f5cd5af929040e0778cf676a46775753e442a3f60511f2409f48f", size = 613187 },
    { url = "https://files.pythonhosted.org/packages/f6/d4/a9fea27aef4dd69689bc3556718c1157a7accb72aa035ece87c1fa8483b5/watchfiles-1.0.4-cp310-cp310-win32.whl", hash = "sha256:cc27a65069bcabac4552f34fd2dce923ce3fcde0721a16e4fb1b466d63ec831f", size = 270799 },
    { url = "https://files.pythonhosted.org/packages/df/02/dbe9d4439f15dd4ad0720b6e039bde9d66d1f830331f34c18eb70fa6608e/watchfiles-1.0.4-cp310-cp310-win_amd64.whl", hash = "sha256:8b1f135238e75d075359cf506b27bf3f4ca12029c47d3e769d8593a2024ce161", size = 284145 },
    { url = "https://files.pythonhosted.org/packages/0f/bb/8461adc4b1fed009546fb797fc0d5698dcfe5e289cb37e1b8f16a93cdc30/watchfiles-1.0.4-cp311-cp311-macosx_10_12_x86_64.whl", hash = "sha256:2a9f93f8439639dc244c4d2902abe35b0279102bca7bbcf119af964f51d53c19", size = 394869 },
    { url = "https://files.pythonhosted.org/packages/55/88/9ebf36b3547176d1709c320de78c1fa3263a46be31b5b1267571d9102686/watchfiles-1.0.4-cp311-cp311-macosx_11_0_arm64.whl", hash = "sha256:9eea33ad8c418847dd296e61eb683cae1c63329b6d854aefcd412e12d94ee235", size = 384905 },
    { url = "https://files.pythonhosted.org/packages/03/8a/04335ce23ef78d8c69f0913e8b20cf7d9233e3986543aeef95ef2d6e43d2/watchfiles-1.0.4-cp311-cp311-manylinux_2_17_aarch64.manylinux2014_aarch64.whl", hash = "sha256:31f1a379c9dcbb3f09cf6be1b7e83b67c0e9faabed0471556d9438a4a4e14202", size = 449944 },
    { url = "https://files.pythonhosted.org/packages/17/4e/c8d5dcd14fe637f4633616dabea8a4af0a10142dccf3b43e0f081ba81ab4/watchfiles-1.0.4-cp311-cp311-manylinux_2_17_armv7l.manylinux2014_armv7l.whl", hash = "sha256:ab594e75644421ae0a2484554832ca5895f8cab5ab62de30a1a57db460ce06c6", size = 456020 },
    { url = "https://files.pythonhosted.org/packages/5e/74/3e91e09e1861dd7fbb1190ce7bd786700dc0fbc2ccd33bb9fff5de039229/watchfiles-1.0.4-cp311-cp311-manylinux_2_17_i686.manylinux2014_i686.whl", hash = "sha256:fc2eb5d14a8e0d5df7b36288979176fbb39672d45184fc4b1c004d7c3ce29317", size = 482983 },
    { url = "https://files.pythonhosted.org/packages/a1/3d/e64de2d1ce4eb6a574fd78ce3a28c279da263be9ef3cfcab6f708df192f2/watchfiles-1.0.4-cp311-cp311-manylinux_2_17_ppc64le.manylinux2014_ppc64le.whl", hash = "sha256:3f68d8e9d5a321163ddacebe97091000955a1b74cd43724e346056030b0bacee", size = 520320 },
    { url = "https://files.pythonhosted.org/packages/2c/bd/52235f7063b57240c66a991696ed27e2a18bd6fcec8a1ea5a040b70d0611/watchfiles-1.0.4-cp311-cp311-manylinux_2_17_s390x.manylinux2014_s390x.whl", hash = "sha256:f9ce064e81fe79faa925ff03b9f4c1a98b0bbb4a1b8c1b015afa93030cb21a49", size = 500988 },
    { url = "https://files.pythonhosted.org/packages/3a/b0/ff04194141a5fe650c150400dd9e42667916bc0f52426e2e174d779b8a74/watchfiles-1.0.4-cp311-cp311-manylinux_2_17_x86_64.manylinux2014_x86_64.whl", hash = "sha256:b77d5622ac5cc91d21ae9c2b284b5d5c51085a0bdb7b518dba263d0af006132c", size = 452573 },
    { url = "https://files.pythonhosted.org/packages/3d/9d/966164332c5a178444ae6d165082d4f351bd56afd9c3ec828eecbf190e6a/watchfiles-1.0.4-cp311-cp311-musllinux_1_1_aarch64.whl", hash = "sha256:1941b4e39de9b38b868a69b911df5e89dc43767feeda667b40ae032522b9b5f1", size = 615114 },
    { url = "https://files.pythonhosted.org/packages/94/df/f569ae4c1877f96ad4086c153a8eee5a19a3b519487bf5c9454a3438c341/watchfiles-1.0.4-cp311-cp311-musllinux_1_1_x86_64.whl", hash = "sha256:4f8c4998506241dedf59613082d1c18b836e26ef2a4caecad0ec41e2a15e4226", size = 613076 },
    { url = "https://files.pythonhosted.org/packages/15/ae/8ce5f29e65d5fa5790e3c80c289819c55e12be2e1b9f5b6a0e55e169b97d/watchfiles-1.0.4-cp311-cp311-win32.whl", hash = "sha256:4ebbeca9360c830766b9f0df3640b791be569d988f4be6c06d6fae41f187f105", size = 271013 },
    { url = "https://files.pythonhosted.org/packages/a4/c6/79dc4a7c598a978e5fafa135090aaf7bbb03b8dec7bada437dfbe578e7ed/watchfiles-1.0.4-cp311-cp311-win_amd64.whl", hash = "sha256:05d341c71f3d7098920f8551d4df47f7b57ac5b8dad56558064c3431bdfc0b74", size = 284229 },
    { url = "https://files.pythonhosted.org/packages/37/3d/928633723211753f3500bfb138434f080363b87a1b08ca188b1ce54d1e05/watchfiles-1.0.4-cp311-cp311-win_arm64.whl", hash = "sha256:32b026a6ab64245b584acf4931fe21842374da82372d5c039cba6bf99ef722f3", size = 276824 },
    { url = "https://files.pythonhosted.org/packages/5b/1a/8f4d9a1461709756ace48c98f07772bc6d4519b1e48b5fa24a4061216256/watchfiles-1.0.4-cp312-cp312-macosx_10_12_x86_64.whl", hash = "sha256:229e6ec880eca20e0ba2f7e2249c85bae1999d330161f45c78d160832e026ee2", size = 391345 },
    { url = "https://files.pythonhosted.org/packages/bc/d2/6750b7b3527b1cdaa33731438432e7238a6c6c40a9924049e4cebfa40805/watchfiles-1.0.4-cp312-cp312-macosx_11_0_arm64.whl", hash = "sha256:5717021b199e8353782dce03bd8a8f64438832b84e2885c4a645f9723bf656d9", size = 381515 },
    { url = "https://files.pythonhosted.org/packages/4e/17/80500e42363deef1e4b4818729ed939aaddc56f82f4e72b2508729dd3c6b/watchfiles-1.0.4-cp312-cp312-manylinux_2_17_aarch64.manylinux2014_aarch64.whl", hash = "sha256:0799ae68dfa95136dde7c472525700bd48777875a4abb2ee454e3ab18e9fc712", size = 449767 },
    { url = "https://files.pythonhosted.org/packages/10/37/1427fa4cfa09adbe04b1e97bced19a29a3462cc64c78630787b613a23f18/watchfiles-1.0.4-cp312-cp312-manylinux_2_17_armv7l.manylinux2014_armv7l.whl", hash = "sha256:43b168bba889886b62edb0397cab5b6490ffb656ee2fcb22dec8bfeb371a9e12", size = 455677 },
    { url = "https://files.pythonhosted.org/packages/c5/7a/39e9397f3a19cb549a7d380412fd9e507d4854eddc0700bfad10ef6d4dba/watchfiles-1.0.4-cp312-cp312-manylinux_2_17_i686.manylinux2014_i686.whl", hash = "sha256:fb2c46e275fbb9f0c92e7654b231543c7bbfa1df07cdc4b99fa73bedfde5c844", size = 482219 },
    { url = "https://files.pythonhosted.org/packages/45/2d/7113931a77e2ea4436cad0c1690c09a40a7f31d366f79c6f0a5bc7a4f6d5/watchfiles-1.0.4-cp312-cp312-manylinux_2_17_ppc64le.manylinux2014_ppc64le.whl", hash = "sha256:857f5fc3aa027ff5e57047da93f96e908a35fe602d24f5e5d8ce64bf1f2fc733", size = 518830 },
    { url = "https://files.pythonhosted.org/packages/f9/1b/50733b1980fa81ef3c70388a546481ae5fa4c2080040100cd7bf3bf7b321/watchfiles-1.0.4-cp312-cp312-manylinux_2_17_s390x.manylinux2014_s390x.whl", hash = "sha256:55ccfd27c497b228581e2838d4386301227fc0cb47f5a12923ec2fe4f97b95af", size = 497997 },
    { url = "https://files.pythonhosted.org/packages/2b/b4/9396cc61b948ef18943e7c85ecfa64cf940c88977d882da57147f62b34b1/watchfiles-1.0.4-cp312-cp312-manylinux_2_17_x86_64.manylinux2014_x86_64.whl", hash = "sha256:5c11ea22304d17d4385067588123658e9f23159225a27b983f343fcffc3e796a", size = 452249 },
    { url = "https://files.pythonhosted.org/packages/fb/69/0c65a5a29e057ad0dc691c2fa6c23b2983c7dabaa190ba553b29ac84c3cc/watchfiles-1.0.4-cp312-cp312-musllinux_1_1_aarch64.whl", hash = "sha256:74cb3ca19a740be4caa18f238298b9d472c850f7b2ed89f396c00a4c97e2d9ff", size = 614412 },
    { url = "https://files.pythonhosted.org/packages/7f/b9/319fcba6eba5fad34327d7ce16a6b163b39741016b1996f4a3c96b8dd0e1/watchfiles-1.0.4-cp312-cp312-musllinux_1_1_x86_64.whl", hash = "sha256:c7cce76c138a91e720d1df54014a047e680b652336e1b73b8e3ff3158e05061e", size = 611982 },
    { url = "https://files.pythonhosted.org/packages/f1/47/143c92418e30cb9348a4387bfa149c8e0e404a7c5b0585d46d2f7031b4b9/watchfiles-1.0.4-cp312-cp312-win32.whl", hash = "sha256:b045c800d55bc7e2cadd47f45a97c7b29f70f08a7c2fa13241905010a5493f94", size = 271822 },
    { url = "https://files.pythonhosted.org/packages/ea/94/b0165481bff99a64b29e46e07ac2e0df9f7a957ef13bec4ceab8515f44e3/watchfiles-1.0.4-cp312-cp312-win_amd64.whl", hash = "sha256:c2acfa49dd0ad0bf2a9c0bb9a985af02e89345a7189be1efc6baa085e0f72d7c", size = 285441 },
    { url = "https://files.pythonhosted.org/packages/11/de/09fe56317d582742d7ca8c2ca7b52a85927ebb50678d9b0fa8194658f536/watchfiles-1.0.4-cp312-cp312-win_arm64.whl", hash = "sha256:22bb55a7c9e564e763ea06c7acea24fc5d2ee5dfc5dafc5cfbedfe58505e9f90", size = 277141 },
    { url = "https://files.pythonhosted.org/packages/08/98/f03efabec64b5b1fa58c0daab25c68ef815b0f320e54adcacd0d6847c339/watchfiles-1.0.4-cp313-cp313-macosx_10_12_x86_64.whl", hash = "sha256:8012bd820c380c3d3db8435e8cf7592260257b378b649154a7948a663b5f84e9", size = 390954 },
    { url = "https://files.pythonhosted.org/packages/16/09/4dd49ba0a32a45813debe5fb3897955541351ee8142f586303b271a02b40/watchfiles-1.0.4-cp313-cp313-macosx_11_0_arm64.whl", hash = "sha256:aa216f87594f951c17511efe5912808dfcc4befa464ab17c98d387830ce07b60", size = 381133 },
    { url = "https://files.pythonhosted.org/packages/76/59/5aa6fc93553cd8d8ee75c6247763d77c02631aed21551a97d94998bf1dae/watchfiles-1.0.4-cp313-cp313-manylinux_2_17_aarch64.manylinux2014_aarch64.whl", hash = "sha256:62c9953cf85529c05b24705639ffa390f78c26449e15ec34d5339e8108c7c407", size = 449516 },
    { url = "https://files.pythonhosted.org/packages/4c/aa/df4b6fe14b6317290b91335b23c96b488d365d65549587434817e06895ea/watchfiles-1.0.4-cp313-cp313-manylinux_2_17_armv7l.manylinux2014_armv7l.whl", hash = "sha256:7cf684aa9bba4cd95ecb62c822a56de54e3ae0598c1a7f2065d51e24637a3c5d", size = 454820 },
    { url = "https://files.pythonhosted.org/packages/5e/71/185f8672f1094ce48af33252c73e39b48be93b761273872d9312087245f6/watchfiles-1.0.4-cp313-cp313-manylinux_2_17_i686.manylinux2014_i686.whl", hash = "sha256:f44a39aee3cbb9b825285ff979ab887a25c5d336e5ec3574f1506a4671556a8d", size = 481550 },
    { url = "https://files.pythonhosted.org/packages/85/d7/50ebba2c426ef1a5cb17f02158222911a2e005d401caf5d911bfca58f4c4/watchfiles-1.0.4-cp313-cp313-manylinux_2_17_ppc64le.manylinux2014_ppc64le.whl", hash = "sha256:a38320582736922be8c865d46520c043bff350956dfc9fbaee3b2df4e1740a4b", size = 518647 },
    { url = "https://files.pythonhosted.org/packages/f0/7a/4c009342e393c545d68987e8010b937f72f47937731225b2b29b7231428f/watchfiles-1.0.4-cp313-cp313-manylinux_2_17_s390x.manylinux2014_s390x.whl", hash = "sha256:39f4914548b818540ef21fd22447a63e7be6e24b43a70f7642d21f1e73371590", size = 497547 },
    { url = "https://files.pythonhosted.org/packages/0f/7c/1cf50b35412d5c72d63b2bf9a4fffee2e1549a245924960dd087eb6a6de4/watchfiles-1.0.4-cp313-cp313-manylinux_2_17_x86_64.manylinux2014_x86_64.whl", hash = "sha256:f12969a3765909cf5dc1e50b2436eb2c0e676a3c75773ab8cc3aa6175c16e902", size = 452179 },
    { url = "https://files.pythonhosted.org/packages/d6/a9/3db1410e1c1413735a9a472380e4f431ad9a9e81711cda2aaf02b7f62693/watchfiles-1.0.4-cp313-cp313-musllinux_1_1_aarch64.whl", hash = "sha256:0986902677a1a5e6212d0c49b319aad9cc48da4bd967f86a11bde96ad9676ca1", size = 614125 },
    { url = "https://files.pythonhosted.org/packages/f2/e1/0025d365cf6248c4d1ee4c3d2e3d373bdd3f6aff78ba4298f97b4fad2740/watchfiles-1.0.4-cp313-cp313-musllinux_1_1_x86_64.whl", hash = "sha256:308ac265c56f936636e3b0e3f59e059a40003c655228c131e1ad439957592303", size = 611911 },
    { url = "https://files.pythonhosted.org/packages/55/55/035838277d8c98fc8c917ac9beeb0cd6c59d675dc2421df5f9fcf44a0070/watchfiles-1.0.4-cp313-cp313-win32.whl", hash = "sha256:aee397456a29b492c20fda2d8961e1ffb266223625346ace14e4b6d861ba9c80", size = 271152 },
    { url = "https://files.pythonhosted.org/packages/f0/e5/96b8e55271685ddbadc50ce8bc53aa2dff278fb7ac4c2e473df890def2dc/watchfiles-1.0.4-cp313-cp313-win_amd64.whl", hash = "sha256:d6097538b0ae5c1b88c3b55afa245a66793a8fec7ada6755322e465fb1a0e8cc", size = 285216 },
    { url = "https://files.pythonhosted.org/packages/6f/06/175d5ac6b838fb319008c0cd981d7bf289317c510154d411d3584ca2b67b/watchfiles-1.0.4-pp310-pypy310_pp73-macosx_10_12_x86_64.whl", hash = "sha256:cdcc92daeae268de1acf5b7befcd6cfffd9a047098199056c72e4623f531de18", size = 396269 },
    { url = "https://files.pythonhosted.org/packages/86/ee/5db93b0b57dc0587abdbac4149296ee73275f615d790a82cb5598af0557f/watchfiles-1.0.4-pp310-pypy310_pp73-macosx_11_0_arm64.whl", hash = "sha256:d8d3d9203705b5797f0af7e7e5baa17c8588030aaadb7f6a86107b7247303817", size = 386010 },
    { url = "https://files.pythonhosted.org/packages/75/61/fe0dc5fedf152bfc085a53711f740701f6bdb8ab6b5c950402b681d4858b/watchfiles-1.0.4-pp310-pypy310_pp73-manylinux_2_17_aarch64.manylinux2014_aarch64.whl", hash = "sha256:bdef5a1be32d0b07dcea3318a0be95d42c98ece24177820226b56276e06b63b0", size = 450913 },
    { url = "https://files.pythonhosted.org/packages/9f/dd/3c7731af3baf1a9957afc643d176f94480921a690ec3237c9f9d11301c08/watchfiles-1.0.4-pp310-pypy310_pp73-manylinux_2_17_x86_64.manylinux2014_x86_64.whl", hash = "sha256:342622287b5604ddf0ed2d085f3a589099c9ae8b7331df3ae9845571586c4f3d", size = 453474 },
]

[[package]]
name = "wcmatch"
version = "10.0"
source = { registry = "https://pypi.org/simple" }
dependencies = [
    { name = "bracex" },
]
sdist = { url = "https://files.pythonhosted.org/packages/41/ab/b3a52228538ccb983653c446c1656eddf1d5303b9cb8b9aef6a91299f862/wcmatch-10.0.tar.gz", hash = "sha256:e72f0de09bba6a04e0de70937b0cf06e55f36f37b3deb422dfaf854b867b840a", size = 115578 }
wheels = [
    { url = "https://files.pythonhosted.org/packages/ab/df/4ee467ab39cc1de4b852c212c1ed3becfec2e486a51ac1ce0091f85f38d7/wcmatch-10.0-py3-none-any.whl", hash = "sha256:0dd927072d03c0a6527a20d2e6ad5ba8d0380e60870c383bc533b71744df7b7a", size = 39347 },
]

[[package]]
name = "webencodings"
version = "0.5.1"
source = { registry = "https://pypi.org/simple" }
sdist = { url = "https://files.pythonhosted.org/packages/0b/02/ae6ceac1baeda530866a85075641cec12989bd8d31af6d5ab4a3e8c92f47/webencodings-0.5.1.tar.gz", hash = "sha256:b36a1c245f2d304965eb4e0a82848379241dc04b865afcc4aab16748587e1923", size = 9721 }
wheels = [
    { url = "https://files.pythonhosted.org/packages/f4/24/2a3e3df732393fed8b3ebf2ec078f05546de641fe1b667ee316ec1dcf3b7/webencodings-0.5.1-py2.py3-none-any.whl", hash = "sha256:a0af1213f3c2226497a97e2b3aa01a7e4bee4f403f95be16fc9acd2947514a78", size = 11774 },
]

[[package]]
name = "websockets"
version = "15.0.1"
source = { registry = "https://pypi.org/simple" }
sdist = { url = "https://files.pythonhosted.org/packages/21/e6/26d09fab466b7ca9c7737474c52be4f76a40301b08362eb2dbc19dcc16c1/websockets-15.0.1.tar.gz", hash = "sha256:82544de02076bafba038ce055ee6412d68da13ab47f0c60cab827346de828dee", size = 177016 }
wheels = [
    { url = "https://files.pythonhosted.org/packages/1e/da/6462a9f510c0c49837bbc9345aca92d767a56c1fb2939e1579df1e1cdcf7/websockets-15.0.1-cp310-cp310-macosx_10_9_universal2.whl", hash = "sha256:d63efaa0cd96cf0c5fe4d581521d9fa87744540d4bc999ae6e08595a1014b45b", size = 175423 },
    { url = "https://files.pythonhosted.org/packages/1c/9f/9d11c1a4eb046a9e106483b9ff69bce7ac880443f00e5ce64261b47b07e7/websockets-15.0.1-cp310-cp310-macosx_10_9_x86_64.whl", hash = "sha256:ac60e3b188ec7574cb761b08d50fcedf9d77f1530352db4eef1707fe9dee7205", size = 173080 },
    { url = "https://files.pythonhosted.org/packages/d5/4f/b462242432d93ea45f297b6179c7333dd0402b855a912a04e7fc61c0d71f/websockets-15.0.1-cp310-cp310-macosx_11_0_arm64.whl", hash = "sha256:5756779642579d902eed757b21b0164cd6fe338506a8083eb58af5c372e39d9a", size = 173329 },
    { url = "https://files.pythonhosted.org/packages/6e/0c/6afa1f4644d7ed50284ac59cc70ef8abd44ccf7d45850d989ea7310538d0/websockets-15.0.1-cp310-cp310-manylinux_2_17_aarch64.manylinux2014_aarch64.whl", hash = "sha256:0fdfe3e2a29e4db3659dbd5bbf04560cea53dd9610273917799f1cde46aa725e", size = 182312 },
    { url = "https://files.pythonhosted.org/packages/dd/d4/ffc8bd1350b229ca7a4db2a3e1c482cf87cea1baccd0ef3e72bc720caeec/websockets-15.0.1-cp310-cp310-manylinux_2_5_i686.manylinux1_i686.manylinux_2_17_i686.manylinux2014_i686.whl", hash = "sha256:4c2529b320eb9e35af0fa3016c187dffb84a3ecc572bcee7c3ce302bfeba52bf", size = 181319 },
    { url = "https://files.pythonhosted.org/packages/97/3a/5323a6bb94917af13bbb34009fac01e55c51dfde354f63692bf2533ffbc2/websockets-15.0.1-cp310-cp310-manylinux_2_5_x86_64.manylinux1_x86_64.manylinux_2_17_x86_64.manylinux2014_x86_64.whl", hash = "sha256:ac1e5c9054fe23226fb11e05a6e630837f074174c4c2f0fe442996112a6de4fb", size = 181631 },
    { url = "https://files.pythonhosted.org/packages/a6/cc/1aeb0f7cee59ef065724041bb7ed667b6ab1eeffe5141696cccec2687b66/websockets-15.0.1-cp310-cp310-musllinux_1_2_aarch64.whl", hash = "sha256:5df592cd503496351d6dc14f7cdad49f268d8e618f80dce0cd5a36b93c3fc08d", size = 182016 },
    { url = "https://files.pythonhosted.org/packages/79/f9/c86f8f7af208e4161a7f7e02774e9d0a81c632ae76db2ff22549e1718a51/websockets-15.0.1-cp310-cp310-musllinux_1_2_i686.whl", hash = "sha256:0a34631031a8f05657e8e90903e656959234f3a04552259458aac0b0f9ae6fd9", size = 181426 },
    { url = "https://files.pythonhosted.org/packages/c7/b9/828b0bc6753db905b91df6ae477c0b14a141090df64fb17f8a9d7e3516cf/websockets-15.0.1-cp310-cp310-musllinux_1_2_x86_64.whl", hash = "sha256:3d00075aa65772e7ce9e990cab3ff1de702aa09be3940d1dc88d5abf1ab8a09c", size = 181360 },
    { url = "https://files.pythonhosted.org/packages/89/fb/250f5533ec468ba6327055b7d98b9df056fb1ce623b8b6aaafb30b55d02e/websockets-15.0.1-cp310-cp310-win32.whl", hash = "sha256:1234d4ef35db82f5446dca8e35a7da7964d02c127b095e172e54397fb6a6c256", size = 176388 },
    { url = "https://files.pythonhosted.org/packages/1c/46/aca7082012768bb98e5608f01658ff3ac8437e563eca41cf068bd5849a5e/websockets-15.0.1-cp310-cp310-win_amd64.whl", hash = "sha256:39c1fec2c11dc8d89bba6b2bf1556af381611a173ac2b511cf7231622058af41", size = 176830 },
    { url = "https://files.pythonhosted.org/packages/9f/32/18fcd5919c293a398db67443acd33fde142f283853076049824fc58e6f75/websockets-15.0.1-cp311-cp311-macosx_10_9_universal2.whl", hash = "sha256:823c248b690b2fd9303ba00c4f66cd5e2d8c3ba4aa968b2779be9532a4dad431", size = 175423 },
    { url = "https://files.pythonhosted.org/packages/76/70/ba1ad96b07869275ef42e2ce21f07a5b0148936688c2baf7e4a1f60d5058/websockets-15.0.1-cp311-cp311-macosx_10_9_x86_64.whl", hash = "sha256:678999709e68425ae2593acf2e3ebcbcf2e69885a5ee78f9eb80e6e371f1bf57", size = 173082 },
    { url = "https://files.pythonhosted.org/packages/86/f2/10b55821dd40eb696ce4704a87d57774696f9451108cff0d2824c97e0f97/websockets-15.0.1-cp311-cp311-macosx_11_0_arm64.whl", hash = "sha256:d50fd1ee42388dcfb2b3676132c78116490976f1300da28eb629272d5d93e905", size = 173330 },
    { url = "https://files.pythonhosted.org/packages/a5/90/1c37ae8b8a113d3daf1065222b6af61cc44102da95388ac0018fcb7d93d9/websockets-15.0.1-cp311-cp311-manylinux_2_17_aarch64.manylinux2014_aarch64.whl", hash = "sha256:d99e5546bf73dbad5bf3547174cd6cb8ba7273062a23808ffea025ecb1cf8562", size = 182878 },
    { url = "https://files.pythonhosted.org/packages/8e/8d/96e8e288b2a41dffafb78e8904ea7367ee4f891dafc2ab8d87e2124cb3d3/websockets-15.0.1-cp311-cp311-manylinux_2_5_i686.manylinux1_i686.manylinux_2_17_i686.manylinux2014_i686.whl", hash = "sha256:66dd88c918e3287efc22409d426c8f729688d89a0c587c88971a0faa2c2f3792", size = 181883 },
    { url = "https://files.pythonhosted.org/packages/93/1f/5d6dbf551766308f6f50f8baf8e9860be6182911e8106da7a7f73785f4c4/websockets-15.0.1-cp311-cp311-manylinux_2_5_x86_64.manylinux1_x86_64.manylinux_2_17_x86_64.manylinux2014_x86_64.whl", hash = "sha256:8dd8327c795b3e3f219760fa603dcae1dcc148172290a8ab15158cf85a953413", size = 182252 },
    { url = "https://files.pythonhosted.org/packages/d4/78/2d4fed9123e6620cbf1706c0de8a1632e1a28e7774d94346d7de1bba2ca3/websockets-15.0.1-cp311-cp311-musllinux_1_2_aarch64.whl", hash = "sha256:8fdc51055e6ff4adeb88d58a11042ec9a5eae317a0a53d12c062c8a8865909e8", size = 182521 },
    { url = "https://files.pythonhosted.org/packages/e7/3b/66d4c1b444dd1a9823c4a81f50231b921bab54eee2f69e70319b4e21f1ca/websockets-15.0.1-cp311-cp311-musllinux_1_2_i686.whl", hash = "sha256:693f0192126df6c2327cce3baa7c06f2a117575e32ab2308f7f8216c29d9e2e3", size = 181958 },
    { url = "https://files.pythonhosted.org/packages/08/ff/e9eed2ee5fed6f76fdd6032ca5cd38c57ca9661430bb3d5fb2872dc8703c/websockets-15.0.1-cp311-cp311-musllinux_1_2_x86_64.whl", hash = "sha256:54479983bd5fb469c38f2f5c7e3a24f9a4e70594cd68cd1fa6b9340dadaff7cf", size = 181918 },
    { url = "https://files.pythonhosted.org/packages/d8/75/994634a49b7e12532be6a42103597b71098fd25900f7437d6055ed39930a/websockets-15.0.1-cp311-cp311-win32.whl", hash = "sha256:16b6c1b3e57799b9d38427dda63edcbe4926352c47cf88588c0be4ace18dac85", size = 176388 },
    { url = "https://files.pythonhosted.org/packages/98/93/e36c73f78400a65f5e236cd376713c34182e6663f6889cd45a4a04d8f203/websockets-15.0.1-cp311-cp311-win_amd64.whl", hash = "sha256:27ccee0071a0e75d22cb35849b1db43f2ecd3e161041ac1ee9d2352ddf72f065", size = 176828 },
    { url = "https://files.pythonhosted.org/packages/51/6b/4545a0d843594f5d0771e86463606a3988b5a09ca5123136f8a76580dd63/websockets-15.0.1-cp312-cp312-macosx_10_13_universal2.whl", hash = "sha256:3e90baa811a5d73f3ca0bcbf32064d663ed81318ab225ee4f427ad4e26e5aff3", size = 175437 },
    { url = "https://files.pythonhosted.org/packages/f4/71/809a0f5f6a06522af902e0f2ea2757f71ead94610010cf570ab5c98e99ed/websockets-15.0.1-cp312-cp312-macosx_10_13_x86_64.whl", hash = "sha256:592f1a9fe869c778694f0aa806ba0374e97648ab57936f092fd9d87f8bc03665", size = 173096 },
    { url = "https://files.pythonhosted.org/packages/3d/69/1a681dd6f02180916f116894181eab8b2e25b31e484c5d0eae637ec01f7c/websockets-15.0.1-cp312-cp312-macosx_11_0_arm64.whl", hash = "sha256:0701bc3cfcb9164d04a14b149fd74be7347a530ad3bbf15ab2c678a2cd3dd9a2", size = 173332 },
    { url = "https://files.pythonhosted.org/packages/a6/02/0073b3952f5bce97eafbb35757f8d0d54812b6174ed8dd952aa08429bcc3/websockets-15.0.1-cp312-cp312-manylinux_2_17_aarch64.manylinux2014_aarch64.whl", hash = "sha256:e8b56bdcdb4505c8078cb6c7157d9811a85790f2f2b3632c7d1462ab5783d215", size = 183152 },
    { url = "https://files.pythonhosted.org/packages/74/45/c205c8480eafd114b428284840da0b1be9ffd0e4f87338dc95dc6ff961a1/websockets-15.0.1-cp312-cp312-manylinux_2_5_i686.manylinux1_i686.manylinux_2_17_i686.manylinux2014_i686.whl", hash = "sha256:0af68c55afbd5f07986df82831c7bff04846928ea8d1fd7f30052638788bc9b5", size = 182096 },
    { url = "https://files.pythonhosted.org/packages/14/8f/aa61f528fba38578ec553c145857a181384c72b98156f858ca5c8e82d9d3/websockets-15.0.1-cp312-cp312-manylinux_2_5_x86_64.manylinux1_x86_64.manylinux_2_17_x86_64.manylinux2014_x86_64.whl", hash = "sha256:64dee438fed052b52e4f98f76c5790513235efaa1ef7f3f2192c392cd7c91b65", size = 182523 },
    { url = "https://files.pythonhosted.org/packages/ec/6d/0267396610add5bc0d0d3e77f546d4cd287200804fe02323797de77dbce9/websockets-15.0.1-cp312-cp312-musllinux_1_2_aarch64.whl", hash = "sha256:d5f6b181bb38171a8ad1d6aa58a67a6aa9d4b38d0f8c5f496b9e42561dfc62fe", size = 182790 },
    { url = "https://files.pythonhosted.org/packages/02/05/c68c5adbf679cf610ae2f74a9b871ae84564462955d991178f95a1ddb7dd/websockets-15.0.1-cp312-cp312-musllinux_1_2_i686.whl", hash = "sha256:5d54b09eba2bada6011aea5375542a157637b91029687eb4fdb2dab11059c1b4", size = 182165 },
    { url = "https://files.pythonhosted.org/packages/29/93/bb672df7b2f5faac89761cb5fa34f5cec45a4026c383a4b5761c6cea5c16/websockets-15.0.1-cp312-cp312-musllinux_1_2_x86_64.whl", hash = "sha256:3be571a8b5afed347da347bfcf27ba12b069d9d7f42cb8c7028b5e98bbb12597", size = 182160 },
    { url = "https://files.pythonhosted.org/packages/ff/83/de1f7709376dc3ca9b7eeb4b9a07b4526b14876b6d372a4dc62312bebee0/websockets-15.0.1-cp312-cp312-win32.whl", hash = "sha256:c338ffa0520bdb12fbc527265235639fb76e7bc7faafbb93f6ba80d9c06578a9", size = 176395 },
    { url = "https://files.pythonhosted.org/packages/7d/71/abf2ebc3bbfa40f391ce1428c7168fb20582d0ff57019b69ea20fa698043/websockets-15.0.1-cp312-cp312-win_amd64.whl", hash = "sha256:fcd5cf9e305d7b8338754470cf69cf81f420459dbae8a3b40cee57417f4614a7", size = 176841 },
    { url = "https://files.pythonhosted.org/packages/cb/9f/51f0cf64471a9d2b4d0fc6c534f323b664e7095640c34562f5182e5a7195/websockets-15.0.1-cp313-cp313-macosx_10_13_universal2.whl", hash = "sha256:ee443ef070bb3b6ed74514f5efaa37a252af57c90eb33b956d35c8e9c10a1931", size = 175440 },
    { url = "https://files.pythonhosted.org/packages/8a/05/aa116ec9943c718905997412c5989f7ed671bc0188ee2ba89520e8765d7b/websockets-15.0.1-cp313-cp313-macosx_10_13_x86_64.whl", hash = "sha256:5a939de6b7b4e18ca683218320fc67ea886038265fd1ed30173f5ce3f8e85675", size = 173098 },
    { url = "https://files.pythonhosted.org/packages/ff/0b/33cef55ff24f2d92924923c99926dcce78e7bd922d649467f0eda8368923/websockets-15.0.1-cp313-cp313-macosx_11_0_arm64.whl", hash = "sha256:746ee8dba912cd6fc889a8147168991d50ed70447bf18bcda7039f7d2e3d9151", size = 173329 },
    { url = "https://files.pythonhosted.org/packages/31/1d/063b25dcc01faa8fada1469bdf769de3768b7044eac9d41f734fd7b6ad6d/websockets-15.0.1-cp313-cp313-manylinux_2_17_aarch64.manylinux2014_aarch64.whl", hash = "sha256:595b6c3969023ecf9041b2936ac3827e4623bfa3ccf007575f04c5a6aa318c22", size = 183111 },
    { url = "https://files.pythonhosted.org/packages/93/53/9a87ee494a51bf63e4ec9241c1ccc4f7c2f45fff85d5bde2ff74fcb68b9e/websockets-15.0.1-cp313-cp313-manylinux_2_5_i686.manylinux1_i686.manylinux_2_17_i686.manylinux2014_i686.whl", hash = "sha256:3c714d2fc58b5ca3e285461a4cc0c9a66bd0e24c5da9911e30158286c9b5be7f", size = 182054 },
    { url = "https://files.pythonhosted.org/packages/ff/b2/83a6ddf56cdcbad4e3d841fcc55d6ba7d19aeb89c50f24dd7e859ec0805f/websockets-15.0.1-cp313-cp313-manylinux_2_5_x86_64.manylinux1_x86_64.manylinux_2_17_x86_64.manylinux2014_x86_64.whl", hash = "sha256:0f3c1e2ab208db911594ae5b4f79addeb3501604a165019dd221c0bdcabe4db8", size = 182496 },
    { url = "https://files.pythonhosted.org/packages/98/41/e7038944ed0abf34c45aa4635ba28136f06052e08fc2168520bb8b25149f/websockets-15.0.1-cp313-cp313-musllinux_1_2_aarch64.whl", hash = "sha256:229cf1d3ca6c1804400b0a9790dc66528e08a6a1feec0d5040e8b9eb14422375", size = 182829 },
    { url = "https://files.pythonhosted.org/packages/e0/17/de15b6158680c7623c6ef0db361da965ab25d813ae54fcfeae2e5b9ef910/websockets-15.0.1-cp313-cp313-musllinux_1_2_i686.whl", hash = "sha256:756c56e867a90fb00177d530dca4b097dd753cde348448a1012ed6c5131f8b7d", size = 182217 },
    { url = "https://files.pythonhosted.org/packages/33/2b/1f168cb6041853eef0362fb9554c3824367c5560cbdaad89ac40f8c2edfc/websockets-15.0.1-cp313-cp313-musllinux_1_2_x86_64.whl", hash = "sha256:558d023b3df0bffe50a04e710bc87742de35060580a293c2a984299ed83bc4e4", size = 182195 },
    { url = "https://files.pythonhosted.org/packages/86/eb/20b6cdf273913d0ad05a6a14aed4b9a85591c18a987a3d47f20fa13dcc47/websockets-15.0.1-cp313-cp313-win32.whl", hash = "sha256:ba9e56e8ceeeedb2e080147ba85ffcd5cd0711b89576b83784d8605a7df455fa", size = 176393 },
    { url = "https://files.pythonhosted.org/packages/1b/6c/c65773d6cab416a64d191d6ee8a8b1c68a09970ea6909d16965d26bfed1e/websockets-15.0.1-cp313-cp313-win_amd64.whl", hash = "sha256:e09473f095a819042ecb2ab9465aee615bd9c2028e4ef7d933600a8401c79561", size = 176837 },
    { url = "https://files.pythonhosted.org/packages/02/9e/d40f779fa16f74d3468357197af8d6ad07e7c5a27ea1ca74ceb38986f77a/websockets-15.0.1-pp310-pypy310_pp73-macosx_10_15_x86_64.whl", hash = "sha256:0c9e74d766f2818bb95f84c25be4dea09841ac0f734d1966f415e4edfc4ef1c3", size = 173109 },
    { url = "https://files.pythonhosted.org/packages/bc/cd/5b887b8585a593073fd92f7c23ecd3985cd2c3175025a91b0d69b0551372/websockets-15.0.1-pp310-pypy310_pp73-macosx_11_0_arm64.whl", hash = "sha256:1009ee0c7739c08a0cd59de430d6de452a55e42d6b522de7aa15e6f67db0b8e1", size = 173343 },
    { url = "https://files.pythonhosted.org/packages/fe/ae/d34f7556890341e900a95acf4886833646306269f899d58ad62f588bf410/websockets-15.0.1-pp310-pypy310_pp73-manylinux_2_17_aarch64.manylinux2014_aarch64.whl", hash = "sha256:76d1f20b1c7a2fa82367e04982e708723ba0e7b8d43aa643d3dcd404d74f1475", size = 174599 },
    { url = "https://files.pythonhosted.org/packages/71/e6/5fd43993a87db364ec60fc1d608273a1a465c0caba69176dd160e197ce42/websockets-15.0.1-pp310-pypy310_pp73-manylinux_2_5_i686.manylinux1_i686.manylinux_2_17_i686.manylinux2014_i686.whl", hash = "sha256:f29d80eb9a9263b8d109135351caf568cc3f80b9928bccde535c235de55c22d9", size = 174207 },
    { url = "https://files.pythonhosted.org/packages/2b/fb/c492d6daa5ec067c2988ac80c61359ace5c4c674c532985ac5a123436cec/websockets-15.0.1-pp310-pypy310_pp73-manylinux_2_5_x86_64.manylinux1_x86_64.manylinux_2_17_x86_64.manylinux2014_x86_64.whl", hash = "sha256:b359ed09954d7c18bbc1680f380c7301f92c60bf924171629c5db97febb12f04", size = 174155 },
    { url = "https://files.pythonhosted.org/packages/68/a1/dcb68430b1d00b698ae7a7e0194433bce4f07ded185f0ee5fb21e2a2e91e/websockets-15.0.1-pp310-pypy310_pp73-win_amd64.whl", hash = "sha256:cad21560da69f4ce7658ca2cb83138fb4cf695a2ba3e475e0559e05991aa8122", size = 176884 },
    { url = "https://files.pythonhosted.org/packages/fa/a8/5b41e0da817d64113292ab1f8247140aac61cbf6cfd085d6a0fa77f4984f/websockets-15.0.1-py3-none-any.whl", hash = "sha256:f7a866fbc1e97b5c617ee4116daaa09b722101d4a3c170c787450ba409f9736f", size = 169743 },
]

[[package]]
name = "wheel"
version = "0.45.1"
source = { registry = "https://pypi.org/simple" }
sdist = { url = "https://files.pythonhosted.org/packages/8a/98/2d9906746cdc6a6ef809ae6338005b3f21bb568bea3165cfc6a243fdc25c/wheel-0.45.1.tar.gz", hash = "sha256:661e1abd9198507b1409a20c02106d9670b2576e916d58f520316666abca6729", size = 107545 }
wheels = [
    { url = "https://files.pythonhosted.org/packages/0b/2c/87f3254fd8ffd29e4c02732eee68a83a1d3c346ae39bc6822dcbcb697f2b/wheel-0.45.1-py3-none-any.whl", hash = "sha256:708e7481cc80179af0e556bbf0cc00b8444c7321e2700b8d8580231d13017248", size = 72494 },
]

[[package]]
name = "xattr"
version = "1.1.4"
source = { registry = "https://pypi.org/simple" }
dependencies = [
    { name = "cffi" },
]
sdist = { url = "https://files.pythonhosted.org/packages/62/bf/8b98081f9f8fd56d67b9478ff1e0f8c337cde08bcb92f0d592f0a7958983/xattr-1.1.4.tar.gz", hash = "sha256:b7b02ecb2270da5b7e7deaeea8f8b528c17368401c2b9d5f63e91f545b45d372", size = 16729 }
wheels = [
    { url = "https://files.pythonhosted.org/packages/b2/9d/99cf83aa9e02604e88ad5e843b0f7a003740e24a60de71e7089acf54bee6/xattr-1.1.4-cp310-cp310-macosx_10_9_universal2.whl", hash = "sha256:acb85b6249e9f3ea10cbb56df1021d43f4027212f0d004304bc9075dc7f54769", size = 23923 },
    { url = "https://files.pythonhosted.org/packages/2e/89/bf59d0b7b718823ae5535cdb367195c50681625e275896eb8eed7cfd4100/xattr-1.1.4-cp310-cp310-macosx_10_9_x86_64.whl", hash = "sha256:1a848ab125c0fafdc501ccd83b4c9018bba576a037a4ca5960a22f39e295552e", size = 18886 },
    { url = "https://files.pythonhosted.org/packages/33/e3/b5aeaa2ff5f4ee08024eb6b271f37f59a088849b1338e29836afb318df12/xattr-1.1.4-cp310-cp310-macosx_11_0_arm64.whl", hash = "sha256:467ee77471d26ae5187ee7081b82175b5ca56ead4b71467ec2e6119d1b08beed", size = 19220 },
    { url = "https://files.pythonhosted.org/packages/bc/dc/719ae036ebe4e4a121c0489e1865dbf2f9547dd75e1af9c299ff79859d98/xattr-1.1.4-cp310-cp310-manylinux_2_17_aarch64.manylinux2014_aarch64.whl", hash = "sha256:0fd35f46cb0154f7033f9d5d0960f226857acb0d1e0d71fd7af18ed84663007c", size = 39105 },
    { url = "https://files.pythonhosted.org/packages/8a/74/a9764be50b298e7b36d95de4f7fe444ada6845061d37818d6682117b1c3e/xattr-1.1.4-cp310-cp310-manylinux_2_5_i686.manylinux1_i686.manylinux_2_17_i686.manylinux2014_i686.whl", hash = "sha256:7d956478e9bb98a1efd20ebc6e5703497c1d2d690d5a13c4df4abf59881eed50", size = 36984 },
    { url = "https://files.pythonhosted.org/packages/aa/76/dc89306ec7a111926d463afa2be547edb737d3c5900a19eff98aa79f7d63/xattr-1.1.4-cp310-cp310-manylinux_2_5_x86_64.manylinux1_x86_64.manylinux_2_17_x86_64.manylinux2014_x86_64.whl", hash = "sha256:3f25dfdcd974b700fb04a40e14a664a80227ee58e02ea062ac241f0d7dc54b4e", size = 38895 },
    { url = "https://files.pythonhosted.org/packages/f6/58/95a151ccab2c176848adf386ab0da1395312dffd5824e5797bfdb836637b/xattr-1.1.4-cp310-cp310-musllinux_1_2_aarch64.whl", hash = "sha256:33b63365c1fcbc80a79f601575bac0d6921732e0245b776876f3db3fcfefe22d", size = 38350 },
    { url = "https://files.pythonhosted.org/packages/14/c0/7e04c29ea105a7f9d94576420f27939ad2bc1ae79813c8caac26c73ecc36/xattr-1.1.4-cp310-cp310-musllinux_1_2_i686.whl", hash = "sha256:544542be95c9b49e211f0a463758f200de88ba6d5a94d3c4f42855a484341acd", size = 36740 },
    { url = "https://files.pythonhosted.org/packages/a2/e0/0342d023a22d41bb9a45bc8747c03736541cdb54c97c7686708bf207b204/xattr-1.1.4-cp310-cp310-musllinux_1_2_x86_64.whl", hash = "sha256:ac14c9893f3ea046784b7702be30889b200d31adcd2e6781a8a190b6423f9f2d", size = 37946 },
    { url = "https://files.pythonhosted.org/packages/78/5b/f64ba0f93e6447e1997068959f22ff99e08d77dd88d9edcf97ddcb9e9016/xattr-1.1.4-cp311-cp311-macosx_10_9_universal2.whl", hash = "sha256:bb4bbe37ba95542081890dd34fa5347bef4651e276647adaa802d5d0d7d86452", size = 23920 },
    { url = "https://files.pythonhosted.org/packages/c8/54/ad66655f0b1317b0a297aa2d6ed7d6e5d5343495841fad535bee37a56471/xattr-1.1.4-cp311-cp311-macosx_10_9_x86_64.whl", hash = "sha256:3da489ecef798705f9a39ea8cea4ead0d1eeed55f92c345add89740bd930bab6", size = 18883 },
    { url = "https://files.pythonhosted.org/packages/4d/5d/7d5154570bbcb898e6123c292f697c87c33e12258a1a8b9741539f952681/xattr-1.1.4-cp311-cp311-macosx_11_0_arm64.whl", hash = "sha256:798dd0cbe696635a6f74b06fc430818bf9c3b24314e1502eadf67027ab60c9b0", size = 19221 },
    { url = "https://files.pythonhosted.org/packages/b9/b7/135cf3018278051f57bb5dde944cb1ca4f7ad4ec383465a08c6a5c7f7152/xattr-1.1.4-cp311-cp311-manylinux_2_17_aarch64.manylinux2014_aarch64.whl", hash = "sha256:7b2b6361626efad5eb5a6bf8172c6c67339e09397ee8140ec41258737bea9681", size = 39098 },
    { url = "https://files.pythonhosted.org/packages/a5/62/577e2eb0108158b78cd93ea3782c7a8d464693f1338a5350a1db16f69a89/xattr-1.1.4-cp311-cp311-manylinux_2_5_i686.manylinux1_i686.manylinux_2_17_i686.manylinux2014_i686.whl", hash = "sha256:6e7fa20a0c9ce022d19123b1c5b848d00a68b837251835a7929fe041ee81dcd0", size = 36982 },
    { url = "https://files.pythonhosted.org/packages/59/cc/ab3bd7a4bedf445be4b35de4a4627ef2944786724d18eaf28d05c1238c7c/xattr-1.1.4-cp311-cp311-manylinux_2_5_x86_64.manylinux1_x86_64.manylinux_2_17_x86_64.manylinux2014_x86_64.whl", hash = "sha256:6e20eeb08e2c57fc7e71f050b1cfae35cbb46105449853a582bf53fd23c5379e", size = 38891 },
    { url = "https://files.pythonhosted.org/packages/45/e8/2285651d92f1460159753fe6628af259c943fcc5071e48a0540fa11dc34d/xattr-1.1.4-cp311-cp311-musllinux_1_2_aarch64.whl", hash = "sha256:477370e75821bded901487e5e752cffe554d1bd3bd4839b627d4d1ee8c95a093", size = 38362 },
    { url = "https://files.pythonhosted.org/packages/5f/af/7856c0b1970272a53a428bb20dc125f9fd350fb1b40ebca4e54610af1b79/xattr-1.1.4-cp311-cp311-musllinux_1_2_i686.whl", hash = "sha256:a8682091cd34a9f4a93c8aaea4101aae99f1506e24da00a3cc3dd2eca9566f21", size = 36724 },
    { url = "https://files.pythonhosted.org/packages/5d/34/087e02b32d6288a40b7f6573e97a119016e6c3713d4f4b866bbf56cfb803/xattr-1.1.4-cp311-cp311-musllinux_1_2_x86_64.whl", hash = "sha256:2e079b3b1a274ba2121cf0da38bbe5c8d2fb1cc49ecbceb395ce20eb7d69556d", size = 37945 },
    { url = "https://files.pythonhosted.org/packages/f0/2a/d0f9e46de4cec5e4aa45fd939549b977c49dd68202fa844d07cb24ce5f17/xattr-1.1.4-cp312-cp312-macosx_10_13_universal2.whl", hash = "sha256:ae6579dea05bf9f335a082f711d5924a98da563cac72a2d550f5b940c401c0e9", size = 23917 },
    { url = "https://files.pythonhosted.org/packages/83/e0/a5764257cd9c9eb598f4648a3658d915dd3520ec111ecbd251b685de6546/xattr-1.1.4-cp312-cp312-macosx_10_13_x86_64.whl", hash = "sha256:cd6038ec9df2e67af23c212693751481d5f7e858156924f14340376c48ed9ac7", size = 18891 },
    { url = "https://files.pythonhosted.org/packages/8b/83/a81a147987387fd2841a28f767efedb099cf90e23553ead458f2330e47c5/xattr-1.1.4-cp312-cp312-macosx_11_0_arm64.whl", hash = "sha256:608b2877526674eb15df4150ef4b70b7b292ae00e65aecaae2f192af224be200", size = 19213 },
    { url = "https://files.pythonhosted.org/packages/4b/52/bf093b4eb9873ffc9e9373dcb38ec8a9b5cd4e6a9f681c4c5cf6bf067a42/xattr-1.1.4-cp312-cp312-manylinux_2_17_aarch64.manylinux2014_aarch64.whl", hash = "sha256:c54dad1a6a998c6a23edfd25e99f4d38e9b942d54e518570044edf8c767687ea", size = 39302 },
    { url = "https://files.pythonhosted.org/packages/2d/d8/9d7315ebae76a7f48bc5e1aecc7e592eb43376a0f6cf470a854d895d2093/xattr-1.1.4-cp312-cp312-manylinux_2_5_i686.manylinux1_i686.manylinux_2_17_i686.manylinux2014_i686.whl", hash = "sha256:c0dab6ff72bb2b508f3850c368f8e53bd706585012676e1f71debba3310acde8", size = 37224 },
    { url = "https://files.pythonhosted.org/packages/c8/b2/10eb17bea7e378b2bcd76fc8c2e5158318e2c08e774b13f548f333d7318a/xattr-1.1.4-cp312-cp312-manylinux_2_5_x86_64.manylinux1_x86_64.manylinux_2_17_x86_64.manylinux2014_x86_64.whl", hash = "sha256:7a3c54c6af7cf09432b2c461af257d5f4b1cb2d59eee045f91bacef44421a46d", size = 39145 },
    { url = "https://files.pythonhosted.org/packages/74/fb/95bbc28116b3c19a21acc34ec0a5973e9cc97fe49d3f47a65775af3760a8/xattr-1.1.4-cp312-cp312-musllinux_1_2_aarch64.whl", hash = "sha256:e346e05a158d554639fbf7a0db169dc693c2d2260c7acb3239448f1ff4a9d67f", size = 38469 },
    { url = "https://files.pythonhosted.org/packages/af/03/23db582cb271ed47f2d62956e112501d998b5493f892a77104b5795ae2fc/xattr-1.1.4-cp312-cp312-musllinux_1_2_i686.whl", hash = "sha256:3ff6d9e2103d0d6e5fcd65b85a2005b66ea81c0720a37036445faadc5bbfa424", size = 36797 },
    { url = "https://files.pythonhosted.org/packages/90/c4/b631d0174e097cf8c44d4f70c66545d91dc8ba15bbfa5054dd7da8371461/xattr-1.1.4-cp312-cp312-musllinux_1_2_x86_64.whl", hash = "sha256:7a2ee4563c6414dfec0d1ac610f59d39d5220531ae06373eeb1a06ee37cd193f", size = 38128 },
    { url = "https://files.pythonhosted.org/packages/41/7c/3b8e82ba6f5d24753314ef9922390d9c8e78f157159621bb01f4741d3240/xattr-1.1.4-cp313-cp313-macosx_10_13_universal2.whl", hash = "sha256:878df1b38cfdadf3184ad8c7b0f516311128d5597b60ac0b3486948953658a83", size = 23910 },
    { url = "https://files.pythonhosted.org/packages/77/8d/30b04121b42537aa969a797b89138bb1abd213d5777e9d4289284ebc7dee/xattr-1.1.4-cp313-cp313-macosx_10_13_x86_64.whl", hash = "sha256:0c9b8350244a1c5454f93a8d572628ff71d7e2fc2f7480dcf4c4f0e8af3150fe", size = 18890 },
    { url = "https://files.pythonhosted.org/packages/fe/94/a95c7db010265a449935452db54d614afb1e5e91b1530c61485fc0fea4b5/xattr-1.1.4-cp313-cp313-macosx_11_0_arm64.whl", hash = "sha256:a46bf48fb662b8bd745b78bef1074a1e08f41a531168de62b5d7bd331dadb11a", size = 19211 },
    { url = "https://files.pythonhosted.org/packages/3e/8d/d5c703970d669a3fbaaff244048ed835f4358f89fb783720088d228da50e/xattr-1.1.4-cp313-cp313-manylinux_2_17_aarch64.manylinux2014_aarch64.whl", hash = "sha256:83fc3c07b583777b1dda6355329f75ca6b7179fe0d1002f1afe0ef96f7e3b5de", size = 39213 },
    { url = "https://files.pythonhosted.org/packages/e7/8d/7db74dab96b60c70a16c440294d15c8bd8e1521d9251afda114ca7d5e656/xattr-1.1.4-cp313-cp313-manylinux_2_5_i686.manylinux1_i686.manylinux_2_17_i686.manylinux2014_i686.whl", hash = "sha256:6308b19cff71441513258699f0538394fad5d66e1d324635207a97cb076fd439", size = 37142 },
    { url = "https://files.pythonhosted.org/packages/27/c9/bc4d09c9926d04c94373aa5e386bbffa9767cd3a95558dc884c5152034b4/xattr-1.1.4-cp313-cp313-manylinux_2_5_x86_64.manylinux1_x86_64.manylinux_2_17_x86_64.manylinux2014_x86_64.whl", hash = "sha256:48c00ddc15ddadc9c729cd9504dabf50adb3d9c28f647d4ac9a3df45a046b1a0", size = 39048 },
    { url = "https://files.pythonhosted.org/packages/39/bf/de1f4f94035aaefbecfb655f30eaf2bed2b63b55a7a400c85359524ba362/xattr-1.1.4-cp313-cp313-musllinux_1_2_aarch64.whl", hash = "sha256:a06136196f26293758e1b244200b73156a0274af9a7349fa201c71c7af3bb9e8", size = 38463 },
    { url = "https://files.pythonhosted.org/packages/a8/06/de7ae6b5ba7e0646878f4a75292dc5b56568ecca5e622d943570185aad3c/xattr-1.1.4-cp313-cp313-musllinux_1_2_i686.whl", hash = "sha256:8fc2631a3c6cfcdc71f7f0f847461839963754e76a2015de71e7e71e3304abc0", size = 36812 },
    { url = "https://files.pythonhosted.org/packages/0e/ee/d840adbee6cb33c0193f168d2b719b24174712859022684d78c7a3f06e91/xattr-1.1.4-cp313-cp313-musllinux_1_2_x86_64.whl", hash = "sha256:d6e1e835f9c938d129dd45e7eb52ebf7d2d6816323dab93ce311bf331f7d2328", size = 38131 },
    { url = "https://files.pythonhosted.org/packages/d7/c9/abcc190a7e24de9feead2404f3bd6dbaceda28034277ffc96ad21b2134f8/xattr-1.1.4-pp310-pypy310_pp73-macosx_10_15_x86_64.whl", hash = "sha256:7c72667f19d3a9acf324aed97f58861d398d87e42314731e7c6ab3ac7850c971", size = 15610 },
    { url = "https://files.pythonhosted.org/packages/2f/e8/aa3b2db13f12f9fcbeb79c69a0e8a6dc420845e0a78a37a52bf392bc8471/xattr-1.1.4-pp310-pypy310_pp73-macosx_11_0_arm64.whl", hash = "sha256:67ae934d75ea2563fc48a27c5945749575c74a6de19fdd38390917ddcb0e4f24", size = 16100 },
    { url = "https://files.pythonhosted.org/packages/da/0c/e2c7468b7624dcd8fc64562bbd5ed76974d1b263a45af302a424314adc06/xattr-1.1.4-pp310-pypy310_pp73-manylinux_2_17_aarch64.manylinux2014_aarch64.whl", hash = "sha256:2a1b0c348dd8523554dc535540d2046c0c8a535bb086561d8359f3667967b6ca", size = 17952 },
    { url = "https://files.pythonhosted.org/packages/d8/09/6c47e93d2d96b584e56177f15fcb849fdeeb25fc2a2b75ea514a9e92cdf8/xattr-1.1.4-pp310-pypy310_pp73-manylinux_2_5_i686.manylinux1_i686.manylinux_2_17_i686.manylinux2014_i686.whl", hash = "sha256:22284255d2a8e8f3da195bd8e8d43ce674dbc7c38d38cb6ecfb37fae7755d31f", size = 17664 },
    { url = "https://files.pythonhosted.org/packages/c4/02/06f994685af57d74f788ad81dd88231bcffa65e4f5b064dc0748545110cc/xattr-1.1.4-pp310-pypy310_pp73-manylinux_2_5_x86_64.manylinux1_x86_64.manylinux_2_17_x86_64.manylinux2014_x86_64.whl", hash = "sha256:b38aac5ef4381c26d3ce147ca98fba5a78b1e5bcd6be6755b4908659f2705c6d", size = 17574 },
]

[[package]]
name = "zipp"
version = "3.21.0"
source = { registry = "https://pypi.org/simple" }
sdist = { url = "https://files.pythonhosted.org/packages/3f/50/bad581df71744867e9468ebd0bcd6505de3b275e06f202c2cb016e3ff56f/zipp-3.21.0.tar.gz", hash = "sha256:2c9958f6430a2040341a52eb608ed6dd93ef4392e02ffe219417c1b28b5dd1f4", size = 24545 }
wheels = [
    { url = "https://files.pythonhosted.org/packages/b7/1a/7e4798e9339adc931158c9d69ecc34f5e6791489d469f5e50ec15e35f458/zipp-3.21.0-py3-none-any.whl", hash = "sha256:ac1bbe05fd2991f160ebce24ffbac5f6d11d83dc90891255885223d42b3cd931", size = 9630 },
]

[[package]]
name = "zstandard"
version = "0.23.0"
source = { registry = "https://pypi.org/simple" }
dependencies = [
    { name = "cffi", marker = "platform_python_implementation == 'PyPy' or (extra == 'group-9-rockcraft-dev-jammy' and extra == 'group-9-rockcraft-dev-noble') or (extra == 'group-9-rockcraft-dev-jammy' and extra == 'group-9-rockcraft-dev-oracular') or (extra == 'group-9-rockcraft-dev-jammy' and extra == 'group-9-rockcraft-dev-plucky') or (extra == 'group-9-rockcraft-dev-noble' and extra == 'group-9-rockcraft-dev-oracular') or (extra == 'group-9-rockcraft-dev-noble' and extra == 'group-9-rockcraft-dev-plucky') or (extra == 'group-9-rockcraft-dev-oracular' and extra == 'group-9-rockcraft-dev-plucky')" },
]
sdist = { url = "https://files.pythonhosted.org/packages/ed/f6/2ac0287b442160a89d726b17a9184a4c615bb5237db763791a7fd16d9df1/zstandard-0.23.0.tar.gz", hash = "sha256:b2d8c62d08e7255f68f7a740bae85b3c9b8e5466baa9cbf7f57f1cde0ac6bc09", size = 681701 }
wheels = [
    { url = "https://files.pythonhosted.org/packages/2a/55/bd0487e86679db1823fc9ee0d8c9c78ae2413d34c0b461193b5f4c31d22f/zstandard-0.23.0-cp310-cp310-macosx_10_9_x86_64.whl", hash = "sha256:bf0a05b6059c0528477fba9054d09179beb63744355cab9f38059548fedd46a9", size = 788701 },
    { url = "https://files.pythonhosted.org/packages/e1/8a/ccb516b684f3ad987dfee27570d635822e3038645b1a950c5e8022df1145/zstandard-0.23.0-cp310-cp310-macosx_11_0_arm64.whl", hash = "sha256:fc9ca1c9718cb3b06634c7c8dec57d24e9438b2aa9a0f02b8bb36bf478538880", size = 633678 },
    { url = "https://files.pythonhosted.org/packages/12/89/75e633d0611c028e0d9af6df199423bf43f54bea5007e6718ab7132e234c/zstandard-0.23.0-cp310-cp310-manylinux_2_17_aarch64.manylinux2014_aarch64.whl", hash = "sha256:77da4c6bfa20dd5ea25cbf12c76f181a8e8cd7ea231c673828d0386b1740b8dc", size = 4941098 },
    { url = "https://files.pythonhosted.org/packages/4a/7a/bd7f6a21802de358b63f1ee636ab823711c25ce043a3e9f043b4fcb5ba32/zstandard-0.23.0-cp310-cp310-manylinux_2_17_ppc64le.manylinux2014_ppc64le.whl", hash = "sha256:b2170c7e0367dde86a2647ed5b6f57394ea7f53545746104c6b09fc1f4223573", size = 5308798 },
    { url = "https://files.pythonhosted.org/packages/79/3b/775f851a4a65013e88ca559c8ae42ac1352db6fcd96b028d0df4d7d1d7b4/zstandard-0.23.0-cp310-cp310-manylinux_2_17_s390x.manylinux2014_s390x.whl", hash = "sha256:c16842b846a8d2a145223f520b7e18b57c8f476924bda92aeee3a88d11cfc391", size = 5341840 },
    { url = "https://files.pythonhosted.org/packages/09/4f/0cc49570141dd72d4d95dd6fcf09328d1b702c47a6ec12fbed3b8aed18a5/zstandard-0.23.0-cp310-cp310-manylinux_2_17_x86_64.manylinux2014_x86_64.whl", hash = "sha256:157e89ceb4054029a289fb504c98c6a9fe8010f1680de0201b3eb5dc20aa6d9e", size = 5440337 },
    { url = "https://files.pythonhosted.org/packages/e7/7c/aaa7cd27148bae2dc095191529c0570d16058c54c4597a7d118de4b21676/zstandard-0.23.0-cp310-cp310-manylinux_2_5_i686.manylinux1_i686.manylinux_2_17_i686.manylinux2014_i686.whl", hash = "sha256:203d236f4c94cd8379d1ea61db2fce20730b4c38d7f1c34506a31b34edc87bdd", size = 4861182 },
    { url = "https://files.pythonhosted.org/packages/ac/eb/4b58b5c071d177f7dc027129d20bd2a44161faca6592a67f8fcb0b88b3ae/zstandard-0.23.0-cp310-cp310-musllinux_1_1_aarch64.whl", hash = "sha256:dc5d1a49d3f8262be192589a4b72f0d03b72dcf46c51ad5852a4fdc67be7b9e4", size = 4932936 },
    { url = "https://files.pythonhosted.org/packages/44/f9/21a5fb9bb7c9a274b05ad700a82ad22ce82f7ef0f485980a1e98ed6e8c5f/zstandard-0.23.0-cp310-cp310-musllinux_1_1_x86_64.whl", hash = "sha256:752bf8a74412b9892f4e5b58f2f890a039f57037f52c89a740757ebd807f33ea", size = 5464705 },
    { url = "https://files.pythonhosted.org/packages/49/74/b7b3e61db3f88632776b78b1db597af3f44c91ce17d533e14a25ce6a2816/zstandard-0.23.0-cp310-cp310-musllinux_1_2_aarch64.whl", hash = "sha256:80080816b4f52a9d886e67f1f96912891074903238fe54f2de8b786f86baded2", size = 4857882 },
    { url = "https://files.pythonhosted.org/packages/4a/7f/d8eb1cb123d8e4c541d4465167080bec88481ab54cd0b31eb4013ba04b95/zstandard-0.23.0-cp310-cp310-musllinux_1_2_i686.whl", hash = "sha256:84433dddea68571a6d6bd4fbf8ff398236031149116a7fff6f777ff95cad3df9", size = 4697672 },
    { url = "https://files.pythonhosted.org/packages/5e/05/f7dccdf3d121309b60342da454d3e706453a31073e2c4dac8e1581861e44/zstandard-0.23.0-cp310-cp310-musllinux_1_2_ppc64le.whl", hash = "sha256:ab19a2d91963ed9e42b4e8d77cd847ae8381576585bad79dbd0a8837a9f6620a", size = 5206043 },
    { url = "https://files.pythonhosted.org/packages/86/9d/3677a02e172dccd8dd3a941307621c0cbd7691d77cb435ac3c75ab6a3105/zstandard-0.23.0-cp310-cp310-musllinux_1_2_s390x.whl", hash = "sha256:59556bf80a7094d0cfb9f5e50bb2db27fefb75d5138bb16fb052b61b0e0eeeb0", size = 5667390 },
    { url = "https://files.pythonhosted.org/packages/41/7e/0012a02458e74a7ba122cd9cafe491facc602c9a17f590367da369929498/zstandard-0.23.0-cp310-cp310-musllinux_1_2_x86_64.whl", hash = "sha256:27d3ef2252d2e62476389ca8f9b0cf2bbafb082a3b6bfe9d90cbcbb5529ecf7c", size = 5198901 },
    { url = "https://files.pythonhosted.org/packages/65/3a/8f715b97bd7bcfc7342d8adcd99a026cb2fb550e44866a3b6c348e1b0f02/zstandard-0.23.0-cp310-cp310-win32.whl", hash = "sha256:5d41d5e025f1e0bccae4928981e71b2334c60f580bdc8345f824e7c0a4c2a813", size = 430596 },
    { url = "https://files.pythonhosted.org/packages/19/b7/b2b9eca5e5a01111e4fe8a8ffb56bdcdf56b12448a24effe6cfe4a252034/zstandard-0.23.0-cp310-cp310-win_amd64.whl", hash = "sha256:519fbf169dfac1222a76ba8861ef4ac7f0530c35dd79ba5727014613f91613d4", size = 495498 },
    { url = "https://files.pythonhosted.org/packages/9e/40/f67e7d2c25a0e2dc1744dd781110b0b60306657f8696cafb7ad7579469bd/zstandard-0.23.0-cp311-cp311-macosx_10_9_x86_64.whl", hash = "sha256:34895a41273ad33347b2fc70e1bff4240556de3c46c6ea430a7ed91f9042aa4e", size = 788699 },
    { url = "https://files.pythonhosted.org/packages/e8/46/66d5b55f4d737dd6ab75851b224abf0afe5774976fe511a54d2eb9063a41/zstandard-0.23.0-cp311-cp311-macosx_11_0_arm64.whl", hash = "sha256:77ea385f7dd5b5676d7fd943292ffa18fbf5c72ba98f7d09fc1fb9e819b34c23", size = 633681 },
    { url = "https://files.pythonhosted.org/packages/63/b6/677e65c095d8e12b66b8f862b069bcf1f1d781b9c9c6f12eb55000d57583/zstandard-0.23.0-cp311-cp311-manylinux_2_17_aarch64.manylinux2014_aarch64.whl", hash = "sha256:983b6efd649723474f29ed42e1467f90a35a74793437d0bc64a5bf482bedfa0a", size = 4944328 },
    { url = "https://files.pythonhosted.org/packages/59/cc/e76acb4c42afa05a9d20827116d1f9287e9c32b7ad58cc3af0721ce2b481/zstandard-0.23.0-cp311-cp311-manylinux_2_17_ppc64le.manylinux2014_ppc64le.whl", hash = "sha256:80a539906390591dd39ebb8d773771dc4db82ace6372c4d41e2d293f8e32b8db", size = 5311955 },
    { url = "https://files.pythonhosted.org/packages/78/e4/644b8075f18fc7f632130c32e8f36f6dc1b93065bf2dd87f03223b187f26/zstandard-0.23.0-cp311-cp311-manylinux_2_17_s390x.manylinux2014_s390x.whl", hash = "sha256:445e4cb5048b04e90ce96a79b4b63140e3f4ab5f662321975679b5f6360b90e2", size = 5344944 },
    { url = "https://files.pythonhosted.org/packages/76/3f/dbafccf19cfeca25bbabf6f2dd81796b7218f768ec400f043edc767015a6/zstandard-0.23.0-cp311-cp311-manylinux_2_17_x86_64.manylinux2014_x86_64.whl", hash = "sha256:fd30d9c67d13d891f2360b2a120186729c111238ac63b43dbd37a5a40670b8ca", size = 5442927 },
    { url = "https://files.pythonhosted.org/packages/0c/c3/d24a01a19b6733b9f218e94d1a87c477d523237e07f94899e1c10f6fd06c/zstandard-0.23.0-cp311-cp311-manylinux_2_5_i686.manylinux1_i686.manylinux_2_17_i686.manylinux2014_i686.whl", hash = "sha256:d20fd853fbb5807c8e84c136c278827b6167ded66c72ec6f9a14b863d809211c", size = 4864910 },
    { url = "https://files.pythonhosted.org/packages/1c/a9/cf8f78ead4597264f7618d0875be01f9bc23c9d1d11afb6d225b867cb423/zstandard-0.23.0-cp311-cp311-musllinux_1_1_aarch64.whl", hash = "sha256:ed1708dbf4d2e3a1c5c69110ba2b4eb6678262028afd6c6fbcc5a8dac9cda68e", size = 4935544 },
    { url = "https://files.pythonhosted.org/packages/2c/96/8af1e3731b67965fb995a940c04a2c20997a7b3b14826b9d1301cf160879/zstandard-0.23.0-cp311-cp311-musllinux_1_1_x86_64.whl", hash = "sha256:be9b5b8659dff1f913039c2feee1aca499cfbc19e98fa12bc85e037c17ec6ca5", size = 5467094 },
    { url = "https://files.pythonhosted.org/packages/ff/57/43ea9df642c636cb79f88a13ab07d92d88d3bfe3e550b55a25a07a26d878/zstandard-0.23.0-cp311-cp311-musllinux_1_2_aarch64.whl", hash = "sha256:65308f4b4890aa12d9b6ad9f2844b7ee42c7f7a4fd3390425b242ffc57498f48", size = 4860440 },
    { url = "https://files.pythonhosted.org/packages/46/37/edb78f33c7f44f806525f27baa300341918fd4c4af9472fbc2c3094be2e8/zstandard-0.23.0-cp311-cp311-musllinux_1_2_i686.whl", hash = "sha256:98da17ce9cbf3bfe4617e836d561e433f871129e3a7ac16d6ef4c680f13a839c", size = 4700091 },
    { url = "https://files.pythonhosted.org/packages/c1/f1/454ac3962671a754f3cb49242472df5c2cced4eb959ae203a377b45b1a3c/zstandard-0.23.0-cp311-cp311-musllinux_1_2_ppc64le.whl", hash = "sha256:8ed7d27cb56b3e058d3cf684d7200703bcae623e1dcc06ed1e18ecda39fee003", size = 5208682 },
    { url = "https://files.pythonhosted.org/packages/85/b2/1734b0fff1634390b1b887202d557d2dd542de84a4c155c258cf75da4773/zstandard-0.23.0-cp311-cp311-musllinux_1_2_s390x.whl", hash = "sha256:b69bb4f51daf461b15e7b3db033160937d3ff88303a7bc808c67bbc1eaf98c78", size = 5669707 },
    { url = "https://files.pythonhosted.org/packages/52/5a/87d6971f0997c4b9b09c495bf92189fb63de86a83cadc4977dc19735f652/zstandard-0.23.0-cp311-cp311-musllinux_1_2_x86_64.whl", hash = "sha256:034b88913ecc1b097f528e42b539453fa82c3557e414b3de9d5632c80439a473", size = 5201792 },
    { url = "https://files.pythonhosted.org/packages/79/02/6f6a42cc84459d399bd1a4e1adfc78d4dfe45e56d05b072008d10040e13b/zstandard-0.23.0-cp311-cp311-win32.whl", hash = "sha256:f2d4380bf5f62daabd7b751ea2339c1a21d1c9463f1feb7fc2bdcea2c29c3160", size = 430586 },
    { url = "https://files.pythonhosted.org/packages/be/a2/4272175d47c623ff78196f3c10e9dc7045c1b9caf3735bf041e65271eca4/zstandard-0.23.0-cp311-cp311-win_amd64.whl", hash = "sha256:62136da96a973bd2557f06ddd4e8e807f9e13cbb0bfb9cc06cfe6d98ea90dfe0", size = 495420 },
    { url = "https://files.pythonhosted.org/packages/7b/83/f23338c963bd9de687d47bf32efe9fd30164e722ba27fb59df33e6b1719b/zstandard-0.23.0-cp312-cp312-macosx_10_9_x86_64.whl", hash = "sha256:b4567955a6bc1b20e9c31612e615af6b53733491aeaa19a6b3b37f3b65477094", size = 788713 },
    { url = "https://files.pythonhosted.org/packages/5b/b3/1a028f6750fd9227ee0b937a278a434ab7f7fdc3066c3173f64366fe2466/zstandard-0.23.0-cp312-cp312-macosx_11_0_arm64.whl", hash = "sha256:1e172f57cd78c20f13a3415cc8dfe24bf388614324d25539146594c16d78fcc8", size = 633459 },
    { url = "https://files.pythonhosted.org/packages/26/af/36d89aae0c1f95a0a98e50711bc5d92c144939efc1f81a2fcd3e78d7f4c1/zstandard-0.23.0-cp312-cp312-manylinux_2_17_aarch64.manylinux2014_aarch64.whl", hash = "sha256:b0e166f698c5a3e914947388c162be2583e0c638a4703fc6a543e23a88dea3c1", size = 4945707 },
    { url = "https://files.pythonhosted.org/packages/cd/2e/2051f5c772f4dfc0aae3741d5fc72c3dcfe3aaeb461cc231668a4db1ce14/zstandard-0.23.0-cp312-cp312-manylinux_2_17_ppc64le.manylinux2014_ppc64le.whl", hash = "sha256:12a289832e520c6bd4dcaad68e944b86da3bad0d339ef7989fb7e88f92e96072", size = 5306545 },
    { url = "https://files.pythonhosted.org/packages/0a/9e/a11c97b087f89cab030fa71206963090d2fecd8eb83e67bb8f3ffb84c024/zstandard-0.23.0-cp312-cp312-manylinux_2_17_s390x.manylinux2014_s390x.whl", hash = "sha256:d50d31bfedd53a928fed6707b15a8dbeef011bb6366297cc435accc888b27c20", size = 5337533 },
    { url = "https://files.pythonhosted.org/packages/fc/79/edeb217c57fe1bf16d890aa91a1c2c96b28c07b46afed54a5dcf310c3f6f/zstandard-0.23.0-cp312-cp312-manylinux_2_17_x86_64.manylinux2014_x86_64.whl", hash = "sha256:72c68dda124a1a138340fb62fa21b9bf4848437d9ca60bd35db36f2d3345f373", size = 5436510 },
    { url = "https://files.pythonhosted.org/packages/81/4f/c21383d97cb7a422ddf1ae824b53ce4b51063d0eeb2afa757eb40804a8ef/zstandard-0.23.0-cp312-cp312-manylinux_2_5_i686.manylinux1_i686.manylinux_2_17_i686.manylinux2014_i686.whl", hash = "sha256:53dd9d5e3d29f95acd5de6802e909ada8d8d8cfa37a3ac64836f3bc4bc5512db", size = 4859973 },
    { url = "https://files.pythonhosted.org/packages/ab/15/08d22e87753304405ccac8be2493a495f529edd81d39a0870621462276ef/zstandard-0.23.0-cp312-cp312-musllinux_1_1_aarch64.whl", hash = "sha256:6a41c120c3dbc0d81a8e8adc73312d668cd34acd7725f036992b1b72d22c1772", size = 4936968 },
    { url = "https://files.pythonhosted.org/packages/eb/fa/f3670a597949fe7dcf38119a39f7da49a8a84a6f0b1a2e46b2f71a0ab83f/zstandard-0.23.0-cp312-cp312-musllinux_1_1_x86_64.whl", hash = "sha256:40b33d93c6eddf02d2c19f5773196068d875c41ca25730e8288e9b672897c105", size = 5467179 },
    { url = "https://files.pythonhosted.org/packages/4e/a9/dad2ab22020211e380adc477a1dbf9f109b1f8d94c614944843e20dc2a99/zstandard-0.23.0-cp312-cp312-musllinux_1_2_aarch64.whl", hash = "sha256:9206649ec587e6b02bd124fb7799b86cddec350f6f6c14bc82a2b70183e708ba", size = 4848577 },
    { url = "https://files.pythonhosted.org/packages/08/03/dd28b4484b0770f1e23478413e01bee476ae8227bbc81561f9c329e12564/zstandard-0.23.0-cp312-cp312-musllinux_1_2_i686.whl", hash = "sha256:76e79bc28a65f467e0409098fa2c4376931fd3207fbeb6b956c7c476d53746dd", size = 4693899 },
    { url = "https://files.pythonhosted.org/packages/2b/64/3da7497eb635d025841e958bcd66a86117ae320c3b14b0ae86e9e8627518/zstandard-0.23.0-cp312-cp312-musllinux_1_2_ppc64le.whl", hash = "sha256:66b689c107857eceabf2cf3d3fc699c3c0fe8ccd18df2219d978c0283e4c508a", size = 5199964 },
    { url = "https://files.pythonhosted.org/packages/43/a4/d82decbab158a0e8a6ebb7fc98bc4d903266bce85b6e9aaedea1d288338c/zstandard-0.23.0-cp312-cp312-musllinux_1_2_s390x.whl", hash = "sha256:9c236e635582742fee16603042553d276cca506e824fa2e6489db04039521e90", size = 5655398 },
    { url = "https://files.pythonhosted.org/packages/f2/61/ac78a1263bc83a5cf29e7458b77a568eda5a8f81980691bbc6eb6a0d45cc/zstandard-0.23.0-cp312-cp312-musllinux_1_2_x86_64.whl", hash = "sha256:a8fffdbd9d1408006baaf02f1068d7dd1f016c6bcb7538682622c556e7b68e35", size = 5191313 },
    { url = "https://files.pythonhosted.org/packages/e7/54/967c478314e16af5baf849b6ee9d6ea724ae5b100eb506011f045d3d4e16/zstandard-0.23.0-cp312-cp312-win32.whl", hash = "sha256:dc1d33abb8a0d754ea4763bad944fd965d3d95b5baef6b121c0c9013eaf1907d", size = 430877 },
    { url = "https://files.pythonhosted.org/packages/75/37/872d74bd7739639c4553bf94c84af7d54d8211b626b352bc57f0fd8d1e3f/zstandard-0.23.0-cp312-cp312-win_amd64.whl", hash = "sha256:64585e1dba664dc67c7cdabd56c1e5685233fbb1fc1966cfba2a340ec0dfff7b", size = 495595 },
    { url = "https://files.pythonhosted.org/packages/80/f1/8386f3f7c10261fe85fbc2c012fdb3d4db793b921c9abcc995d8da1b7a80/zstandard-0.23.0-cp313-cp313-macosx_10_13_x86_64.whl", hash = "sha256:576856e8594e6649aee06ddbfc738fec6a834f7c85bf7cadd1c53d4a58186ef9", size = 788975 },
    { url = "https://files.pythonhosted.org/packages/16/e8/cbf01077550b3e5dc86089035ff8f6fbbb312bc0983757c2d1117ebba242/zstandard-0.23.0-cp313-cp313-macosx_11_0_arm64.whl", hash = "sha256:38302b78a850ff82656beaddeb0bb989a0322a8bbb1bf1ab10c17506681d772a", size = 633448 },
    { url = "https://files.pythonhosted.org/packages/06/27/4a1b4c267c29a464a161aeb2589aff212b4db653a1d96bffe3598f3f0d22/zstandard-0.23.0-cp313-cp313-manylinux_2_17_aarch64.manylinux2014_aarch64.whl", hash = "sha256:d2240ddc86b74966c34554c49d00eaafa8200a18d3a5b6ffbf7da63b11d74ee2", size = 4945269 },
    { url = "https://files.pythonhosted.org/packages/7c/64/d99261cc57afd9ae65b707e38045ed8269fbdae73544fd2e4a4d50d0ed83/zstandard-0.23.0-cp313-cp313-manylinux_2_17_ppc64le.manylinux2014_ppc64le.whl", hash = "sha256:2ef230a8fd217a2015bc91b74f6b3b7d6522ba48be29ad4ea0ca3a3775bf7dd5", size = 5306228 },
    { url = "https://files.pythonhosted.org/packages/7a/cf/27b74c6f22541f0263016a0fd6369b1b7818941de639215c84e4e94b2a1c/zstandard-0.23.0-cp313-cp313-manylinux_2_17_s390x.manylinux2014_s390x.whl", hash = "sha256:774d45b1fac1461f48698a9d4b5fa19a69d47ece02fa469825b442263f04021f", size = 5336891 },
    { url = "https://files.pythonhosted.org/packages/fa/18/89ac62eac46b69948bf35fcd90d37103f38722968e2981f752d69081ec4d/zstandard-0.23.0-cp313-cp313-manylinux_2_17_x86_64.manylinux2014_x86_64.whl", hash = "sha256:6f77fa49079891a4aab203d0b1744acc85577ed16d767b52fc089d83faf8d8ed", size = 5436310 },
    { url = "https://files.pythonhosted.org/packages/a8/a8/5ca5328ee568a873f5118d5b5f70d1f36c6387716efe2e369010289a5738/zstandard-0.23.0-cp313-cp313-manylinux_2_5_i686.manylinux1_i686.manylinux_2_17_i686.manylinux2014_i686.whl", hash = "sha256:ac184f87ff521f4840e6ea0b10c0ec90c6b1dcd0bad2f1e4a9a1b4fa177982ea", size = 4859912 },
    { url = "https://files.pythonhosted.org/packages/ea/ca/3781059c95fd0868658b1cf0440edd832b942f84ae60685d0cfdb808bca1/zstandard-0.23.0-cp313-cp313-musllinux_1_1_aarch64.whl", hash = "sha256:c363b53e257246a954ebc7c488304b5592b9c53fbe74d03bc1c64dda153fb847", size = 4936946 },
    { url = "https://files.pythonhosted.org/packages/ce/11/41a58986f809532742c2b832c53b74ba0e0a5dae7e8ab4642bf5876f35de/zstandard-0.23.0-cp313-cp313-musllinux_1_1_x86_64.whl", hash = "sha256:e7792606d606c8df5277c32ccb58f29b9b8603bf83b48639b7aedf6df4fe8171", size = 5466994 },
    { url = "https://files.pythonhosted.org/packages/83/e3/97d84fe95edd38d7053af05159465d298c8b20cebe9ccb3d26783faa9094/zstandard-0.23.0-cp313-cp313-musllinux_1_2_aarch64.whl", hash = "sha256:a0817825b900fcd43ac5d05b8b3079937073d2b1ff9cf89427590718b70dd840", size = 4848681 },
    { url = "https://files.pythonhosted.org/packages/6e/99/cb1e63e931de15c88af26085e3f2d9af9ce53ccafac73b6e48418fd5a6e6/zstandard-0.23.0-cp313-cp313-musllinux_1_2_i686.whl", hash = "sha256:9da6bc32faac9a293ddfdcb9108d4b20416219461e4ec64dfea8383cac186690", size = 4694239 },
    { url = "https://files.pythonhosted.org/packages/ab/50/b1e703016eebbc6501fc92f34db7b1c68e54e567ef39e6e59cf5fb6f2ec0/zstandard-0.23.0-cp313-cp313-musllinux_1_2_ppc64le.whl", hash = "sha256:fd7699e8fd9969f455ef2926221e0233f81a2542921471382e77a9e2f2b57f4b", size = 5200149 },
    { url = "https://files.pythonhosted.org/packages/aa/e0/932388630aaba70197c78bdb10cce2c91fae01a7e553b76ce85471aec690/zstandard-0.23.0-cp313-cp313-musllinux_1_2_s390x.whl", hash = "sha256:d477ed829077cd945b01fc3115edd132c47e6540ddcd96ca169facff28173057", size = 5655392 },
    { url = "https://files.pythonhosted.org/packages/02/90/2633473864f67a15526324b007a9f96c96f56d5f32ef2a56cc12f9548723/zstandard-0.23.0-cp313-cp313-musllinux_1_2_x86_64.whl", hash = "sha256:fa6ce8b52c5987b3e34d5674b0ab529a4602b632ebab0a93b07bfb4dfc8f8a33", size = 5191299 },
    { url = "https://files.pythonhosted.org/packages/b0/4c/315ca5c32da7e2dc3455f3b2caee5c8c2246074a61aac6ec3378a97b7136/zstandard-0.23.0-cp313-cp313-win32.whl", hash = "sha256:a9b07268d0c3ca5c170a385a0ab9fb7fdd9f5fd866be004c4ea39e44edce47dd", size = 430862 },
    { url = "https://files.pythonhosted.org/packages/a2/bf/c6aaba098e2d04781e8f4f7c0ba3c7aa73d00e4c436bcc0cf059a66691d1/zstandard-0.23.0-cp313-cp313-win_amd64.whl", hash = "sha256:f3513916e8c645d0610815c257cbfd3242adfd5c4cfa78be514e5a3ebb42a41b", size = 495578 },
]<|MERGE_RESOLUTION|>--- conflicted
+++ resolved
@@ -4,12 +4,8 @@
 resolution-markers = [
     "python_full_version >= '3.13'",
     "python_full_version == '3.12.*'",
-<<<<<<< HEAD
-    "python_full_version < '3.12'",
-=======
     "python_full_version == '3.11.*'",
     "python_full_version < '3.11'",
->>>>>>> e5aea09b
 ]
 conflicts = [[
     { package = "rockcraft", group = "dev-jammy" },
@@ -109,7 +105,7 @@
 version = "3.3.9"
 source = { registry = "https://pypi.org/simple" }
 dependencies = [
-    { name = "typing-extensions", marker = "python_full_version < '3.11'" },
+    { name = "typing-extensions", marker = "python_full_version < '3.11' or (extra == 'group-9-rockcraft-dev-jammy' and extra == 'group-9-rockcraft-dev-noble') or (extra == 'group-9-rockcraft-dev-jammy' and extra == 'group-9-rockcraft-dev-oracular') or (extra == 'group-9-rockcraft-dev-jammy' and extra == 'group-9-rockcraft-dev-plucky') or (extra == 'group-9-rockcraft-dev-noble' and extra == 'group-9-rockcraft-dev-oracular') or (extra == 'group-9-rockcraft-dev-noble' and extra == 'group-9-rockcraft-dev-plucky') or (extra == 'group-9-rockcraft-dev-oracular' and extra == 'group-9-rockcraft-dev-plucky')" },
 ]
 sdist = { url = "https://files.pythonhosted.org/packages/39/33/536530122a22a7504b159bccaf30a1f76aa19d23028bd8b5009eb9b2efea/astroid-3.3.9.tar.gz", hash = "sha256:622cc8e3048684aa42c820d9d218978021c3c3d174fb03a9f0d615921744f550", size = 398731 }
 wheels = [
@@ -135,7 +131,6 @@
 sdist = { url = "https://files.pythonhosted.org/packages/7d/6b/d52e42361e1aa00709585ecc30b3f9684b3ab62530771402248b1b1d6240/babel-2.17.0.tar.gz", hash = "sha256:0c54cffb19f690cdcc52a3b50bcbf71e07a808d1c80d549f2459b9d2cf0afb9d", size = 9951852 }
 wheels = [
     { url = "https://files.pythonhosted.org/packages/b7/b8/3fe70c75fe32afc4bb507f75563d39bc5642255d1d94f1f23604725780bf/babel-2.17.0-py3-none-any.whl", hash = "sha256:4d0b53093fdfb4b21c92b5213dba5a1b23885afa8383709427046b21c366e5f2", size = 10182537 },
-<<<<<<< HEAD
 ]
 
 [[package]]
@@ -145,22 +140,15 @@
 sdist = { url = "https://files.pythonhosted.org/packages/86/72/cd9b395f25e290e633655a100af28cb253e4393396264a98bd5f5951d50f/backports_tarfile-1.2.0.tar.gz", hash = "sha256:d75e02c268746e1b8144c278978b6e98e85de6ad16f8e4b0844a154557eca991", size = 86406 }
 wheels = [
     { url = "https://files.pythonhosted.org/packages/b9/fa/123043af240e49752f1c4bd24da5053b6bd00cad78c2be53c0d1e8b975bc/backports.tarfile-1.2.0-py3-none-any.whl", hash = "sha256:77e284d754527b01fb1e6fa8a1afe577858ebe4e9dad8919e34c862cb399bc34", size = 30181 },
-=======
->>>>>>> e5aea09b
 ]
 
 [[package]]
 name = "beautifulsoup4"
-<<<<<<< HEAD
 version = "4.13.3"
-=======
-version = "4.13.0"
->>>>>>> e5aea09b
 source = { registry = "https://pypi.org/simple" }
 dependencies = [
     { name = "soupsieve" },
     { name = "typing-extensions" },
-<<<<<<< HEAD
 ]
 sdist = { url = "https://files.pythonhosted.org/packages/f0/3c/adaf39ce1fb4afdd21b611e3d530b183bb7759c9b673d60db0e347fd4439/beautifulsoup4-4.13.3.tar.gz", hash = "sha256:1bd32405dacc920b42b83ba01644747ed77456a65760e285fbc47633ceddaf8b", size = 619516 }
 wheels = [
@@ -183,12 +171,6 @@
 sdist = { url = "https://files.pythonhosted.org/packages/d6/6c/57418c4404cd22fe6275b8301ca2b46a8cdaa8157938017a9ae0b3edf363/bracex-2.5.post1.tar.gz", hash = "sha256:12c50952415bfa773d2d9ccb8e79651b8cdb1f31a42f6091b804f6ba2b4a66b6", size = 26641 }
 wheels = [
     { url = "https://files.pythonhosted.org/packages/4b/02/8db98cdc1a58e0abd6716d5e63244658e6e63513c65f469f34b6f1053fd0/bracex-2.5.post1-py3-none-any.whl", hash = "sha256:13e5732fec27828d6af308628285ad358047cec36801598368cb28bc631dbaf6", size = 11558 },
-=======
-]
-sdist = { url = "https://files.pythonhosted.org/packages/4b/d3/6f4047d1de55b7a290ef8d4b4ebf59dcc24742920ebbed0909f823424205/beautifulsoup4-4.13.0.tar.gz", hash = "sha256:b6e5afb3a2b1472c8db751a92eabf7834e5c7099f990c5e4b35f1f16b60bae64", size = 558514 }
-wheels = [
-    { url = "https://files.pythonhosted.org/packages/6e/74/d53cf0c527b20fc87351e6fd9d51aac9b5d1e32ec5a3a32b84671806ab40/beautifulsoup4-4.13.0-py3-none-any.whl", hash = "sha256:9c4c3dfa67aba55f6cd03769c441b21e6a369797fd6766e4b4c6b3399aae2735", size = 184993 },
->>>>>>> e5aea09b
 ]
 
 [[package]]
@@ -277,7 +259,6 @@
 sdist = { url = "https://files.pythonhosted.org/packages/1c/ab/c9f1e32b7b1bf505bf26f0ef697775960db7932abeb7b516de930ba2705f/certifi-2025.1.31.tar.gz", hash = "sha256:3d5da6925056f6f18f119200434a4780a94263f10d1c21d032a6f6b2baa20651", size = 167577 }
 wheels = [
     { url = "https://files.pythonhosted.org/packages/38/fc/bce832fd4fd99766c04d1ee0eead6b0ec6486fb100ae5e74c1d91292b982/certifi-2025.1.31-py3-none-any.whl", hash = "sha256:ca78db4565a652026a4db2bcdf68f2fb589ea80d0be70e03929ed730746b84fe", size = 166393 },
-<<<<<<< HEAD
 ]
 
 [[package]]
@@ -344,8 +325,6 @@
 sdist = { url = "https://files.pythonhosted.org/packages/f3/0d/f7b6ab21ec75897ed80c17d79b15951a719226b9fababf1e40ea74d69079/chardet-5.2.0.tar.gz", hash = "sha256:1b3b6ff479a8c414bc3fa2c0852995695c4a026dcd6d0633b2dd092ca39c1cf7", size = 2069618 }
 wheels = [
     { url = "https://files.pythonhosted.org/packages/38/6f/f5fbc992a329ee4e0f288c1fe0e2ad9485ed064cac731ed2fe47dcc38cbf/chardet-5.2.0-py3-none-any.whl", hash = "sha256:e1cf59446890a00105fe7b7912492ea04b6e6f06d4b742b2c788469e34c82970", size = 199385 },
-=======
->>>>>>> e5aea09b
 ]
 
 [[package]]
@@ -745,7 +724,15 @@
 ]
 
 [[package]]
-<<<<<<< HEAD
+name = "dill"
+version = "0.4.0"
+source = { registry = "https://pypi.org/simple" }
+sdist = { url = "https://files.pythonhosted.org/packages/12/80/630b4b88364e9a8c8c5797f4602d0f76ef820909ee32f0bacb9f90654042/dill-0.4.0.tar.gz", hash = "sha256:0633f1d2df477324f53a895b02c901fb961bdbf65a17122586ea7019292cbcf0", size = 186976 }
+wheels = [
+    { url = "https://files.pythonhosted.org/packages/50/3d/9373ad9c56321fdab5b41197068e1d8c25883b3fea29dd361f9b55116869/dill-0.4.0-py3-none-any.whl", hash = "sha256:44f54bf6412c2c8464c14e8243eb163690a9800dbe2c367330883b19c7561049", size = 119668 },
+]
+
+[[package]]
 name = "distlib"
 version = "0.3.9"
 source = { registry = "https://pypi.org/simple" }
@@ -761,14 +748,6 @@
 sdist = { url = "https://files.pythonhosted.org/packages/fc/f8/98eea607f65de6527f8a2e8885fc8015d3e6f5775df186e443e0964a11c3/distro-1.9.0.tar.gz", hash = "sha256:2fa77c6fd8940f116ee1d6b94a2f90b13b5ea8d019b98bc8bafdcabcdd9bdbed", size = 60722 }
 wheels = [
     { url = "https://files.pythonhosted.org/packages/12/b3/231ffd4ab1fc9d679809f356cebee130ac7daa00d6d6f3206dd4fd137e9e/distro-1.9.0-py3-none-any.whl", hash = "sha256:7bffd925d65168f85027d8da9af6bddab658135b840670a223589bc0c8ef02b2", size = 20277 },
-=======
-name = "dill"
-version = "0.3.9"
-source = { registry = "https://pypi.org/simple" }
-sdist = { url = "https://files.pythonhosted.org/packages/70/43/86fe3f9e130c4137b0f1b50784dd70a5087b911fe07fa81e53e0c4c47fea/dill-0.3.9.tar.gz", hash = "sha256:81aa267dddf68cbfe8029c42ca9ec6a4ab3b22371d1c450abc54422577b4512c", size = 187000 }
-wheels = [
-    { url = "https://files.pythonhosted.org/packages/46/d1/e73b6ad76f0b1fb7f23c35c6d95dbc506a9c8804f43dda8cb5b0fa6331fd/dill-0.3.9-py3-none-any.whl", hash = "sha256:468dff3b89520b474c0397703366b7b95eebe6303f108adf9b19da1f702be87a", size = 119418 },
->>>>>>> e5aea09b
 ]
 
 [[package]]
@@ -859,7 +838,6 @@
 
 [[package]]
 name = "filelock"
-<<<<<<< HEAD
 version = "3.18.0"
 source = { registry = "https://pypi.org/simple" }
 sdist = { url = "https://files.pythonhosted.org/packages/0a/10/c23352565a6544bdc5353e0b15fc1c563352101f30e24bf500207a54df9a/filelock-3.18.0.tar.gz", hash = "sha256:adbc88eabb99d2fec8c9c1b229b171f18afa655400173ddc653d5d01501fb9f2", size = 18075 }
@@ -877,12 +855,6 @@
 sdist = { url = "https://files.pythonhosted.org/packages/2d/73/ab2c4fb7972145c1595c07837cffc1456c1510a908f5c8bda9745930ee60/findpython-0.6.3.tar.gz", hash = "sha256:5863ea55556d8aadc693481a14ac4f3624952719efc1c5591abb0b4a9e965c94", size = 17827 }
 wheels = [
     { url = "https://files.pythonhosted.org/packages/68/cc/10e4ec45585eba7784a6e86f21990e97b828b8d8927d28ae639b06d50c59/findpython-0.6.3-py3-none-any.whl", hash = "sha256:a85bb589b559cdf1b87227cc233736eb7cad894b9e68021ee498850611939ebc", size = 20564 },
-=======
-version = "3.17.0"
-source = { registry = "https://pypi.org/simple" }
-sdist = { url = "https://files.pythonhosted.org/packages/dc/9c/0b15fb47b464e1b663b1acd1253a062aa5feecb07d4e597daea542ebd2b5/filelock-3.17.0.tar.gz", hash = "sha256:ee4e77401ef576ebb38cd7f13b9b28893194acc20a8e68e18730ba9c0e54660e", size = 18027 }
-wheels = [
-    { url = "https://files.pythonhosted.org/packages/89/ec/00d68c4ddfedfe64159999e5f8a98fb8442729a63e2077eb9dcd89623d27/filelock-3.17.0-py3-none-any.whl", hash = "sha256:533dc2f7ba78dc2f0f531fc6c4940addf7b70a481e269a5a3b93be94ffbe8338", size = 16164 },
 ]
 
 [[package]]
@@ -897,7 +869,6 @@
 sdist = { url = "https://files.pythonhosted.org/packages/e7/c4/5842fc9fc94584c455543540af62fd9900faade32511fab650e9891ec225/flake8-7.2.0.tar.gz", hash = "sha256:fa558ae3f6f7dbf2b4f22663e5343b6b6023620461f8d4ff2019ef4b5ee70426", size = 48177 }
 wheels = [
     { url = "https://files.pythonhosted.org/packages/83/5c/0627be4c9976d56b1217cb5187b7504e7fd7d3503f8bfd312a04077bd4f7/flake8-7.2.0-py2.py3-none-any.whl", hash = "sha256:93b92ba5bdb60754a6da14fa3b93a9361fd00a59632ada61fd7b130436c40343", size = 57786 },
->>>>>>> e5aea09b
 ]
 
 [[package]]
@@ -1053,26 +1024,21 @@
 ]
 
 [[package]]
-<<<<<<< HEAD
 name = "installer"
 version = "0.7.0"
-=======
+source = { registry = "https://pypi.org/simple" }
+sdist = { url = "https://files.pythonhosted.org/packages/05/18/ceeb4e3ab3aa54495775775b38ae42b10a92f42ce42dfa44da684289b8c8/installer-0.7.0.tar.gz", hash = "sha256:a26d3e3116289bb08216e0d0f7d925fcef0b0194eedfa0c944bcaaa106c4b631", size = 474349 }
+wheels = [
+    { url = "https://files.pythonhosted.org/packages/e5/ca/1172b6638d52f2d6caa2dd262ec4c811ba59eee96d54a7701930726bce18/installer-0.7.0-py3-none-any.whl", hash = "sha256:05d1933f0a5ba7d8d6296bb6d5018e7c94fa473ceb10cf198a92ccea19c27b53", size = 453838 },
+]
+
+[[package]]
 name = "isort"
 version = "6.0.1"
 source = { registry = "https://pypi.org/simple" }
 sdist = { url = "https://files.pythonhosted.org/packages/b8/21/1e2a441f74a653a144224d7d21afe8f4169e6c7c20bb13aec3a2dc3815e0/isort-6.0.1.tar.gz", hash = "sha256:1cb5df28dfbc742e490c5e41bad6da41b805b0a8be7bc93cd0fb2a8a890ac450", size = 821955 }
 wheels = [
     { url = "https://files.pythonhosted.org/packages/c1/11/114d0a5f4dabbdcedc1125dee0888514c3c3b16d3e9facad87ed96fad97c/isort-6.0.1-py3-none-any.whl", hash = "sha256:2dc5d7f65c9678d94c88dfc29161a320eec67328bc97aad576874cb4be1e9615", size = 94186 },
-]
-
-[[package]]
-name = "jinja2"
-version = "3.1.5"
->>>>>>> e5aea09b
-source = { registry = "https://pypi.org/simple" }
-sdist = { url = "https://files.pythonhosted.org/packages/05/18/ceeb4e3ab3aa54495775775b38ae42b10a92f42ce42dfa44da684289b8c8/installer-0.7.0.tar.gz", hash = "sha256:a26d3e3116289bb08216e0d0f7d925fcef0b0194eedfa0c944bcaaa106c4b631", size = 474349 }
-wheels = [
-    { url = "https://files.pythonhosted.org/packages/e5/ca/1172b6638d52f2d6caa2dd262ec4c811ba59eee96d54a7701930726bce18/installer-0.7.0-py3-none-any.whl", hash = "sha256:05d1933f0a5ba7d8d6296bb6d5018e7c94fa473ceb10cf198a92ccea19c27b53", size = 453838 },
 ]
 
 [[package]]
@@ -1740,7 +1706,6 @@
 ]
 
 [[package]]
-<<<<<<< HEAD
 name = "protobuf"
 version = "6.30.1"
 source = { registry = "https://pypi.org/simple" }
@@ -1755,20 +1720,21 @@
 ]
 
 [[package]]
+name = "pycodestyle"
+version = "2.13.0"
+source = { registry = "https://pypi.org/simple" }
+sdist = { url = "https://files.pythonhosted.org/packages/04/6e/1f4a62078e4d95d82367f24e685aef3a672abfd27d1a868068fed4ed2254/pycodestyle-2.13.0.tar.gz", hash = "sha256:c8415bf09abe81d9c7f872502a6eee881fbe85d8763dd5b9924bb0a01d67efae", size = 39312 }
+wheels = [
+    { url = "https://files.pythonhosted.org/packages/07/be/b00116df1bfb3e0bb5b45e29d604799f7b91dd861637e4d448b4e09e6a3e/pycodestyle-2.13.0-py2.py3-none-any.whl", hash = "sha256:35863c5974a271c7a726ed228a14a4f6daf49df369d8c50cd9a6f58a5e143ba9", size = 31424 },
+]
+
+[[package]]
 name = "pycparser"
 version = "2.22"
 source = { registry = "https://pypi.org/simple" }
 sdist = { url = "https://files.pythonhosted.org/packages/1d/b2/31537cf4b1ca988837256c910a668b553fceb8f069bedc4b1c826024b52c/pycparser-2.22.tar.gz", hash = "sha256:491c8be9c040f5390f5bf44a5b07752bd07f56edf992381b05c701439eec10f6", size = 172736 }
 wheels = [
     { url = "https://files.pythonhosted.org/packages/13/a3/a812df4e2dd5696d1f351d58b8fe16a405b234ad2886a0dab9183fb78109/pycparser-2.22-py3-none-any.whl", hash = "sha256:c3702b6d3dd8c7abc1afa565d7e63d53a1d0bd86cdc24edd75470f4de499cfcc", size = 117552 },
-=======
-name = "pycodestyle"
-version = "2.13.0"
-source = { registry = "https://pypi.org/simple" }
-sdist = { url = "https://files.pythonhosted.org/packages/04/6e/1f4a62078e4d95d82367f24e685aef3a672abfd27d1a868068fed4ed2254/pycodestyle-2.13.0.tar.gz", hash = "sha256:c8415bf09abe81d9c7f872502a6eee881fbe85d8763dd5b9924bb0a01d67efae", size = 39312 }
-wheels = [
-    { url = "https://files.pythonhosted.org/packages/07/be/b00116df1bfb3e0bb5b45e29d604799f7b91dd861637e4d448b4e09e6a3e/pycodestyle-2.13.0-py2.py3-none-any.whl", hash = "sha256:35863c5974a271c7a726ed228a14a4f6daf49df369d8c50cd9a6f58a5e143ba9", size = 31424 },
->>>>>>> e5aea09b
 ]
 
 [[package]]
@@ -1861,7 +1827,15 @@
 ]
 
 [[package]]
-<<<<<<< HEAD
+name = "pyflakes"
+version = "3.3.2"
+source = { registry = "https://pypi.org/simple" }
+sdist = { url = "https://files.pythonhosted.org/packages/af/cc/1df338bd7ed1fa7c317081dcf29bf2f01266603b301e6858856d346a12b3/pyflakes-3.3.2.tar.gz", hash = "sha256:6dfd61d87b97fba5dcfaaf781171ac16be16453be6d816147989e7f6e6a9576b", size = 64175 }
+wheels = [
+    { url = "https://files.pythonhosted.org/packages/15/40/b293a4fa769f3b02ab9e387c707c4cbdc34f073f945de0386107d4e669e6/pyflakes-3.3.2-py2.py3-none-any.whl", hash = "sha256:5039c8339cbb1944045f4ee5466908906180f13cc99cc9949348d10f82a5c32a", size = 63164 },
+]
+
+[[package]]
 name = "pygit2"
 version = "1.14.1"
 source = { registry = "https://pypi.org/simple" }
@@ -1889,14 +1863,6 @@
     { url = "https://files.pythonhosted.org/packages/80/27/8f83eceb96f779c0fc5026b34440ece2dc7ba4e22a5d14a27c3246f80007/pygit2-1.14.1-cp312-cp312-musllinux_1_1_x86_64.whl", hash = "sha256:acb849cea89438192e78eea91a27fb9c54c7286a82aac65a3f746ea8c498fedb", size = 5063685 },
     { url = "https://files.pythonhosted.org/packages/4b/03/ac8f68544c63c379d2a3626db2c8308be95b724824e66bc26a7b06f9f647/pygit2-1.14.1-cp312-cp312-win32.whl", hash = "sha256:11058be23a5d6c1308303fd450d690eada117c564154634d81676e66530056be", size = 1167595 },
     { url = "https://files.pythonhosted.org/packages/66/63/bc57fa97a5fe82be876eaa3736c1e581e1c61d35418973e25b0479c0cae2/pygit2-1.14.1-cp312-cp312-win_amd64.whl", hash = "sha256:67b6e5911101dc5ecb679bf241c0b9ee2099f4d76aa0ad66b326400cb4590afa", size = 1249123 },
-=======
-name = "pyflakes"
-version = "3.3.2"
-source = { registry = "https://pypi.org/simple" }
-sdist = { url = "https://files.pythonhosted.org/packages/af/cc/1df338bd7ed1fa7c317081dcf29bf2f01266603b301e6858856d346a12b3/pyflakes-3.3.2.tar.gz", hash = "sha256:6dfd61d87b97fba5dcfaaf781171ac16be16453be6d816147989e7f6e6a9576b", size = 64175 }
-wheels = [
-    { url = "https://files.pythonhosted.org/packages/15/40/b293a4fa769f3b02ab9e387c707c4cbdc34f073f945de0386107d4e669e6/pyflakes-3.3.2-py2.py3-none-any.whl", hash = "sha256:5039c8339cbb1944045f4ee5466908906180f13cc99cc9949348d10f82a5c32a", size = 63164 },
->>>>>>> e5aea09b
 ]
 
 [[package]]
@@ -1909,7 +1875,25 @@
 ]
 
 [[package]]
-<<<<<<< HEAD
+name = "pylint"
+version = "3.3.6"
+source = { registry = "https://pypi.org/simple" }
+dependencies = [
+    { name = "astroid" },
+    { name = "colorama", marker = "sys_platform == 'win32' or (extra == 'group-9-rockcraft-dev-jammy' and extra == 'group-9-rockcraft-dev-noble') or (extra == 'group-9-rockcraft-dev-jammy' and extra == 'group-9-rockcraft-dev-oracular') or (extra == 'group-9-rockcraft-dev-jammy' and extra == 'group-9-rockcraft-dev-plucky') or (extra == 'group-9-rockcraft-dev-noble' and extra == 'group-9-rockcraft-dev-oracular') or (extra == 'group-9-rockcraft-dev-noble' and extra == 'group-9-rockcraft-dev-plucky') or (extra == 'group-9-rockcraft-dev-oracular' and extra == 'group-9-rockcraft-dev-plucky')" },
+    { name = "dill" },
+    { name = "isort" },
+    { name = "mccabe" },
+    { name = "platformdirs" },
+    { name = "tomli", marker = "python_full_version < '3.11' or (extra == 'group-9-rockcraft-dev-jammy' and extra == 'group-9-rockcraft-dev-noble') or (extra == 'group-9-rockcraft-dev-jammy' and extra == 'group-9-rockcraft-dev-oracular') or (extra == 'group-9-rockcraft-dev-jammy' and extra == 'group-9-rockcraft-dev-plucky') or (extra == 'group-9-rockcraft-dev-noble' and extra == 'group-9-rockcraft-dev-oracular') or (extra == 'group-9-rockcraft-dev-noble' and extra == 'group-9-rockcraft-dev-plucky') or (extra == 'group-9-rockcraft-dev-oracular' and extra == 'group-9-rockcraft-dev-plucky')" },
+    { name = "tomlkit" },
+]
+sdist = { url = "https://files.pythonhosted.org/packages/69/a7/113d02340afb9dcbb0c8b25454e9538cd08f0ebf3e510df4ed916caa1a89/pylint-3.3.6.tar.gz", hash = "sha256:b634a041aac33706d56a0d217e6587228c66427e20ec21a019bc4cdee48c040a", size = 1519586 }
+wheels = [
+    { url = "https://files.pythonhosted.org/packages/31/21/9537fc94aee9ec7316a230a49895266cf02d78aa29b0a2efbc39566e0935/pylint-3.3.6-py3-none-any.whl", hash = "sha256:8b7c2d3e86ae3f94fb27703d521dd0b9b6b378775991f504d7c3a6275aa0a6a6", size = 522462 },
+]
+
+[[package]]
 name = "pymacaroons"
 version = "0.13.0"
 source = { registry = "https://pypi.org/simple" }
@@ -1949,24 +1933,6 @@
 sdist = { url = "https://files.pythonhosted.org/packages/55/f0/3a81fb395058f5fc84bccb0dc9ca09eddf69b3cc86ccab6729c680121912/pyparsing-3.2.2.tar.gz", hash = "sha256:2a857aee851f113c2de9d4bfd9061baea478cb0f1c7ca6cbf594942d6d111575", size = 1088193 }
 wheels = [
     { url = "https://files.pythonhosted.org/packages/f9/83/80c17698f41131f7157a26ae985e2c1f5526db79f277c4416af145f3e12b/pyparsing-3.2.2-py3-none-any.whl", hash = "sha256:6ab05e1cb111cc72acc8ed811a3ca4c2be2af8d7b6df324347f04fd057d8d793", size = 111060 },
-=======
-name = "pylint"
-version = "3.3.6"
-source = { registry = "https://pypi.org/simple" }
-dependencies = [
-    { name = "astroid" },
-    { name = "colorama", marker = "sys_platform == 'win32'" },
-    { name = "dill" },
-    { name = "isort" },
-    { name = "mccabe" },
-    { name = "platformdirs" },
-    { name = "tomli", marker = "python_full_version < '3.11'" },
-    { name = "tomlkit" },
-]
-sdist = { url = "https://files.pythonhosted.org/packages/69/a7/113d02340afb9dcbb0c8b25454e9538cd08f0ebf3e510df4ed916caa1a89/pylint-3.3.6.tar.gz", hash = "sha256:b634a041aac33706d56a0d217e6587228c66427e20ec21a019bc4cdee48c040a", size = 1519586 }
-wheels = [
-    { url = "https://files.pythonhosted.org/packages/31/21/9537fc94aee9ec7316a230a49895266cf02d78aa29b0a2efbc39566e0935/pylint-3.3.6-py3-none-any.whl", hash = "sha256:8b7c2d3e86ae3f94fb27703d521dd0b9b6b378775991f504d7c3a6275aa0a6a6", size = 522462 },
->>>>>>> e5aea09b
 ]
 
 [[package]]
@@ -2070,7 +2036,8 @@
 resolution-markers = [
     "python_full_version >= '3.13'",
     "python_full_version == '3.12.*'",
-    "python_full_version < '3.12'",
+    "python_full_version == '3.11.*'",
+    "python_full_version < '3.11'",
 ]
 wheels = [
     { url = "https://people.canonical.com/~lengau/python-apt-ubuntu-wheels/python-apt/python_apt-2.4.0+ubuntu4-cp310-cp310-manylinux_2_35_aarch64.whl" },
@@ -2099,7 +2066,8 @@
 resolution-markers = [
     "python_full_version >= '3.13'",
     "python_full_version == '3.12.*'",
-    "python_full_version < '3.12'",
+    "python_full_version == '3.11.*'",
+    "python_full_version < '3.11'",
 ]
 wheels = [
     { url = "https://people.canonical.com/~lengau/python-apt-ubuntu-wheels/python-apt/python_apt-2.7.7+ubuntu3-cp310-cp310-manylinux_2_39_aarch64.whl" },
@@ -2128,7 +2096,8 @@
 resolution-markers = [
     "python_full_version >= '3.13'",
     "python_full_version == '3.12.*'",
-    "python_full_version < '3.12'",
+    "python_full_version == '3.11.*'",
+    "python_full_version < '3.11'",
 ]
 wheels = [
     { url = "https://people.canonical.com/~lengau/python-apt-ubuntu-wheels/python-apt/python_apt-2.9.0+ubuntu1-cp310-cp310-manylinux_2_40_aarch64.whl" },
@@ -2157,7 +2126,8 @@
 resolution-markers = [
     "python_full_version >= '3.13'",
     "python_full_version == '3.12.*'",
-    "python_full_version < '3.12'",
+    "python_full_version == '3.11.*'",
+    "python_full_version < '3.11'",
 ]
 wheels = [
     { url = "https://people.canonical.com/~lengau/python-apt-ubuntu-wheels/python-apt/python_apt-2.9.9-cp310-cp310-manylinux_2_41_x86_64.whl" },
@@ -2557,6 +2527,10 @@
     { name = "twine" },
     { name = "wheel" },
 ]
+tics = [
+    { name = "flake8" },
+    { name = "pylint" },
+]
 types = [
     { name = "mypy", extra = ["reports"] },
     { name = "types-colorama" },
@@ -2613,6 +2587,10 @@
 release = [
     { name = "twine" },
     { name = "wheel" },
+]
+tics = [
+    { name = "flake8" },
+    { name = "pylint" },
 ]
 types = [
     { name = "mypy", extras = ["reports"], specifier = "~=1.15.0" },
@@ -3125,95 +3103,15 @@
 ]
 
 [[package]]
-<<<<<<< HEAD
 name = "starlette"
 version = "0.46.1"
-=======
-name = "starcraft"
-source = { editable = "." }
-
-[package.dev-dependencies]
-dev = [
-    { name = "build" },
-    { name = "coverage", extra = ["toml"] },
-    { name = "mypy", extra = ["reports"] },
-    { name = "pytest" },
-    { name = "pytest-cov" },
-    { name = "pytest-mock" },
-    { name = "types-colorama" },
-    { name = "types-pygments" },
-    { name = "types-setuptools" },
-]
-docs = [
-    { name = "canonical-sphinx" },
-    { name = "sphinx-autobuild" },
-    { name = "sphinx-lint" },
-    { name = "sphinx-pydantic" },
-    { name = "sphinx-toolbox" },
-    { name = "sphinxext-rediraffe" },
-]
-tics = [
-    { name = "flake8" },
-    { name = "pylint" },
-]
-types = [
-    { name = "mypy", extra = ["reports"] },
-    { name = "types-colorama" },
-    { name = "types-pygments" },
-    { name = "types-setuptools" },
-]
-
-[package.metadata]
-
-[package.metadata.requires-dev]
-dev = [
-    { name = "build", specifier = ">=0.7.0" },
-    { name = "coverage", extras = ["toml"], specifier = "~=7.4" },
-    { name = "mypy", extras = ["reports"], specifier = "~=1.15.0" },
-    { name = "pytest", specifier = "~=8.0" },
-    { name = "pytest-cov", specifier = "~=6.0" },
-    { name = "pytest-mock", specifier = "~=3.12" },
-    { name = "types-colorama" },
-    { name = "types-pygments" },
-    { name = "types-setuptools" },
-]
-docs = [
-    { name = "canonical-sphinx", specifier = "~=0.4.0" },
-    { name = "sphinx-autobuild", specifier = "~=2024.2" },
-    { name = "sphinx-lint", specifier = "~=1.0" },
-    { name = "sphinx-pydantic", specifier = "==0.1.1" },
-    { name = "sphinx-toolbox", specifier = "~=3.5" },
-    { name = "sphinxext-rediraffe", specifier = "==0.2.7" },
-]
-lint = []
-tics = [
-    { name = "flake8" },
-    { name = "pylint" },
-]
-types = [
-    { name = "mypy", extras = ["reports"], specifier = "~=1.15.0" },
-    { name = "types-colorama" },
-    { name = "types-pygments" },
-    { name = "types-setuptools" },
-]
-
-[[package]]
-name = "starlette"
-version = "0.45.3"
->>>>>>> e5aea09b
 source = { registry = "https://pypi.org/simple" }
 dependencies = [
     { name = "anyio" },
 ]
-<<<<<<< HEAD
 sdist = { url = "https://files.pythonhosted.org/packages/04/1b/52b27f2e13ceedc79a908e29eac426a63465a1a01248e5f24aa36a62aeb3/starlette-0.46.1.tar.gz", hash = "sha256:3c88d58ee4bd1bb807c0d1acb381838afc7752f9ddaec81bbe4383611d833230", size = 2580102 }
 wheels = [
     { url = "https://files.pythonhosted.org/packages/a0/4b/528ccf7a982216885a1ff4908e886b8fb5f19862d1962f56a3fce2435a70/starlette-0.46.1-py3-none-any.whl", hash = "sha256:77c74ed9d2720138b25875133f3a2dae6d854af2ec37dceb56aef370c1d8a227", size = 71995 },
-=======
-sdist = { url = "https://files.pythonhosted.org/packages/ff/fb/2984a686808b89a6781526129a4b51266f678b2d2b97ab2d325e56116df8/starlette-0.45.3.tar.gz", hash = "sha256:2cbcba2a75806f8a41c722141486f37c28e30a0921c5f6fe4346cb0dcee1302f", size = 2574076 }
-wheels = [
-    { url = "https://files.pythonhosted.org/packages/d9/61/f2b52e107b1fc8944b33ef56bf6ac4ebbe16d91b94d2b87ce013bf63fb84/starlette-0.45.3-py3-none-any.whl", hash = "sha256:dfb6d332576f136ec740296c7e8bb8c8a7125044e7c6da30744718880cdd059d", size = 71507 },
->>>>>>> e5aea09b
 ]
 
 [[package]]
@@ -3274,7 +3172,6 @@
 ]
 
 [[package]]
-<<<<<<< HEAD
 name = "trove-classifiers"
 version = "2025.3.19.19"
 source = { registry = "https://pypi.org/simple" }
@@ -3304,8 +3201,6 @@
 ]
 
 [[package]]
-=======
->>>>>>> e5aea09b
 name = "types-colorama"
 version = "0.4.15.20240311"
 source = { registry = "https://pypi.org/simple" }
