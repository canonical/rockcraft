--- conflicted
+++ resolved
@@ -576,13 +576,8 @@
 
 [[package]]
 name = "craft-parts"
-<<<<<<< HEAD
 version = "2.1.3.post158+gc60f185"
 source = { git = "https://github.com/yanksyoon/craft-parts?branch=feat%2Fplugins#c60f185c5c1efa18ae2d830091913fafcd300335" }
-=======
-version = "2.8.0"
-source = { registry = "https://pypi.org/simple" }
->>>>>>> 5650d012
 dependencies = [
     { name = "overrides" },
     { name = "pydantic" },
@@ -592,13 +587,6 @@
     { name = "requests-unixsocket2" },
     { name = "tomli", marker = "python_full_version < '3.11' or (extra == 'group-9-rockcraft-dev-jammy' and extra == 'group-9-rockcraft-dev-noble') or (extra == 'group-9-rockcraft-dev-jammy' and extra == 'group-9-rockcraft-dev-oracular') or (extra == 'group-9-rockcraft-dev-jammy' and extra == 'group-9-rockcraft-dev-plucky') or (extra == 'group-9-rockcraft-dev-noble' and extra == 'group-9-rockcraft-dev-oracular') or (extra == 'group-9-rockcraft-dev-noble' and extra == 'group-9-rockcraft-dev-plucky') or (extra == 'group-9-rockcraft-dev-oracular' and extra == 'group-9-rockcraft-dev-plucky')" },
 ]
-<<<<<<< HEAD
-=======
-sdist = { url = "https://files.pythonhosted.org/packages/38/af/3a36df71dd40f0267e5f7c5d2b0dbe92886a5170475e3a9876dbf88b2eb4/craft_parts-2.8.0.tar.gz", hash = "sha256:689c0baf4465eed5366bd02580867973cb3285ae3dc43dc9842c87ec37fbd7bc", size = 653143 }
-wheels = [
-    { url = "https://files.pythonhosted.org/packages/06/0e/c6f4a2b148e35fe80a3bfbbd4f58d501a3d65b9a974fd4263f4144505e4f/craft_parts-2.8.0-py3-none-any.whl", hash = "sha256:e0a9d97d673859a7b67eed2df4a7e2202191b4aa87366c9a6831b82ee50dacf9", size = 460069 },
-]
->>>>>>> 5650d012
 
 [[package]]
 name = "craft-platforms"
