name: Renovate check
on:
  pull_request:
    paths:
      - ".github/workflows/check-renovate.yaml"
      - ".github/renovate.json5"

  # Allows triggering the workflow manually from the Actions tab
  workflow_dispatch:
    inputs:
      enable_ssh_access:
        type: boolean
        description: "Enable ssh access"
        required: false
        default: false

jobs:
  renovate:
    runs-on: ubuntu-latest
    steps:
      - name: Checkout
        uses: actions/checkout@v6
      - name: Install node
<<<<<<< HEAD
        uses: actions/setup-node@v5
=======
        uses: actions/setup-node@v6
>>>>>>> 74e7e3e9
        with:
          node-version: 24
      - name: Install renovate
        run: npm install --global re2 renovate
      - name: Enable ssh access
        uses: mxschmitt/action-tmate@v3
        if: ${{ inputs.enable_ssh_access }}
        with:
          limit-access-to-actor: true
      - name: Check renovate config
        run: renovate-config-validator .github/renovate.json5
      - name: Renovate dry-run
        run: renovate --dry-run=full --autodiscover --print-config
        env:
          RENOVATE_TOKEN: ${{ secrets.GITHUB_TOKEN }}
          RENOVATE_USE_BASE_BRANCH_CONFIG: ${{ github.ref }}<|MERGE_RESOLUTION|>--- conflicted
+++ resolved
@@ -21,11 +21,7 @@
       - name: Checkout
         uses: actions/checkout@v6
       - name: Install node
-<<<<<<< HEAD
-        uses: actions/setup-node@v5
-=======
         uses: actions/setup-node@v6
->>>>>>> 74e7e3e9
         with:
           node-version: 24
       - name: Install renovate
