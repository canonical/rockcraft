name: Tests

on:
  pull_request:
  push:
    branches:
      - main

jobs:
  linters:
    runs-on: ubuntu-22.04
    steps:
      - name: Checkout code
        uses: actions/checkout@v4
        with:
          fetch-depth: 0
          submodules: true
      - name: Install packages
        run: |
          sudo snap install --no-wait ruff
          sudo snap install --no-wait shellcheck
          sudo snap install --no-wait woke
          sudo snap install --no-wait --classic node
          sudo snap install --no-wait --classic pyright
          sudo apt update
          sudo apt install -y libapt-pkg-dev aspell aspell-en
      - name: Set up Python 3.10
        uses: actions/setup-python@v5
        with:
          python-version: "3.10"
      - name: Install python packages and dependencies
        run: |
          pip install -U wheel -r requirements-jammy.txt -r requirements.txt -r requirements-dev.txt
          pip install -e .
      - name: Run black
        run: |
          make test-black
      - name: Run codespell
        run: |
          make test-codespell
      - name: Run flake8
        run: |
          make test-flake8
      - name: Run mypy
        run: |
          make test-mypy
      - name: Run pydocstyle
        run: |
          make test-pydocstyle
      - name: Run pyright
        run: |
          sudo snap watch --last=install
          make test-pyright
      - name: Run ruff
        run: |
          sudo snap watch --last=install
          make test-ruff
      - name: Run sphinx-lint
        run: |
          make test-sphinx-lint
      - name: Run shellcheck
        run: |
          sudo snap watch --last=install
          make test-shellcheck
      - name: Run linkcheck,woke,spelling
        run: |
          sudo snap watch --last=install
          make test-docs

  tests:
    runs-on: ubuntu-22.04
    steps:
      - name: Checkout code
        uses: actions/checkout@v4
        with:
          fetch-depth: 0

      - name: Install dependencies
        run: |
          echo "::group::snap install"
          sudo snap install chisel --edge
          echo "::endgroup::"
          echo "::group::apt-get update"
          sudo apt-get update
          echo "::endgroup::"
          echo "::group::apt-get install..."
<<<<<<< HEAD
          sudo apt-get install -y python3 python3-dev libapt-pkg-dev libyaml-dev umoci git openjdk-21-jdk
=======
          sudo apt-get install -y python3 python3-dev python3-poetry libapt-pkg-dev libyaml-dev umoci
>>>>>>> ac841b46
          echo "::endgroup::"
          echo "::group::pip install"
          python -m pip install -U wheel setuptools pip
          python -m pip install -U -r requirements.txt -r requirements-dev.txt -r requirements-jammy.txt
          echo "::endgroup::"

      - name: Install project
        run: |
          python -m pip install -e .

      - name: Run unit tests
        run: |
          make test-units

      - name: Run integration tests
        run: |
          make test-integrations<|MERGE_RESOLUTION|>--- conflicted
+++ resolved
@@ -84,11 +84,7 @@
           sudo apt-get update
           echo "::endgroup::"
           echo "::group::apt-get install..."
-<<<<<<< HEAD
-          sudo apt-get install -y python3 python3-dev libapt-pkg-dev libyaml-dev umoci git openjdk-21-jdk
-=======
-          sudo apt-get install -y python3 python3-dev python3-poetry libapt-pkg-dev libyaml-dev umoci
->>>>>>> ac841b46
+          sudo apt-get install -y python3 python3-dev python3-poetry libapt-pkg-dev libyaml-dev umoci git openjdk-21-jdk
           echo "::endgroup::"
           echo "::group::pip install"
           python -m pip install -U wheel setuptools pip
